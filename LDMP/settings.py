--- conflicted
+++ resolved
@@ -42,7 +42,6 @@
     settings_manager,
 )
 from .jobs.manager import job_manager
-<<<<<<< HEAD
 
 Ui_DlgSettings, _ = uic.loadUiType(
     str(Path(__file__).parent / "gui/DlgSettings.ui"))
@@ -60,37 +59,16 @@
     str(Path(__file__).parent / "gui/WidgetSettingsAdvanced.ui"))
 
 
-=======
->>>>>>> 559abfae
 from .logger import log
 
-Ui_DlgSettings, _ = uic.loadUiType(
-    str(Path(__file__).parent / "gui/DlgSettings.ui"))
-Ui_DlgSettingsEditForgotPassword, _ = uic.loadUiType(
-    str(Path(__file__).parent / "gui/DlgSettingsEditForgotPassword.ui"))
-Ui_DlgSettingsEditUpdate, _ = uic.loadUiType(
-    str(Path(__file__).parent / "gui/DlgSettingsEditUpdate.ui"))
-Ui_DlgSettingsLogin, _ = uic.loadUiType(
-    str(Path(__file__).parent / "gui/DlgSettingsLogin.ui"))
-Ui_DlgSettingsRegister, _ = uic.loadUiType(
-    str(Path(__file__).parent / "gui/DlgSettingsRegister.ui"))
-Ui_WidgetSelectArea, _ = uic.loadUiType(
-    str(Path(__file__).parent / "gui/WidgetSelectArea.ui"))
-Ui_WidgetSettingsAdvanced, _ = uic.loadUiType(
-    str(Path(__file__).parent / "gui/WidgetSettingsAdvanced.ui"))
-
-ICON_PATH = os.path.join(os.path.dirname(__file__), os.path.pardir, 'icons')
 
 settings = QtCore.QSettings()
 
 
-<<<<<<< HEAD
 def tr(message):
     return QtCore.QCoreApplication.translate("tr_settings", message)
 
         
-=======
->>>>>>> 559abfae
 # Function to indicate if child is a folder within parent
 def is_subdir(child, parent):
     parent = os.path.normpath(os.path.realpath(parent))
@@ -661,11 +639,7 @@
             )
 
             # add a new auth conf that have to be completed with pwd
-<<<<<<< HEAD
             authConfigId = auth.init_auth_config(
-=======
-            authConfidId=auth.init_auth_config(
->>>>>>> 559abfae
                 auth.TE_API_AUTH_SETUP,
                 email=self.email.text()
             )
@@ -1004,14 +978,10 @@
         self.dlg_settings_login_landpks.exec_()
 
     def show_settings(self):
-<<<<<<< HEAD
-        self.debug_checkbox.setChecked(settings_manager.get_value(Setting.DEBUG))
+        self.debug_checkbox.setChecked(
+            settings_manager.get_value(Setting.DEBUG))
         self.filter_jobs_by_basedir_checkbox.setChecked(
                 settings_manager.get_value(Setting.FILTER_JOBS_BY_BASE_DIR))
-=======
-        self.debug_checkbox.setChecked(
-            settings_manager.get_value(Setting.DEBUG))
->>>>>>> 559abfae
         self.binaries_dir_le.setText(
             settings_manager.get_value(Setting.BINARIES_DIR) or "")
         self.qgsFileWidget_base_directory.setFilePath(
@@ -1096,16 +1066,9 @@
 
             return None
 
-<<<<<<< HEAD
         zip_filename = f"{binaries_name}.zip"
         zip_url = 'https://s3.amazonaws.com/trends.earth/plugin_binaries/' + zip_filename
         downloads = download.download_files([zip_url], out_folder)
-=======
-        zip_filename='trends_earth_binaries_{}.zip'.format(
-            __version__.replace('.', '_'))
-        zip_url='https://s3.amazonaws.com/trends.earth/plugin_binaries/' + zip_filename
-        downloads=download.download_files([zip_url], out_folder)
->>>>>>> 559abfae
 
         if not downloads:
             return None
