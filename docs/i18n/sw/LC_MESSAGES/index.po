--- conflicted
+++ resolved
@@ -12,15 +12,9 @@
 "Project-Id-Version: Trends.Earth 1.99.11\n"
 "Report-Msgid-Bugs-To: \n"
 "POT-Creation-Date: 2022-06-23 09:01-0400\n"
-<<<<<<< HEAD
-"PO-Revision-Date: YEAR-MO-DA HO:MI+ZONE\n"
-"Last-Translator: FULL NAME <EMAIL@ADDRESS>\n"
-"Language-Team: LANGUAGE <LL@li.org>\n"
-=======
 "PO-Revision-Date: 2022-06-26 18:04+0000\n"
 "Last-Translator: Mariano Gonzalez-Roglich <mgonzalez-roglich@conservation.org>, 2022\n"
 "Language-Team: Swahili (https://www.transifex.com/conservation-international/teams/80165/sw/)\n"
->>>>>>> 3be3100c
 "MIME-Version: 1.0\n"
 "Content-Type: text/plain; charset=UTF-8\n"
 "Content-Transfer-Encoding: 8bit\n"
@@ -61,11 +55,6 @@
 msgstr ""
 
 #: ../../source/index.rst:17
-<<<<<<< HEAD
-msgid ":index_path:`عربى <ar>`"
-msgstr ""
-
-#: ../../source/index.rst:17
 msgid ":index_path:`中国人 <zh>`"
 msgstr ""
 
@@ -78,20 +67,6 @@
 msgstr ""
 
 #: ../../source/index.rst:17
-=======
-msgid ":index_path:`中国人 <zh>`"
-msgstr ""
-
-#: ../../source/index.rst:17
-msgid ":index_path:`English <en>`"
-msgstr ""
-
-#: ../../source/index.rst:17
-msgid ":index_path:`Español <es>`"
-msgstr ""
-
-#: ../../source/index.rst:17
->>>>>>> 3be3100c
 msgid ":index_path:`Français <fr>`"
 msgstr ""
 
@@ -211,35 +186,4 @@
 
 #: ../../../<rst_epilog>:0
 msgid "logoGEF"
-<<<<<<< HEAD
-msgstr ""
-
-#~ msgid "`English <../en/index.html>`_"
-#~ msgstr ""
-
-#~ msgid "`Español <../es/index.html>`_"
-#~ msgstr ""
-
-#~ msgid "`Francais <../fr/index.html>`_"
-#~ msgstr ""
-
-#~ msgid "`Swahili <../sw/index.html>`_"
-#~ msgstr ""
-
-#~ msgid "`Português <../pt/index.html>`_"
-#~ msgstr ""
-
-#~ msgid ":index_path:`English<en>`"
-#~ msgstr ""
-
-#~ msgid ":index_path:`Spanish <es>`"
-#~ msgstr ""
-
-#~ msgid ":index_path:`French <fr>`"
-#~ msgstr ""
-
-#~ msgid ":index_path:`Swahili <sw>`"
-#~ msgstr ""
-=======
-msgstr ""
->>>>>>> 3be3100c
+msgstr ""