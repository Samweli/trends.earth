"""
/***************************************************************************
 LDMP - A QGIS plugin
 This plugin supports monitoring and reporting of land degradation to the UNCCD
 and in support of the SDG Land Degradation Neutrality (LDN) target.
                              -------------------
        begin                : 2017-05-23
        git sha              : $Format:%H$
        copyright            : (C) 2017 by Conservation International
        email                : trends.earth@conservation.org
 ***************************************************************************/
"""
<<<<<<< HEAD
=======
from __future__ import annotations

>>>>>>> b32cb518
import json
import os
import re
import typing
from copy import deepcopy
from enum import Enum
from pathlib import Path

from marshmallow.exceptions import ValidationError
from marshmallow_dataclass import dataclass
from qgis.core import QgsApplication
from qgis.PyQt import QtCore
from qgis.PyQt import QtGui
from qgis.PyQt import QtWidgets
from qgis.PyQt import uic
<<<<<<< HEAD
from qgis.utils import iface
=======
>>>>>>> b32cb518
from te_schemas.land_cover import LCClass
from te_schemas.land_cover import LCLegend
from te_schemas.land_cover import LCLegendNesting
from te_schemas.land_cover import LCTransitionDefinitionDeg
from te_schemas.land_cover import LCTransitionMatrixDeg
from te_schemas.land_cover import LCTransitionMeaningDeg

from . import conf
from . import data_io
from .jobs.manager import job_manager
from .logger import log


DlgCalculateLCSetAggregationUi, _ = uic.loadUiType(
    str(Path(__file__).parent / "gui/DlgCalculateLCSetAggregation.ui")
)
DlgDataIOImportLCUi, _ = uic.loadUiType(
    str(Path(__file__).parent / "gui/DlgDataIOImportLC.ui")
)
WidgetLcDefineDegradationUi, _ = uic.loadUiType(
    str(Path(__file__).parent / "gui/WidgetLCDefineDegradation.ui")
)

WidgetLandCoverSetupLocalExecutionUi, _ = uic.loadUiType(
    str(Path(__file__).parent / "gui/land_cover_setup_widget_local.ui")
)
WidgetLandCoverSetupRemoteExecutionUi, _ = uic.loadUiType(
    str(Path(__file__).parent / "gui/land_cover_setup_widget.ui")
)


class tr_lc_setup:
    def tr(message):
        return QtCore.QCoreApplication.translate("tr_lc_setup", message)


tr_dict = {
    "No data": tr_lc_setup.tr("No data"),
    "Tree-covered": tr_lc_setup.tr("Tree-covered"),
    "Grassland": tr_lc_setup.tr("Grassland"),
    "Cropland": tr_lc_setup.tr("Cropland"),
    "Wetland": tr_lc_setup.tr("Wetland"),
    "Artificial": tr_lc_setup.tr("Artificial"),
    "Other land": tr_lc_setup.tr("Other land"),
    "Water body": tr_lc_setup.tr("Water body"),
    "Cropland, rainfed": tr_lc_setup.tr("Cropland, rainfed"),
    "Herbaceous cover": tr_lc_setup.tr("Herbaceous cover"),
    "Tree or shrub cover": tr_lc_setup.tr("Tree or shrub cover"),
    "Cropland, irrigated or post‐flooding": tr_lc_setup.tr(
        "Cropland, irrigated or post‐flooding"
    ),
    "Mosaic cropland (>50%) / natural vegetation (tree, shrub, herbaceous cover) (<50%)": tr_lc_setup.tr(
        "Mosaic cropland (>50%) / natural vegetation (tree, shrub, herbaceous cover) (<50%)"
    ),
    "Mosaic natural vegetation (tree, shrub, herbaceous cover) (>50%) / cropland (<50%)": tr_lc_setup.tr(
        "Mosaic natural vegetation (tree, shrub, herbaceous cover) (>50%) / cropland (<50%)"
    ),
    "Tree cover, broadleaved, evergreen, closed to open (>15%)": tr_lc_setup.tr(
        "Tree cover, broadleaved, evergreen, closed to open (>15%)"
    ),
    "Tree cover, broadleaved, deciduous, closed to open (>15%)": tr_lc_setup.tr(
        "Tree cover, broadleaved, deciduous, closed to open (>15%)"
    ),
    "Tree cover, broadleaved, deciduous, closed (>40%)": tr_lc_setup.tr(
        "Tree cover, broadleaved, deciduous, closed (>40%)"
    ),
    "Tree cover, broadleaved, deciduous, open (15‐40%)": tr_lc_setup.tr(
        "Tree cover, broadleaved, deciduous, open (15‐40%)"
    ),
    "Tree cover, needleleaved, evergreen, closed to open (>15%)": tr_lc_setup.tr(
        "Tree cover, needleleaved, evergreen, closed to open (>15%)"
    ),
    "Tree cover, needleleaved, evergreen, closed (>40%)": tr_lc_setup.tr(
        "Tree cover, needleleaved, evergreen, closed (>40%)"
    ),
    "Tree cover, needleleaved, evergreen, open (15‐40%)": tr_lc_setup.tr(
        "Tree cover, needleleaved, evergreen, open (15‐40%)"
    ),
    "Tree cover, needleleaved, deciduous, closed to open (>15%)": tr_lc_setup.tr(
        "Tree cover, needleleaved, deciduous, closed to open (>15%)"
    ),
    "Tree cover, needleleaved, deciduous, closed (>40%)": tr_lc_setup.tr(
        "Tree cover, needleleaved, deciduous, closed (>40%)"
    ),
    "Tree cover, needleleaved, deciduous, open (15‐40%)": tr_lc_setup.tr(
        "Tree cover, needleleaved, deciduous, open (15‐40%)"
    ),
    "Tree cover, mixed leaf type (broadleaved and needleleaved)": tr_lc_setup.tr(
        "Tree cover, mixed leaf type (broadleaved and needleleaved)"
    ),
    "Mosaic tree and shrub (>50%) / herbaceous cover (<50%)": tr_lc_setup.tr(
        "Mosaic tree and shrub (>50%) / herbaceous cover (<50%)"
    ),
    "Mosaic herbaceous cover (>50%) / tree and shrub (<50%)": tr_lc_setup.tr(
        "Mosaic herbaceous cover (>50%) / tree and shrub (<50%)"
    ),
    "Shrubland": tr_lc_setup.tr("Shrubland"),
    "Evergreen shrubland": tr_lc_setup.tr("Evergreen shrubland"),
    "Deciduous shrubland": tr_lc_setup.tr("Deciduous shrubland"),
    "Grassland": tr_lc_setup.tr("Grassland"),
    "Lichens and mosses": tr_lc_setup.tr("Lichens and mosses"),
    "Sparse vegetation (tree, shrub, herbaceous cover) (<15%)": tr_lc_setup.tr(
        "Sparse vegetation (tree, shrub, herbaceous cover) (<15%)"
    ),
    "Sparse tree (<15%)": tr_lc_setup.tr("Sparse tree (<15%)"),
    "Sparse shrub (<15%)": tr_lc_setup.tr("Sparse shrub (<15%)"),
    "Sparse herbaceous cover (<15%)": tr_lc_setup.tr("Sparse herbaceous cover (<15%)"),
    "Tree cover, flooded, fresh or brakish water": tr_lc_setup.tr(
        "Tree cover, flooded, fresh or brakish water"
    ),
    "Tree cover, flooded, saline water": tr_lc_setup.tr(
        "Tree cover, flooded, saline water"
    ),
    "Shrub or herbaceous cover, flooded, fresh/saline/brakish water": tr_lc_setup.tr(
        "Shrub or herbaceous cover, flooded, fresh/saline/brakish water"
    ),
    "Urban areas": tr_lc_setup.tr("Urban areas"),
    "Bare areas": tr_lc_setup.tr("Bare areas"),
    "Consolidated bare areas": tr_lc_setup.tr("Consolidated bare areas"),
    "Unconsolidated bare areas": tr_lc_setup.tr("Unconsolidated bare areas"),
    "Water bodies": tr_lc_setup.tr("Water bodies"),
    "Permanent snow and ice": tr_lc_setup.tr("Permanent snow and ice"),
}

# TODO: Finish this - probably makes more sense to do it by subclassing dict, or see
# here: https://stackoverflow.com/questions/3387691/how-to-perfectly-override-a-dict
def _tr_cover_class(translations):
    """
    Handle translation of cover class names preceded by numeric codes

    Some cover class names are preceded by numeric codes. Translate these by stripping
    the code, finding the translation, and then re-adding the code.
    """
    label = re.sub("^-?[0-9]* - ", "", item["label"])
    code = re.sub(" - .*$", "", item["label"])

    translations.get()
    nesting.translate(tr_dict)


def json_serial(obj):
    """JSON serializer for objects not serializable by default json code"""
    # TODO: This was QPyNullVariant under pyqt4 - check the below works on pyqt5

    if isinstance(obj, QtCore.QJsonValue.Null):
        return None
    raise TypeError("Type {} not serializable".format(type(obj)))


class RotatedHeaderView(QtWidgets.QHeaderView):
    def __init__(self, orientation, parent=None):
        super().__init__(orientation, parent)
        self.setMinimumSectionSize(20)

    def paintSection(self, painter, rect, logicalIndex):
        painter.save()
        # translate the painter such that rotate will rotate around the correct point
        painter.translate(rect.x() + rect.width(), rect.y())
        painter.rotate(90)
        # and have parent code paint at this location
        newrect = QtCore.QRect(0, 0, rect.height(), rect.width())
        super().paintSection(painter, newrect, logicalIndex)
        painter.restore()

    def minimumSizeHint(self):
        size = super().minimumSizeHint()
        size.transpose()
        return size

    def sectionSizeFromContents(self, logicalIndex):
        size = super().sectionSizeFromContents(logicalIndex)
        size.transpose()
        return size


class VerticalLabel(QtWidgets.QLabel):
    def __init__(self, parent=None):
        super().__init__(parent)

    def paintEvent(self, paint_event):
        painter = QtGui.QPainter(self)
        painter.translate(self.sizeHint().width(), self.sizeHint().height())
        painter.rotate(270)
        painter.drawText(0, 0, self.text())

    def minimumSizeHint(self):
        s = QtWidgets.QLabel.minimumSizeHint(self)

        return QtCore.QSize(s.height(), s.width())

    def sizeHint(self):
        s = QtWidgets.QLabel.sizeHint(self)

        return QtCore.QSize(s.height(), s.width())


class TransMatrixEdit(QtWidgets.QLineEdit):
    def __init__(self, parent=None):
        super().__init__(parent)

        self.textChanged.connect(self.transition_cell_changed)

    def transition_cell_changed(self, text):
        if self.text() == "-":
            self.setStyleSheet(
                "QLineEdit {background: #9B2779;} QLineEdit:hover {border: 1px solid gray; background: #9B2779;}"
            )
        elif self.text() == "+":
            self.setStyleSheet(
                "QLineEdit {background: #006500;} QLineEdit:hover {border: 1px solid gray; background: #006500;}"
            )
        else:
            self.setStyleSheet(
                "QLineEdit {background: #FFFFE0;} QLineEdit:hover {border: 1px solid gray; background: #FFFFE0;}"
            )

    def focusInEvent(self, e):
        super().focusInEvent(e)
        self.selectAll()


class LCClassComboBox(QtWidgets.QComboBox):
    def __init__(self, nesting=None, parent=None):
        super().__init__(parent)
        self._nesting = nesting

        self.currentIndexChanged.connect(self.index_changed)

        # Add the translations of the item labels in order of their codes
        if self._nesting is not None:
            self.update_nesting()

    @property
    def nesting(self):
        return self._nesting

    @nesting.setter
    def nesting(self, lc_nesting):
        self._nesting = lc_nesting
        self.update_nesting()

    def update_nesting(self):
        # Adds LC cover classes defined in nesting.
        if self._nesting is None:
            return

        self.blockSignals(True)
        self.addItems(
            [c.name_long for c in self._nesting.parent.orderByCode().key_with_nodata()]
        )
        self.blockSignals(False)

        for n in range(0, len(self._nesting.parent.key_with_nodata())):
            lcc = self._nesting.parent.class_by_name_long(
                self.itemData(n, QtCore.Qt.DisplayRole)
            )
            if lcc is None:
                continue

            color = lcc.color
            self.setItemData(n, QtGui.QColor(color), QtCore.Qt.BackgroundRole)

            if color == "#000000":
                self.setItemData(n, QtGui.QColor("#FFFFFF"), QtCore.Qt.ForegroundRole)
            else:
                self.setItemData(n, QtGui.QColor("#000000"), QtCore.Qt.ForegroundRole)

        self.index_changed()

    def index_changed(self, value=-1):
        lcc = self._nesting.parent.class_by_name_long(self.currentText())
        if lcc is None:
            # Clear stylesheet
            self.setStyleSheet("")
            return

        color = lcc.color
        if color == "#000000":
            self.setStyleSheet(
                "QComboBox:editable {{background-color: {}; color: #FFFFFF;}}".format(
                    color
                )
            )
        else:
            self.setStyleSheet(
                "QComboBox:editable {{background-color: {};}}".format(color)
            )

    def get_current_class(self):
        return self._nesting.parent.classByNameLong(self.currentText())


class LCAggTableModel(QtCore.QAbstractTableModel):
    def __init__(self, nesting, parent=None, child_label_col=True, *args):
        QtCore.QAbstractTableModel.__init__(self, parent, *args)
        self.nesting = nesting

        # Column names as tuples with json name in [0], pretty name in [1]
        # Note that the columns with json names set to to INVALID aren't loaded
        # into the shell, but shown from a widget.
        colname_tuples = [
            ("Child_Code", tr_lc_setup.tr("Input code")),
            ("Child_Label", tr_lc_setup.tr("Input class")),
            ("Parent_Label", tr_lc_setup.tr("Output class")),
        ]
        if not child_label_col:
            colname_tuples.pop(1)
        self.colnames_json = [x[0] for x in colname_tuples]
        self.colnames_pretty = [x[1] for x in colname_tuples]

    def rowCount(self, parent=None):
        return len(self.nesting.child.key_with_nodata())

    def columnCount(self, parent=None):
        return len(self.colnames_json)

    def child_code_col(self):
        return self.colnames_json.index("Child_Code")

    def child_label_col(self):
        try:
            return self.colnames_json.index("Child_Label")
        except ValueError:
            return None

    def parent_label_col(self):
        return self.colnames_json.index("Parent_Label")

    def data(self, index, role):
        if not index.isValid():
            return None
        elif (
            role == QtCore.Qt.TextAlignmentRole
            and index.column() != self.child_label_col()
        ):
            return QtCore.Qt.AlignCenter
        elif role != QtCore.Qt.DisplayRole:
            return None
        col_name = self.colnames_json[index.column()]
        initial_class = self.nesting.child.key_with_nodata()[index.row()]

        if col_name == "Child_Code":
            return initial_class.code
        elif col_name == "Child_Label":
            return initial_class.name_long
        elif col_name == "Parent_Label":
            return self.nesting.parentClassForChild(initial_class).name_long

    def headerData(self, section, orientation, role=QtCore.Qt.DisplayRole):
        if role == QtCore.Qt.DisplayRole and orientation == QtCore.Qt.Horizontal:
            return self.colnames_pretty[section]

        return QtCore.QAbstractTableModel.headerData(self, section, orientation, role)


def read_lc_nesting_file(f):
    if not os.access(f, os.R_OK):
        QtWidgets.QMessageBox.critical(
            None, tr_lc_setup.tr("Error"), tr_lc_setup.tr("Cannot read {}.".format(f))
        )

        return None

    try:
        with open(f) as nesting_file:
            nesting = LCLegendNesting.Schema().loads(nesting_file.read())
    except ValidationError as e:
        log("Error loading land cover legend " f"nesting definition from {f}: {e}")
        QtWidgets.QMessageBox.critical(
            None,
            tr_lc_setup.tr("Error"),
            tr_lc_setup.tr(
                f"{f} does not appear to contain a valid land cover legend "
                f"nesting definition: {e}"
            ),
        )

        return None
    else:
        log("Loaded land cover legend nesting definition from {}".format(f))
        nesting.translate(tr_dict)
        return nesting


def read_lc_matrix_file(f):
    if not os.access(f, os.R_OK):
        QtWidgets.QMessageBox.critical(
            None, tr_lc_setup.tr("Error"), tr_lc_setup.tr("Cannot read {}.".format(f))
        )

        return None

    try:
        with open(f) as matrix_file:
            matrix = LCTransitionDefinitionDeg.Schema().loads(matrix_file.read())
    except ValidationError as e:
        log(f"Error loading land cover transition matrix from {f}: {e}")
        QtWidgets.QMessageBox.critical(
            None,
            tr_lc_setup.tr("Error"),
            tr_lc_setup.tr(
                f"{f} does not appear to contain a valid land cover "
                f"transition matrix definition: {e}"
            ),
        )

        return None
    else:
        log(f"Loaded land cover transition matrix definition from {f}")
        matrix.translate(tr_dict)
        return matrix


def get_default_ipcc_nesting():
    nesting = read_lc_nesting_file(
        os.path.join(
            os.path.dirname(os.path.realpath(__file__)),
            "data",
            "land_cover_nesting_unccd_esa.json",
        )
    )
    nesting.child = deepcopy(nesting.parent)
    nesting.nesting = {c.code: c.code for c in nesting.parent.key}
    return nesting


def get_default_esa_nesting():
    return read_lc_nesting_file(
        os.path.join(
            os.path.dirname(os.path.realpath(__file__)),
            "data",
            "land_cover_nesting_unccd_esa.json",
        )
    )


def ipcc_lc_nesting_to_settings(nesting: LCLegendNesting):
    conf.settings_manager.write_value(
        conf.Setting.LC_IPCC_NESTING, LCLegendNesting.Schema().dumps(nesting)
    )


def ipcc_lc_nesting_from_settings() -> LCLegendNesting:
    nesting_str = conf.settings_manager.get_value(conf.Setting.LC_IPCC_NESTING)
    if nesting_str == "":
        return None

    return LCLegendNesting.Schema().loads(nesting_str)


def esa_lc_nesting_to_settings(nesting: LCLegendNesting):
    conf.settings_manager.write_value(
        conf.Setting.LC_ESA_NESTING, LCLegendNesting.Schema().dumps(nesting)
    )


def esa_lc_nesting_from_settings() -> LCLegendNesting:
    nesting_str = conf.settings_manager.get_value(conf.Setting.LC_ESA_NESTING)
    if nesting_str == "":
        return None

    return LCLegendNesting.Schema().loads(nesting_str)


def _get_default_matrix():
    return read_lc_matrix_file(
        os.path.join(
            os.path.dirname(os.path.realpath(__file__)),
            "data",
            f"land_cover_transition_matrix_UNCCD.json",
        )
    )


def get_trans_matrix(get_default=False, save_settings=True):

    if not get_default:
        log("Loading land cover degradation matrix from settings")
        matrix = trans_matrix_from_settings()
    else:
        matrix = None

    if matrix is None:
        log("Land cover degradation matrix is None")
        matrix = _get_default_matrix()
        nesting = ipcc_lc_nesting_from_settings()
        definitions = []
        for c_initial in nesting.child.key:
            for c_final in nesting.child.key:
                definition = deepcopy(
                    matrix.get_definition(
                        nesting.parent_for_child(c_initial),
                        nesting.parent_for_child(c_final),
                    )
                )
                definition.initial = c_initial
                definition.final = c_final
                definitions.append(definition)
        matrix.definitions = LCTransitionMatrixDeg(
            name="Degradation matrix", transitions=definitions
        )
        matrix.legend = nesting.child
        matrix.name = "Custom transition matrix"

        if matrix and save_settings:
            trans_matrix_to_settings(matrix)
    else:
        matrix = LCTransitionDefinitionDeg.Schema().loads(matrix)

    return matrix


def trans_matrix_from_settings() -> str:
    matrix = QtCore.QSettings().value("LDMP/land_cover_deg_trans_matrix", None)
    return matrix


def trans_matrix_to_settings(matrix: LCTransitionDefinitionDeg):
    QtCore.QSettings().setValue(
        "LDMP/land_cover_deg_trans_matrix",
        LCTransitionDefinitionDeg.Schema().dumps(matrix),
    )


class DlgCalculateLCSetAggregationBase(
    QtWidgets.QDialog, DlgCalculateLCSetAggregationUi
):
    def __init__(self, parent=None, nesting=None):
        super().__init__(parent)

        self.setupUi(self)

        self.btn_save.clicked.connect(self.btn_save_pressed)
        self.btn_load.clicked.connect(self.btn_load_pressed)
        self.btn_reset.clicked.connect(self.reset_nesting_table)
        self.btn_close.clicked.connect(self.btn_close_pressed)

        # Setup the class table so that the table is defined when a user first
        # loads the dialog
        if nesting:
            self.nesting = nesting
        else:
            self.nesting = self.get_nesting()
        self.setup_nesting(self.nesting)

    def btn_close_pressed(self):
        self.update_nesting_from_widget()
        self.close()

    def btn_load_pressed(self):
        f, _ = QtWidgets.QFileDialog.getOpenFileName(
            self,
            self.tr("Select a land cover definition file"),
            conf.settings_manager.get_value(conf.Setting.DEFINITIONS_DIRECTORY),
            self.tr("Land cover definition (*.json)"),
        )

        if f:
            if os.access(f, os.R_OK):
                conf.settings_manager.write_value(
                    conf.Setting.DEFINITIONS_DIRECTORY, os.path.dirname(f)
                )
            else:
                QtWidgets.QMessageBox.critical(
                    None,
                    self.tr("Error"),
                    self.tr("Cannot read {}. Choose a different file.".format(f)),
                )
        else:
            return
        nesting = read_lc_nesting_file(f)

        if nesting:
            log(f"Loaded nesting from {f}")
            self.setup_nesting(nesting)

    def btn_save_pressed(self):
        self.update_nesting_from_widget()

        f, _ = QtWidgets.QFileDialog.getSaveFileName(
            self,
            self.tr("Choose where to save this land cover definition"),
            conf.settings_manager.get_value(conf.Setting.DEFINITIONS_DIRECTORY),
            self.tr("Land cover definition (*.json)"),
        )

        if f:
            if os.access(os.path.dirname(f), os.W_OK):
                conf.settings_manager.write_value(
                    conf.Setting.DEFINITIONS_DIRECTORY, os.path.dirname(f)
                )
            else:
                QtWidgets.QMessageBox.critical(
                    None,
                    self.tr("Error"),
                    self.tr("Cannot write to {}. Choose a different file.".format(f)),
                )

                return

            nesting = self.get_nesting()
            with open(f, "w") as outfile:
                json.dump(
                    LCLegendNesting.Schema().dump(nesting),
                    outfile,
                    sort_keys=True,
                    indent=4,
                    separators=(",", ":"),
                    default=json_serial,
                )

    def update_nesting_from_widget(self):
        nesting = self.get_nesting()
        for row in range(0, self.table_model.rowCount()):
            child_code = self.table_model.index(
                row, self.table_model.child_code_col()
            ).data()
            child_class = nesting.child.classByCode(child_code)
            new_parent_class = self.remap_view.indexWidget(
                self.proxy_model.index(row, self.table_model.parent_label_col())
            ).get_current_class()

            nesting.update_parent(child_class, new_parent_class)
        self.set_nesting(nesting)
        self.nesting = deepcopy(nesting)

    def reset_nesting_table(self, get_default=False):
        if get_default:
            self.nesting = self.get_nesting()
        self.setup_nesting(nesting_input=self.nesting)


class DlgCalculateLCSetAggregationESA(DlgCalculateLCSetAggregationBase):
    def __init__(self, parent=None):
        super().__init__(parent)

    def set_nesting(self, nesting):
        self.nesting = nesting
        esa_lc_nesting_to_settings(nesting)

    def get_nesting(self):
        self.nesting = esa_lc_nesting_from_settings()
        return self.nesting

    def setup_nesting(self, nesting_input=None):
        # Load the codes each class will be recoded to.
        #
        # The "nesting_input" parameter will include any mappings derived from a
        # class definition file, or, in the case or reading in user land cover
        # files, nesting from the file itself.
        #
        # The default codes stored in self.nesting are derived either
        # from the data/land_cover_nesting_unccd_esa.json file when this class
        # is instantiated from the LCSetupWidget, or from the values within a
        # custom user data file when this class is instantiated from the
        # DlgDataIOImportLC class.

        if nesting_input:
            # All ESA codes need to be represented, and any non-ESA codes should be excluded
            child_legend = self.get_nesting().child
            valid_child_codes = sorted([c.code for c in child_legend.key])
            child_code_input = sorted([c.code for c in nesting_input.child.key])
            unnecessary_child_codes = sorted(
                [c for c in child_code_input if c not in valid_child_codes]
            )
            child_codes_missing_from_input = sorted(
                [c for c in valid_child_codes if c not in child_code_input]
            )

            if len(unnecessary_child_codes) > 0:
                QtWidgets.QMessageBox.warning(
                    None,
                    self.tr("Warning"),
                    self.tr(
                        f"Some of the class codes ({unnecessary_child_codes!r}) "
                        "in the definition file do not appear in the chosen data "
                        "file."
                    ),
                )
                return

            if len(child_codes_missing_from_input) > 0:
                QtWidgets.QMessageBox.warning(
                    None,
                    self.tr("Warning"),
                    self.tr(
                        f"Some of the class codes ({child_codes_missing_from_input!r}) "
                        "in the data file do not appear in the chosen definition "
                        "file."
                    ),
                )
                return

            # Remove unnecessary classes from the input child legend
            nesting_input.child.key = [
                c for c in nesting_input.child.key if c.code in valid_child_codes
            ]

            # Supplement input child legend with missing classes
            nesting_input.child.key.extend(
                [
                    c
                    for c in child_legend.key
                    if c.code in child_codes_missing_from_input
                ]
            )

            # Remove dropped classes from the nesting dict
            new_child_codes = [c.code for c in nesting_input.child.key]
            new_nesting_dict = {}

            for key, values in nesting_input.nesting.items():
                new_nesting_dict.update(
                    {key: [v for v in values if v in new_child_codes]}
                )

            # And add into the nesting dict any classes that are in the data
            # but were missing from the input, including the child legend no
            # data code (it should be nested under parent nodata as well)
            if (
                nesting_input.child.nodata
                and nesting_input.child.nodata.code
                not in child_codes_missing_from_input
            ):
                child_codes_missing_from_input.append(nesting_input.child.nodata.code)
            new_nesting_dict.update(
                {
                    nesting_input.parent.nodata.code: new_nesting_dict.get(
                        nesting_input.parent.nodata.code, []
                    )
                    + child_codes_missing_from_input
                }
            )

            nesting_input.nesting = new_nesting_dict

        self.set_nesting(nesting_input)
        self.setup_nesting_table()

    def setup_nesting_table(self):
        self.table_model = LCAggTableModel(
            self.nesting,
            parent=self,
            child_label_col=True,
        )
        self.proxy_model = QtCore.QSortFilterProxyModel()
        self.proxy_model.setSourceModel(self.table_model)
        self.remap_view.setModel(self.proxy_model)

        # Add selector in cell

        for row in range(0, len(self.nesting.child.key_with_nodata())):
            # Get the input code for this row and the final label it should map
            # to by default
            child_code = self.table_model.index(
                row, self.table_model.child_code_col()
            ).data()
            parent_class = [
                self.nesting.parentClassForChild(c)
                for c in self.nesting.child.key_with_nodata()
                if c.code == child_code
            ][0]

            lc_class_combo = LCClassComboBox(self.nesting)

            # Find the index in the combo box of this translated final label
            ind = lc_class_combo.findText(parent_class.name_long)

            if ind != -1:
                lc_class_combo.setCurrentIndex(ind)
            self.remap_view.setIndexWidget(
                self.proxy_model.index(row, self.table_model.parent_label_col()),
                lc_class_combo,
            )

        self.remap_view.horizontalHeader().setSectionResizeMode(
            self.table_model.child_code_col(), QtWidgets.QHeaderView.ResizeToContents
        )
        # This column is hidden for CUSTOM_TO_CUSTOM transitions
        self.remap_view.horizontalHeader().setSectionResizeMode(
            self.table_model.child_label_col(), QtWidgets.QHeaderView.Stretch
        )
        self.remap_view.horizontalHeader().setSectionResizeMode(
            self.table_model.parent_label_col(),
            QtWidgets.QHeaderView.ResizeToContents,
        )

        self.remap_view.setSelectionBehavior(QtWidgets.QAbstractItemView.SelectRows)

        return True


class DlgCalculateLCSetAggregationCustom(DlgCalculateLCSetAggregationBase):
    def __init__(self, parent=None, nesting=None):
        super().__init__(parent, nesting)

    def set_nesting(self, nesting):
        self.nesting = nesting

    def get_nesting(self):
        return self.nesting

    def setup_nesting(self, nesting_input=None):
        if nesting_input:
            # Get the parent custom legend from the IPCC nesting (the custom legend
            # is a child of the IPCC legend)
            default_parent_legend = ipcc_lc_nesting_from_settings().child
            valid_parent_codes = sorted([c.code for c in default_parent_legend.key])
            parent_code_input = sorted([c.code for c in nesting_input.parent.key])
            unnecessary_parent_codes = sorted(
                [c for c in parent_code_input if c not in valid_parent_codes]
            )
            parent_codes_missing_from_input = sorted(
                [c for c in valid_parent_codes if c not in parent_code_input]
            )

            if len(unnecessary_parent_codes) > 0:
                QtWidgets.QMessageBox.warning(
                    None,
                    self.tr("Warning"),
                    self.tr(
                        f"Some of the parent classes ({unnecessary_parent_codes!r}) "
                        "in the definition file are not listed in the current class "
                        "legend. These classes will be ignored."
                    ),
                )

            # Remove any classes from the input parent legend that aren't in the current
            # custom legend
            nesting_input.parent.key = [
                c for c in nesting_input.parent.key if c.code in valid_parent_codes
            ]
            # Remove invalid parent classes from the nesting dict
            nesting_input.nesting = {
                key: values
                for key, values in nesting_input.nesting.items()
                if key in valid_parent_codes + [nesting_input.parent.nodata.code]
            }
            # Nest under nodata any child classes that were nested under invalid
            # parent classes
            child_codes_in_nesting_dict = [
                value for values in nesting_input.nesting.values() for value in values
            ]

        if conf.settings_manager.get_value(conf.Setting.DEBUG):
            log(f"nesting is {nesting_input.nesting}")
            log(f"parent codes are {nesting_input.parent.codes()}")
            log(f"child codes are {nesting_input.child.codes()}")
        self.set_nesting(nesting_input)
        self.setup_nesting_table()

    def setup_nesting_table(self):
        self.table_model = LCAggTableModel(
            self.nesting,
            parent=self,
            child_label_col=False,
        )
        self.proxy_model = QtCore.QSortFilterProxyModel()
        self.proxy_model.setSourceModel(self.table_model)
        self.remap_view.setModel(self.proxy_model)

        # Add selector in cell

        for row in range(0, len(self.nesting.child.key_with_nodata())):
            # Get the input code for this row and the final label it should map
            # to by default
            child_code = self.table_model.index(
                row, self.table_model.child_code_col()
            ).data()
            parent_class = [
                self.nesting.parentClassForChild(c)
                for c in self.nesting.child.key_with_nodata()
                if c.code == child_code
            ][0]

            lc_class_combo = LCClassComboBox(self.nesting)

            # Find the index in the combo box of this translated final label
            ind = lc_class_combo.findText(parent_class.name_long)

            if ind != -1:
                lc_class_combo.setCurrentIndex(ind)
            self.remap_view.setIndexWidget(
                self.proxy_model.index(row, self.table_model.parent_label_col()),
                lc_class_combo,
            )

        self.remap_view.horizontalHeader().setSectionResizeMode(
            self.table_model.child_code_col(), QtWidgets.QHeaderView.ResizeToContents
        )
        self.remap_view.horizontalHeader().setSectionResizeMode(
            self.table_model.parent_label_col(), QtWidgets.QHeaderView.Stretch
        )

        self.remap_view.setSelectionBehavior(QtWidgets.QAbstractItemView.SelectRows)

        return True


class DlgDataIOImportLC(data_io.DlgDataIOImportBase, DlgDataIOImportLCUi):
    def __init__(self, parent=None):
        super().__init__(parent)

        # This needs to be inserted after the lc definition widget but before
        # the button box with ok/cancel
        self.output_widget = data_io.ImportSelectRasterOutput()
        self.verticalLayout.insertWidget(2, self.output_widget)

        self.input_widget.inputFileChanged.connect(self.input_changed)
        self.input_widget.inputTypeChanged.connect(self.input_changed)

        self.checkBox_use_sample.stateChanged.connect(self.clear_dlg_agg)

        self.input_widget.lineEdit_nodata.setValidator(QtGui.QIntValidator())

        self.btn_agg_edit_def.clicked.connect(self.agg_edit)
        self.btn_agg_edit_def.setEnabled(False)

        self.dlg_agg = None

    def showEvent(self, event):
        super().showEvent(event)

        # Reset flags to avoid reloading of unique values when files haven't
        # changed:
        self.last_raster = None
        self.last_band_number = None
        self.last_vector = None
        self.idx = None

    def done(self, value):
        if value == QtWidgets.QDialog.Accepted:
            self.validate_input(value)
        else:
            super().done(value)

    def validate_input(self, value):
        if self.output_widget.lineEdit_output_file.text() == "":
            QtWidgets.QMessageBox.critical(
                None, self.tr("Error"), self.tr("Choose an output file.")
            )

            return

        if not self.dlg_agg:
            QtWidgets.QMessageBox.information(
                None,
                self.tr("No definition set"),
                self.tr(
                    'Click "Edit Definition" to define the land cover definition before exporting.'
                ),
            )

            return

        if (
            self.input_widget.spinBox_data_year.text()
            == self.input_widget.spinBox_data_year.specialValueText()
        ):
            QtWidgets.QMessageBox.critical(
                None, self.tr("Error"), self.tr("Enter the year of the input data.")
            )

            return

        ret = super().validate_input(value)

        if not ret:
            return

        super().done(value)

        self.ok_clicked()

    def clear_dlg_agg(self):
        self.dlg_agg = None

    def input_changed(self, valid):
        if valid:
            self.btn_agg_edit_def.setEnabled(True)
        else:
            self.btn_agg_edit_def.setEnabled(False)
        self.clear_dlg_agg()

        if self.input_widget.radio_raster_input.isChecked():
            self.checkBox_use_sample.setEnabled(True)
            self.checkBox_use_sample_description.setEnabled(True)
        else:
            self.checkBox_use_sample.setEnabled(False)
            self.checkBox_use_sample_description.setEnabled(False)

    def load_agg(self, values, child_nodata_code=-32768):
        # Set all of the classes to no data by default, and default to nesting
        # under the current custom legend (which may be the default IPCC legend
        # in any case)
        default_nesting = ipcc_lc_nesting_from_settings()

        # From the default nesting class instance, setup the actual nesting
        # dictionary so that all the default classes have no values nested
        # under them, except for no data - nest all of the values in this
        # dataset under nodata (-32768 for the default data) until the user
        # determines otherwise. Note we use the "child" legend in case the
        # user has defined a custom legend (which would be stored there).
        nest = {c: [] for c in default_nesting.child.codes()}
        # The nodata code in the data being imported needs to be handled.
        # Nest this under the parent nodata code as well.

        if child_nodata_code not in values:
            values = values + [child_nodata_code]
        nest.update({default_nesting.child.nodata.code: values})

        nesting = LCLegendNesting(
            parent=default_nesting.child,
            child=LCLegend(
                name="Default remap",
                key=[
                    LCClass(value, str(value))
                    for value in sorted(values)
                    if value != child_nodata_code
                ],
                nodata=LCClass(child_nodata_code, "No data"),
            ),
            nesting=nest,
        )
        self.dlg_agg = DlgCalculateLCSetAggregationCustom(parent=self, nesting=nesting)

    def agg_edit(self):
        if self.input_widget.radio_raster_input.isChecked():
            f = self.input_widget.lineEdit_raster_file.text()
            band_number = int(self.input_widget.comboBox_bandnumber.currentText())

            if not self.dlg_agg or (
                self.last_raster != f or self.last_band_number != band_number
            ):
                values = data_io.get_unique_values_raster(
                    f,
                    int(self.input_widget.comboBox_bandnumber.currentText()),
                    self.checkBox_use_sample.isChecked(),
                )

                if not values:
                    QtWidgets.QMessageBox.critical(
                        None,
                        self.tr("Error"),
                        self.tr(
                            "Error reading data. Trends.Earth supports a maximum "
                            "of 38 different land cover classes"
                        ),
                    )

                    return
                self.last_raster = f
                self.last_band_number = band_number
                self.load_agg(values, child_nodata_code=self.get_nodata_value())
        else:
            f = self.input_widget.lineEdit_vector_file.text()
            l = self.input_widget.get_vector_layer()
            idx = l.fields().lookupField(
                self.input_widget.comboBox_fieldname.currentText()
            )

            if not self.dlg_agg or (self.last_vector != f or self.last_idx != idx):
                values = data_io.get_unique_values_vector(
                    l, self.input_widget.comboBox_fieldname.currentText()
                )

                if not values:
                    QtWidgets.QMessageBox.critical(
                        None,
                        self.tr("Error"),
                        self.tr(
                            "Error reading data. Trends.Earth supports a maximum "
                            "of 38 different land cover classes"
                        ),
                    )

                    return
                self.last_vector = f
                self.last_idx = idx
                self.load_agg(values, child_nodata_code=self.get_nodata_value())
        self.dlg_agg.exec_()

    def get_nodata_value(self):
        return int(self.input_widget.lineEdit_nodata.text())

    def ok_clicked(self):
        out_file = self.output_widget.lineEdit_output_file.text()

        if self.input_widget.radio_raster_input.isChecked():
            in_file = self.input_widget.lineEdit_raster_file.text()
            remap_ret = self.remap_raster(
                in_file, out_file, self.dlg_agg.nesting.get_list()
            )
        else:
            attribute = self.input_widget.comboBox_fieldname.currentText()
            l = self.input_widget.get_vector_layer()
            remap_ret = self.remap_vector(
                l, out_file, self.dlg_agg.nesting.nesting, attribute
            )

        if not remap_ret:
            return False

        job = job_manager.create_job_from_dataset(
            Path(out_file),
            "Land cover",
            {
                "year": int(self.input_widget.spinBox_data_year.text()),
                "nesting": LCLegendNesting.Schema().dumps(
                    ipcc_lc_nesting_from_settings()
                ),
                "source": "custom data",
            },
        )
        job_manager.import_job(job, Path(out_file))


class LCDefineDegradationWidget(QtWidgets.QWidget, WidgetLcDefineDegradationUi):
    def __init__(self, parent=None):
        super().__init__(parent)

        self.setupUi(self)

        # UI initialization
        reload_icon = QgsApplication.instance().getThemeIcon("mActionReload.svg")
        self.btn_transmatrix_reset.setIcon(reload_icon)

        load_table_icon = QgsApplication.instance().getThemeIcon("mActionFileOpen.svg")
        self.btn_transmatrix_loadfile.setIcon(load_table_icon)

        save_table_icon = QgsApplication.instance().getThemeIcon("mActionFileSave.svg")
        self.btn_transmatrix_savefile.setIcon(save_table_icon)

        trans_matrix = get_trans_matrix()

        self.setup_deg_def_matrix(trans_matrix.legend)

        self.set_trans_matrix()

        # Setup the vertical label for the rows of the table
        label_lc_baseline_year = VerticalLabel(self)
        label_lc_baseline_year.setText(self.tr("Land cover in initial year "))
        sizePolicy = QtWidgets.QSizePolicy(
            QtWidgets.QSizePolicy.Preferred, QtWidgets.QSizePolicy.Minimum
        )
        sizePolicy.setHorizontalStretch(0)
        sizePolicy.setVerticalStretch(0)
        sizePolicy.setHeightForWidth(
            self.label_lc_target_year.sizePolicy().hasHeightForWidth()
        )
        label_lc_baseline_year.setSizePolicy(sizePolicy)
        font = QtGui.QFont()
        font.setBold(True)
        font.setWeight(75)
        label_lc_baseline_year.setFont(font)
        self.lc_trans_table_layout.addWidget(
            label_lc_baseline_year, 1, 0, 1, 1, QtCore.Qt.AlignCenter
        )

        self.btn_transmatrix_reset.clicked.connect(
            lambda: self.set_trans_matrix(get_default=False)
        )
        self.btn_transmatrix_loadfile.clicked.connect(self.trans_matrix_loadfile)
        self.btn_transmatrix_savefile.clicked.connect(self.trans_matrix_savefile)

        self.legend_deg.setStyleSheet(
            "QLineEdit {background: #9B2779;} QLineEdit:hover {border: 1px solid gray; background: #9B2779;}"
        )
        self.legend_imp.setStyleSheet(
            "QLineEdit {background: #006500;} QLineEdit:hover {border: 1px solid gray; background: #006500;}"
        )
        self.legend_stable.setStyleSheet(
            "QLineEdit {background: #FFFFE0;} QLineEdit:hover {border: 1px solid gray; background: #FFFFE0;}"
        )

    def setup_deg_def_matrix(self, legend):
        self.deg_def_matrix.setRowCount(len(legend.key))
        self.deg_def_matrix.setColumnCount(len(legend.key))
        self.deg_def_matrix.setHorizontalHeaderLabels(
            [c.get_name_short() for c in legend.key]
        )
        self.deg_def_matrix.setVerticalHeaderLabels(
            [c.get_name_short() for c in legend.key]
        )
        if len(legend.key) > 9:
            self.deg_def_matrix.setHorizontalHeader(
                RotatedHeaderView(QtCore.Qt.Horizontal, self.deg_def_matrix)
            )
        # else:
        #     self.deg_def_matrix.setHorizontalHeader(
        #         QtWidgets.QHeaderView(QtCore.Qt.Horizontal, self.deg_def_matrix)
        #     )

        for row in range(0, self.deg_def_matrix.rowCount()):
            for col in range(0, self.deg_def_matrix.columnCount()):
                line_edit = TransMatrixEdit()
                line_edit.setValidator(QtGui.QRegExpValidator(QtCore.QRegExp("[-0+]")))
                line_edit.setAlignment(QtCore.Qt.AlignHCenter)
                self.deg_def_matrix.setCellWidget(row, col, line_edit)

        self.deg_def_matrix.setStyleSheet("QTableWidget {border: 0px;}")
        self.deg_def_matrix.horizontalHeader().setStyleSheet(
            "QHeaderView::section {background-color: white;border: 0px;}"
        )
        self.deg_def_matrix.verticalHeader().setStyleSheet(
            "QHeaderView::section {background-color: white;border: 0px;}"
        )

        for row in range(0, self.deg_def_matrix.rowCount()):
            self.deg_def_matrix.horizontalHeader().setSectionResizeMode(
                row, QtWidgets.QHeaderView.Stretch
            )

        for col in range(0, self.deg_def_matrix.columnCount()):
            self.deg_def_matrix.verticalHeader().setSectionResizeMode(
                col, QtWidgets.QHeaderView.Stretch
            )

    def trans_matrix_loadfile(self):
        f, _ = QtWidgets.QFileDialog.getOpenFileName(
            self,
            self.tr("Select a transition matrix definition file"),
            conf.settings_manager.get_value(conf.Setting.DEFINITIONS_DIRECTORY),
            self.tr("Transition matrix definition (*.json)"),
        )

        if f:
            if os.access(f, os.R_OK):
                conf.settings_manager.write_value(
                    conf.Setting.DEFINITIONS_DIRECTORY, os.path.dirname(f)
                )
            else:
                QtWidgets.QMessageBox.critical(
                    None,
                    self.tr("Error"),
                    self.tr("Cannot read {}. Choose a different file.".format(f)),
                )
        else:
            return None

        matrix = read_lc_matrix_file(f)

        if not matrix:
            return None
        else:
            self.set_trans_matrix(matrix)

            return True

    def trans_matrix_savefile(self):
        f, _ = QtWidgets.QFileDialog.getSaveFileName(
            self,
            self.tr("Choose where to save this transition matrix definition"),
            conf.settings_manager.get_value(conf.Setting.DEFINITIONS_DIRECTORY),
            self.tr("Transition matrix definition (*.json)"),
        )

        if f:
            if os.access(os.path.dirname(f), os.W_OK):
                conf.settings_manager.write_value(
                    conf.Setting.DEFINITIONS_DIRECTORY, os.path.dirname(f)
                )
            else:
                QtWidgets.QMessageBox.critical(
                    None,
                    self.tr("Error"),
                    self.tr("Cannot write to {}. Choose a different file.".format(f)),
                )

                return

            with open(f, "w") as outfile:
                json.dump(
                    LCTransitionDefinitionDeg.Schema().dump(
                        self.get_trans_matrix_from_widget()
                    ),
                    outfile,
                    sort_keys=True,
                    indent=4,
                    separators=(",", ":"),
                    default=json_serial,
                )

    def set_trans_matrix(self, matrix=None, get_default=False):
        if not matrix:
            matrix = get_trans_matrix(get_default)
        QtCore.QSettings().setValue(
            "LDMP/land_cover_deg_trans_matrix",
            LCTransitionDefinitionDeg.Schema().dumps(matrix),
        )

        self.setup_deg_def_matrix(matrix.legend)

        for row in range(0, self.deg_def_matrix.rowCount()):
            initial_class = matrix.legend.key[row]

            for col in range(0, self.deg_def_matrix.columnCount()):
                final_class = matrix.legend.key[col]
                meaning = matrix.definitions.meaningByTransition(
                    initial_class, final_class
                )

                if meaning == "stable":
                    code = "0"
                elif meaning == "degradation":
                    code = "-"
                elif meaning == "improvement":
                    code = "+"
                else:
                    log(
                        'unrecognized transition meaning "{}" when setting transition matrix'.format(
                            meaning
                        )
                    )

                    return False
                self.deg_def_matrix.cellWidget(row, col).setText(code)

        return True

    def get_trans_matrix_from_widget(self):
        # Extract trans_matrix from the QTableWidget
        transitions = []
        trans_matrix = get_trans_matrix()

        for row in range(0, self.deg_def_matrix.rowCount()):
            for col in range(0, self.deg_def_matrix.columnCount()):
                val = self.deg_def_matrix.cellWidget(row, col).text()

                if val == "" or val == "0":
                    meaning = "stable"
                elif val == "-":
                    meaning = "degradation"
                elif val == "+":
                    meaning = "improvement"
                else:
                    log(
                        'unrecognized value "{}" when reading transition meaning from cellWidget'.format(
                            val
                        )
                    )
                    raise ValueError(
                        'unrecognized value "{}" when reading transition meaning from cellWidget'.format(
                            val
                        )
                    )
                transitions.append(
                    LCTransitionMeaningDeg(
                        trans_matrix.legend.key[row],
                        trans_matrix.legend.key[col],
                        meaning,
                    )
                )

        return LCTransitionDefinitionDeg(
            legend=trans_matrix.legend,
            name="Land cover transition definition matrix",
            definitions=LCTransitionMatrixDeg(
                name="Degradation matrix", transitions=transitions
            ),
        )


class LandCoverSetupLocalExecutionWidget(
    QtWidgets.QWidget, WidgetLandCoverSetupLocalExecutionUi
):
    initial_year_layer_cb: data_io.WidgetDataIOSelectTELayerImport
    target_year_layer_cb: data_io.WidgetDataIOSelectTELayerImport

    def __init__(self, parent=None):
        super().__init__(parent)
        self.setupUi(self)
        self.initial_year_layer_cb.populate()
        self.target_year_layer_cb.populate()

    def get_initial_year(self):
        usable_band_info = self.initial_year_layer_cb.get_current_band()

        return usable_band_info.band_info.metadata["year"]

    def get_final_year(self):
        usable_band_info = self.target_year_layer_cb.get_current_band()

        return usable_band_info.band_info.metadata["year"]


class LandCoverSetupRemoteExecutionWidget(
    QtWidgets.QWidget, WidgetLandCoverSetupRemoteExecutionUi
):
    initial_year_la: QtWidgets.QLabel
    initial_year_de: QtWidgets.QDateEdit
    target_year_de: QtWidgets.QDateEdit
    target_year_la: QtWidgets.QLabel
    aggregation_method_pb: QtWidgets.QPushButton
    aggregation_dialog: QtWidgets.QDialog

    def __init__(
        self,
        parent=None,
        hide_min_year: bool | None = False,
        hide_max_year: bool | None = False,
        selected_min_year: int | None = 2001,
        selected_max_year: int | None = 2015,
    ):
        super().__init__(parent)
        self.setupUi(self)
        esa_cci_lc_conf = conf.REMOTE_DATASETS["Land cover"]["ESA CCI"]
        min_year = QtCore.QDate(esa_cci_lc_conf["Start year"], 1, 1)
        max_year = QtCore.QDate(esa_cci_lc_conf["End year"], 12, 31)
        self.initial_year_de.setMinimumDate(min_year)
        self.initial_year_de.setMaximumDate(max_year)
        self.target_year_de.setMinimumDate(min_year)
        self.target_year_de.setMaximumDate(max_year)
        self.initial_year_de.setDate(QtCore.QDate(selected_min_year, 1, 1))
        self.target_year_de.setDate(QtCore.QDate(selected_max_year, 12, 31))

        if hide_min_year:
            self.initial_year_la.hide()
            self.initial_year_de.hide()

        if hide_max_year:
            self.target_year_la.hide()
            self.target_year_de.hide()
        self.aggregation_method_pb.clicked.connect(self.open_aggregation_method_dialog)

        self.aggregation_dialog = DlgCalculateLCSetAggregationESA(parent=self)

    def open_aggregation_method_dialog(self):
        self.aggregation_dialog.exec_()


@dataclass
class LCClassInfo:
    """
    Land cover class information from editor
    """

    idx: int = -1
    lcc: LCClass = None
    parent: LCClass = None

    class Meta:
        ordered = True
        load_only = ["idx"]


class LccInfoUtils:
    """
    Helper for LCCInfo management operations.
    """

    CUSTOM_LEGEND_NAME = "Custom Land Cover"

    @staticmethod
    def save_settings(lcc_infos: list[LCClassInfo] = [], restore_default=True) -> bool:
        """
        Saves list of LCClassInfo objects to settings but if settings is
        empty and 'restore_default' is True then it will restore the default
        UNCCD land cover classes.
        """
        if len(lcc_infos) == 0:
            conf.settings_manager.write_value(conf.Setting.LC_CLASSES, [])
            if restore_default:
                _ = get_trans_matrix(True)
                esa_lc_nesting_to_settings(get_default_esa_nesting())
                ipcc_lc_nesting_to_settings(get_default_ipcc_nesting())

            return True

        status = True
        try:
            infos = []
            for lcc in lcc_infos:
                lcc_str = LCClassInfo.Schema().dumps(lcc)
                infos.append(lcc_str)
            conf.settings_manager.write_value(conf.Setting.LC_CLASSES, infos)
        except ValidationError:
            status = False
        except Exception:
            status = False

        # Update transition matrix and land cover nesting with our new custom
        # classes.
        log(
            f"{LccInfoUtils.CUSTOM_LEGEND_NAME} - Saving LCCInfo to settings: "
            f"{status!s}"
        )
        if status:
            LccInfoUtils.sync_lc_nesting(lcc_infos)
            LccInfoUtils.sync_trans_matrix(lcc_infos)

        return status

    @staticmethod
    def load_settings() -> tuple[bool, list[LCClassInfo]]:
        """
        Loads LCCInfo objects from the settings.
        """
        lcc_infos_str = conf.settings_manager.get_value(conf.Setting.LC_CLASSES)
        lcc_infos = []
        status = True

        try:
            for lcc_info_str in lcc_infos_str:
                lcc_info = LCClassInfo.Schema().loads(lcc_info_str)
                lcc_infos.append(lcc_info)

        except ValidationError:
            status = False

        except Exception:
            status = False

        return status, lcc_infos

    @staticmethod
    def save_file(file_path: str, lcc_infos: list[LCClassInfo]) -> bool:
        # Saves the LC classes to JSON file.
        lc_cls_infos = []
        status = True
        try:
            for lcc in lcc_infos:
                lcc_dict = LCClassInfo.Schema().dump(lcc)
                lc_cls_infos.append(lcc_dict)
        except ValidationError:
            status = False
        except Exception:
            status = False

        if not status:
            return False

        fi = QtCore.QFileInfo(file_path)
        cls_dir = fi.dir().path()

        # Check write permissions
        if not os.access(cls_dir, os.W_OK):
            return False

        suffix = fi.suffix()
        if "json" not in suffix:
            file_path = f"{file_path}.json"

        with open(file_path, "w") as f:
            json.dump(lc_cls_infos, f, sort_keys=True, indent=4)

        return True

    @staticmethod
    def load_file(file_path: str) -> tuple[bool, list[LCClassInfo]]:
        # Load classes from file.
        fi = QtCore.QFileInfo(file_path)
        cls_dir = fi.dir().path()

        # Check read permissions
        if not os.access(cls_dir, os.R_OK):
            return False, []

        lc_classes = []
        status = True
        with open(file_path) as f:
            try:
                classes = json.load(f)
                for lcc in classes:
                    lcc_info = LCClassInfo.Schema().load(lcc)
                    lc_classes.append(lcc_info)
            except ValidationError as ve:
                log(f"ValidationError while loading {file_path}: {ve}")
                status = False
            except Exception as exc:
                log(f"Exception while loading {file_path}: {exc}")
                status = False

        if not status:
            return False, []

        return True, lc_classes

    @staticmethod
    def lcc_in_infos(
        lcc: LCClass, lcc_infos: list[LCClassInfo]
    ) -> tuple[bool, LCClassInfo]:
        """
        Checks if the given lc class is in the collection using
        code to compare.
        """
        match = [lcc_info for lcc_info in lcc_infos if lcc_info.lcc.code == lcc.code]

        return (True, match[0]) if len(match) > 0 else (False, None)

    @staticmethod
    def lc_nesting() -> LCLegendNesting:
        """
        Returns the land cover nesting in settings and if this fails
        (due to validation errors) then uses the default one.
        """
        try:
            nesting = esa_lc_nesting_from_settings()
        except ValidationError:
            nesting = get_default_esa_nesting()

        return nesting

    @staticmethod
    def sync_trans_matrix(ref_lcc_infos: list[LCClassInfo]):
        """
        Update transition matrix in settings with custom classes in the
        reference list.
        """
        if len(ref_lcc_infos) == 0:
            if conf.settings_manager.get_value(conf.Setting.DEBUG):
                log(
                    f"{LccInfoUtils.CUSTOM_LEGEND_NAME} - No land cover "
                    f"classes to update transition matrix."
                )
            return

        try:
            matrix = get_trans_matrix(save_settings=False)
        except ValidationError:
            matrix = get_trans_matrix(True, False)

        if matrix is None:
            if conf.settings_manager.get_value(conf.Setting.DEBUG):
                log(
                    f"{LccInfoUtils.CUSTOM_LEGEND_NAME} - No transition "
                    f"matrix in settings"
                )
            return

        # Check if there are custom classes to be removed.
        i = 0
        while i < len(matrix.legend.key):
            lcc = matrix.legend.key[i]
            lcc_in_ref, lcc_info = LccInfoUtils.lcc_in_infos(lcc, ref_lcc_infos)

            if not lcc_in_ref:
                if conf.settings_manager.get_value(conf.Setting.DEBUG):
                    log(
                        f"{LccInfoUtils.CUSTOM_LEGEND_NAME} - {lcc.name_long} "
                        f"class not in matrix settings, attempting to remove..."
                    )
                matrix.remove_class(lcc)
                if conf.settings_manager.get_value(conf.Setting.DEBUG):
                    log(
                        f"{LccInfoUtils.CUSTOM_LEGEND_NAME} - "
                        f"{lcc.name_long} class successfully removed in matrix."
                    )
            else:
                i += 1

        # Check if we need to add or update
        for lcc_info in ref_lcc_infos:
            ref_lcc = lcc_info.lcc
            matrix.add_update_class(ref_lcc)
            if conf.settings_manager.get_value(conf.Setting.DEBUG):
                log(
                    f"{LccInfoUtils.CUSTOM_LEGEND_NAME} - Adding "
                    f"{ref_lcc.name_long} class to matrix."
                )

        # Use meanings for default classes if names match.
        ref_matrix = get_trans_matrix(True, False)
        for m in matrix.definitions.transitions:
            try:
                ref_meaning = ref_matrix.definitions.meaningByTransition(
                    m.initial, m.final
                )
                if ref_meaning:
                    m.meaning = ref_meaning
            except (IndexError, KeyError):
                continue

        matrix.legend.name = LccInfoUtils.CUSTOM_LEGEND_NAME
        matrix.name = "Custom land cover degradation transition matrix"

        # Update matrix in settings
        trans_matrix_to_settings(matrix)
        if conf.settings_manager.get_value(conf.Setting.DEBUG):
            log(
                f"{LccInfoUtils.CUSTOM_LEGEND_NAME} - Saved updated matrix to "
                f"settings."
            )

    @staticmethod
    def save_lc_nesting_ipcc(ref_lcc_infos: list[LCClassInfo]):
        """
        Save IPCC land cover nesting to settings.

        This shows how (possibly custom) classes nest under the IPCC classes.
        """
        if len(ref_lcc_infos) == 0:
            if conf.settings_manager.get_value(conf.Setting.DEBUG):
                log(
                    f"{LccInfoUtils.CUSTOM_LEGEND_NAME} - No land cover "
                    f"classes to update IPCC land cover nesting."
                )

            return

        reference_nesting = get_default_esa_nesting()

        parents = []
        children = []
        nesting_map = dict()
        nodata = reference_nesting.parent.nodata
        no_data_children = []
        for lcci in ref_lcc_infos:
            parent = lcci.parent
            child = lcci.lcc
            children.append(child)
            if parent.code == nodata.code:
                no_data_children.append(child.code)
                continue

            if parent not in parents:
                parents.append(parent)
            if parent.code not in nesting_map:
                nesting_map[parent.code] = []
            nesting_map.get(parent.code).append(child.code)

        child_nodata = None
        if len(no_data_children) == 0:
            child_nodata = deepcopy(nodata)
            nesting_map[nodata.code] = [child_nodata.code]
        else:
            nesting_map[nodata.code] = no_data_children

        reference_nesting.parent.key = parents
        reference_nesting.child.key = children
        reference_nesting.child.name = LccInfoUtils.CUSTOM_LEGEND_NAME
        reference_nesting.child.nodata = child_nodata
        reference_nesting.nesting = nesting_map

        ipcc_lc_nesting_to_settings(reference_nesting)

        if conf.settings_manager.get_value(conf.Setting.DEBUG):
            log(f"nesting is {reference_nesting.nesting}")
            log(f"parent codes are {reference_nesting.parent.codes()}")
            log(f"child codes are {reference_nesting.child.codes()}")

            log(
                f"{LccInfoUtils.CUSTOM_LEGEND_NAME} - Saved IPCC lc "
                f"nesting to settings."
            )

    @staticmethod
    def save_lc_nesting_esa(ref_lcc_infos: list[LCClassInfo]):
        """
        Save ESA land cover nesting to settings.

        This shows how (possibly custom) classes nest under the ESA classes.
        The ESA classes are in turn nested under the IPCC.
        """
        if len(ref_lcc_infos) == 0:
            if conf.settings_manager.get_value(conf.Setting.DEBUG):
                log(
                    f"{LccInfoUtils.CUSTOM_LEGEND_NAME} - No land cover "
                    f"classes to update ESA land cover nesting."
                )
            return

        reference_esa_nesting = get_default_esa_nesting()
        try:
            current_nesting = esa_lc_nesting_from_settings()
        except ValidationError:
            current_nesting = None
        if current_nesting is None:
            current_nesting = get_default_esa_nesting()
        new_nesting = deepcopy(current_nesting)

        current_child_codes = [c.code for c in current_nesting.child.key]
        new_child_codes = [lcc.lcc.code for lcc in ref_lcc_infos]
        ipcc_codes = [c.code for c in reference_esa_nesting.parent.key]

        new_esa_parent_key = []
        new_nesting_map = {
            current_nesting.parent.nodata.code: [current_nesting.child.nodata.code]
        }
        for lcc in ref_lcc_infos:
            custom_class = lcc.lcc  # this is a custom class ESA needs to nest under
            custom_class_parent = lcc.parent  # this is an IPCC class
            if custom_class_parent.code == current_nesting.parent.nodata.code:
                new_nesting_map[current_nesting.parent.nodata.code].append(
                    custom_class.code
                )
            elif custom_class.code in ipcc_codes:
                # This code is in the IPCC key, so assume this custom class
                # is an IPCC class, so nest the same ESA classes under it as
                # are nested in the default UNCCD key
                custom_class_ref = reference_esa_nesting.parent.classByCode(
                    custom_class.code
                )
                new_esa_parent_key.append(custom_class_ref)
                # It is possible that the custom legend may have class codes that match
                # those in the ESA legend. If that is the case, make sure these codes
                # aren't included in the children that are nested under this class (as
                # then they would be added to the legend twice - as both a parent, and
                # as a child)
                new_nesting_map[custom_class_ref.code] = [
                    c.code
                    for c in reference_esa_nesting.children_for_parent(custom_class_ref)
                    if c.code not in new_child_codes
                ]

            elif custom_class.code in current_child_codes:
                # This code is in the ESA key, so assume this custom class
                # IS an ESA class, and nest the same ESA classes under it
                custom_class_ref = reference_esa_nesting.child.classByCode(
                    custom_class.code
                )
                new_esa_parent_key.append(custom_class_ref)
                new_nesting_map[custom_class_ref.code] = [custom_class_ref.code]
            else:
                # This code is a new custom class that isn't in the ESA or IPCC keys,
                # so add it to the parent key with nothing nested under it
                new_esa_parent_key.append(custom_class)
                new_nesting_map[custom_class.code] = []

        # Nest any ESA classes that aren't already neded under nodata
        child_codes_in_nesting = [
            value for key, values in new_nesting_map.items() for value in values
        ]
        for esa_class in reference_esa_nesting.child.key:
            if esa_class.code not in child_codes_in_nesting:
                new_nesting_map[current_nesting.parent.nodata.code].append(
                    esa_class.code
                )

        current_nesting.parent.key = new_esa_parent_key
        current_nesting.parent.name = LccInfoUtils.CUSTOM_LEGEND_NAME
        current_nesting.nesting = new_nesting_map
        esa_lc_nesting_to_settings(current_nesting)

        if conf.settings_manager.get_value(conf.Setting.DEBUG):
            log(f"nesting is {current_nesting.nesting}")
            log(f"parent codes are {current_nesting.parent.codes()}")
            log(f"child codes are {current_nesting.child.codes()}")

            log(
                f"{LccInfoUtils.CUSTOM_LEGEND_NAME} - Saved ESA lc "
                f"nesting to settings."
            )

    @staticmethod
    def sync_lc_nesting(ref_lcc_infos: list[LCClassInfo]):
        """
        Updates both IPCC and ESA land cover nestings in settings.
        """
        if len(ref_lcc_infos) == 0:
            if conf.settings_manager.get_value(conf.Setting.DEBUG):
                log(
                    f"{LccInfoUtils.CUSTOM_LEGEND_NAME} - No land cover "
                    f"classes to update land cover nesting."
                )
            return

        LccInfoUtils.save_lc_nesting_ipcc(ref_lcc_infos)
        LccInfoUtils.save_lc_nesting_esa(ref_lcc_infos)

    @staticmethod
    def set_default_unccd_classes(force_update=False):
        """
        Overrides the custom land cover classes in the setting and replaces
        with the UNCCD classes. If 'force_update' is False then it will
        only replace if the corresponding setting is empty otherwise it will
        always update the land cover classes.
        """
        status, lcc_infos = LccInfoUtils.load_settings()
        if len(lcc_infos) > 0 and not force_update:
            return

        ref_nesting = get_default_esa_nesting()

        def_lcc_infos = []
        for lcc in ref_nesting.parent.key:
            lcc_info = LCClassInfo()
            lcc_info.lcc = lcc
            lcc_info.parent = lcc
            def_lcc_infos.append(lcc_info)

        # Save to settings
        if len(def_lcc_infos) > 0:
            LccInfoUtils.save_settings(def_lcc_infos)

        # Re-write the matrix but with the original meanings restored
        _ = get_trans_matrix(True, True)

    @staticmethod
    def set_default_esa_classes(force_update=False):
        """
        Overrides the custom land cover classes in the setting and replaces
        with the ESA classes, nested under UNCCD. If 'force_update' is False then it will
        only replace if the corresponding setting is empty otherwise it will
        always update the land cover classes.
        """
        status, lcc_infos = LccInfoUtils.load_settings()
        if len(lcc_infos) > 0 and not force_update:
            return

        ref_nesting = get_default_esa_nesting()

        esa_nesting = {}
        def_lcc_infos = []
        for lcc in ref_nesting.child.key:
            lcc_info = LCClassInfo()
            lcc_info.lcc = lcc
            lcc_info.parent = ref_nesting.parent_for_child(lcc)
            def_lcc_infos.append(lcc_info)
            esa_nesting[lcc.code] = [lcc.code]

        # Nodata code shouldn't be listed in nesting dict
        esa_nesting[ref_nesting.child.nodata.code] = [ref_nesting.child.nodata.code]

        # Save custom to ipcc nesting to settings
        if len(def_lcc_infos) > 0:
            LccInfoUtils.save_settings(def_lcc_infos)

        # Re-write the esa nesting matrix
        esa_lc_nesting_to_settings(
            LCLegendNesting(
                parent=ref_nesting.child, child=ref_nesting.child, nesting=esa_nesting
            )
        )

        # Re-write the matrix but with the original meanings restored
        _ = get_trans_matrix(True, True)<|MERGE_RESOLUTION|>--- conflicted
+++ resolved
@@ -10,17 +10,12 @@
         email                : trends.earth@conservation.org
  ***************************************************************************/
 """
-<<<<<<< HEAD
-=======
 from __future__ import annotations
 
->>>>>>> b32cb518
 import json
 import os
 import re
 import typing
-from copy import deepcopy
-from enum import Enum
 from pathlib import Path
 
 from marshmallow.exceptions import ValidationError
@@ -30,10 +25,6 @@
 from qgis.PyQt import QtGui
 from qgis.PyQt import QtWidgets
 from qgis.PyQt import uic
-<<<<<<< HEAD
-from qgis.utils import iface
-=======
->>>>>>> b32cb518
 from te_schemas.land_cover import LCClass
 from te_schemas.land_cover import LCLegend
 from te_schemas.land_cover import LCLegendNesting
