--- conflicted
+++ resolved
@@ -39,7 +39,8 @@
     Returns:
         Location of output on google cloud storage.
     """ 
-    logger.debug("Entering integral_trend function.')
+
+    logger.debug("Entering integral_trend function.")
 
     # Compute NDVI annual integrals from 15d observed NDVI data
     ndvi_1yr_o = preproc.modis_ndvi_annual_integral(year_start, year_end)
@@ -88,16 +89,12 @@
 
 def run(params, logger):
     """."""
-<<<<<<< HEAD
     logger.debug("Loading parameters.')
 
     year_start = params.get('year_start', 2003)
-=======
-    year_start = params.get('year_start', 2009)
->>>>>>> c5e15f87
     year_end = params.get('year_end', 2015)
     geojson = json.loads(params.get('geojson', util.sen_geojson))
-    resolution = params.get('resolution', 8000)
+    resolution = params.get('resolution', 250)
     dataset = params.get('dataset', 'AVHRR')
 
     # Check the ENV. Are we running this locally or in prod?
