<?xml version="1.0" encoding="UTF-8"?>
<ui version="4.0">
 <class>DlgCalculateLC</class>
 <widget class="QDialog" name="DlgCalculateLC">
  <property name="geometry">
   <rect>
    <x>0</x>
    <y>0</y>
    <width>800</width>
    <height>530</height>
   </rect>
  </property>
  <property name="sizePolicy">
   <sizepolicy hsizetype="Fixed" vsizetype="Fixed">
    <horstretch>0</horstretch>
    <verstretch>0</verstretch>
   </sizepolicy>
  </property>
  <property name="windowTitle">
   <string> Land Cover | Land Degradation</string>
  </property>
  <layout class="QVBoxLayout" name="verticalLayout">
   <item>
    <widget class="QSplitter" name="splitter">
     <property name="orientation">
      <enum>Qt::Horizontal</enum>
     </property>
     <property name="handleWidth">
      <number>16</number>
     </property>
     <widget class="QFrame" name="configurations">
      <property name="sizePolicy">
       <sizepolicy hsizetype="Expanding" vsizetype="Expanding">
        <horstretch>2</horstretch>
        <verstretch>0</verstretch>
       </sizepolicy>
      </property>
      <property name="frameShape">
       <enum>QFrame::StyledPanel</enum>
      </property>
      <property name="frameShadow">
       <enum>QFrame::Raised</enum>
      </property>
      <layout class="QVBoxLayout" name="verticalLayout_3">
       <property name="leftMargin">
        <number>9</number>
       </property>
       <property name="topMargin">
        <number>0</number>
       </property>
       <property name="rightMargin">
        <number>9</number>
       </property>
       <property name="bottomMargin">
        <number>4</number>
       </property>
       <item>
        <widget class="QFrame" name="setup_frame">
         <property name="frameShape">
          <enum>QFrame::NoFrame</enum>
         </property>
         <property name="frameShadow">
          <enum>QFrame::Raised</enum>
         </property>
        </widget>
       </item>
       <item>
        <layout class="QHBoxLayout" name="horizontalLayout">
         <property name="leftMargin">
          <number>5</number>
         </property>
         <property name="rightMargin">
          <number>9</number>
         </property>
         <property name="bottomMargin">
          <number>4</number>
         </property>
         <item>
          <widget class="QLabel" name="region_la">
           <property name="toolTip">
            <string>The current selected region of interest</string>
           </property>
           <property name="text">
            <string/>
           </property>
           <property name="wordWrap">
            <bool>true</bool>
           </property>
          </widget>
         </item>
         <item>
          <widget class="QPushButton" name="region_button">
           <property name="toolTip">
            <string>&lt;html&gt;&lt;head/&gt;&lt;body&gt;&lt;p&gt;Opens settings dialog in order to change region of interest.&lt;/p&gt;&lt;p&gt;&lt;br/&gt;&lt;/p&gt;&lt;/body&gt;&lt;/html&gt;</string>
           </property>
           <property name="text">
            <string>Change region</string>
           </property>
          </widget>
         </item>
        </layout>
       </item>
       <item>
<<<<<<< HEAD
        <widget class="QgsCollapsibleGroupBox" name="options_group">
         <property name="title">
          <string>Options</string>
         </property>
         <property name="collapsed">
          <bool>true</bool>
         </property>
         <layout class="QVBoxLayout" name="verticalLayout_2">
          <item>
           <widget class="QLabel" name="execution_name_la">
            <property name="text">
             <string>Execution name:</string>
            </property>
           </widget>
          </item>
          <item>
           <widget class="QLineEdit" name="execution_name_le"/>
          </item>
          <item>
           <widget class="QLabel" name="task_notes_la">
            <property name="text">
             <string>Notes:</string>
            </property>
           </widget>
          </item>
          <item>
           <widget class="QTextEdit" name="task_notes">
            <property name="sizePolicy">
             <sizepolicy hsizetype="Expanding" vsizetype="Minimum">
              <horstretch>0</horstretch>
              <verstretch>0</verstretch>
             </sizepolicy>
            </property>
            <property name="minimumSize">
             <size>
              <width>0</width>
              <height>0</height>
             </size>
            </property>
            <property name="maximumSize">
             <size>
              <width>16777215</width>
              <height>100</height>
             </size>
            </property>
           </widget>
          </item>
         </layout>
=======
        <widget class="QLabel" name="execution_name_la">
         <property name="text">
          <string>Execution name:</string>
         </property>
        </widget>
       </item>
       <item>
        <widget class="QLineEdit" name="execution_name_le"/>
       </item>
       <item>
        <widget class="QLabel" name="task_notes_la">
         <property name="text">
          <string>Notes:</string>
         </property>
        </widget>
       </item>
       <item>
        <widget class="QTextEdit" name="task_notes">
         <property name="sizePolicy">
          <sizepolicy hsizetype="Expanding" vsizetype="Minimum">
           <horstretch>0</horstretch>
           <verstretch>0</verstretch>
          </sizepolicy>
         </property>
         <property name="minimumSize">
          <size>
           <width>0</width>
           <height>0</height>
          </size>
         </property>
         <property name="maximumSize">
          <size>
           <width>16777215</width>
           <height>100</height>
          </size>
         </property>
>>>>>>> 69609787
        </widget>
       </item>
       <item>
        <widget class="QgsCollapsibleGroupBox" name="advance_configurations">
         <property name="title">
<<<<<<< HEAD
          <string>Advanced Configuration</string>
         </property>
         <property name="collapsed">
          <bool>true</bool>
=======
          <string>Advance Configurations</string>
         </property>
         <property name="collapsed">
          <bool>false</bool>
>>>>>>> 69609787
         </property>
         <layout class="QVBoxLayout" name="verticalLayout_4">
          <property name="leftMargin">
           <number>1</number>
          </property>
          <property name="topMargin">
           <number>1</number>
          </property>
          <property name="rightMargin">
           <number>1</number>
          </property>
          <property name="bottomMargin">
           <number>1</number>
          </property>
          <item>
           <widget class="QScrollArea" name="scroll_area">
            <property name="frameShape">
             <enum>QFrame::NoFrame</enum>
            </property>
            <property name="widgetResizable">
             <bool>true</bool>
            </property>
            <widget class="QWidget" name="scrollAreaWidgetContents">
             <property name="geometry">
              <rect>
               <x>0</x>
               <y>0</y>
<<<<<<< HEAD
               <width>488</width>
               <height>94</height>
=======
               <width>482</width>
               <height>89</height>
>>>>>>> 69609787
              </rect>
             </property>
            </widget>
           </widget>
          </item>
         </layout>
        </widget>
       </item>
       <item>
        <spacer name="verticalSpacer">
         <property name="orientation">
          <enum>Qt::Vertical</enum>
         </property>
         <property name="sizeHint" stdset="0">
          <size>
           <width>20</width>
           <height>40</height>
          </size>
         </property>
        </spacer>
       </item>
      </layout>
     </widget>
     <widget class="QTextBrowser" name="alg_help">
      <property name="sizePolicy">
       <sizepolicy hsizetype="Expanding" vsizetype="Expanding">
        <horstretch>0</horstretch>
        <verstretch>0</verstretch>
       </sizepolicy>
      </property>
      <property name="accessibleName">
       <string/>
      </property>
      <property name="html">
       <string>&lt;!DOCTYPE HTML PUBLIC &quot;-//W3C//DTD HTML 4.0//EN&quot; &quot;http://www.w3.org/TR/REC-html40/strict.dtd&quot;&gt;
&lt;html&gt;&lt;head&gt;&lt;meta name=&quot;qrichtext&quot; content=&quot;1&quot; /&gt;&lt;style type=&quot;text/css&quot;&gt;
p, li { white-space: pre-wrap; }
&lt;/style&gt;&lt;/head&gt;&lt;body style=&quot; font-family:'Ubuntu'; font-size:11pt; font-weight:400; font-style:normal;&quot;&gt;
&lt;p style=&quot; margin-top:0px; margin-bottom:0px; margin-left:0px; margin-right:0px; -qt-block-indent:0; text-indent:0px;&quot;&gt;&lt;span style=&quot; font-weight:600;&quot;&gt;Land Cover&lt;/span&gt;&lt;/p&gt;
&lt;p style=&quot;-qt-paragraph-type:empty; margin-top:0px; margin-bottom:0px; margin-left:0px; margin-right:0px; -qt-block-indent:0; text-indent:0px; font-weight:600;&quot;&gt;&lt;br /&gt;&lt;/p&gt;
&lt;p style=&quot; margin-top:0px; margin-bottom:0px; margin-left:0px; margin-right:0px; -qt-block-indent:0; text-indent:0px;&quot;&gt;The land cover algorithm is used to measure land cover changes,the changes study area and target years are need in order to do the calculations.&lt;/p&gt;&lt;/body&gt;&lt;/html&gt;</string>
      </property>
      <property name="openExternalLinks">
       <bool>true</bool>
      </property>
      <property name="openLinks">
       <bool>false</bool>
      </property>
     </widget>
    </widget>
   </item>
   <item>
    <widget class="QDialogButtonBox" name="button_box">
     <property name="orientation">
      <enum>Qt::Horizontal</enum>
     </property>
     <property name="standardButtons">
      <set>QDialogButtonBox::Cancel|QDialogButtonBox::Help|QDialogButtonBox::Ok</set>
     </property>
    </widget>
   </item>
  </layout>
 </widget>
 <customwidgets>
  <customwidget>
   <class>QgsCollapsibleGroupBox</class>
   <extends>QGroupBox</extends>
   <header>qgis.gui</header>
   <container>1</container>
  </customwidget>
 </customwidgets>
 <resources/>
 <connections>
  <connection>
   <sender>button_box</sender>
   <signal>accepted()</signal>
   <receiver>DlgCalculateLC</receiver>
   <slot>accept()</slot>
   <hints>
    <hint type="sourcelabel">
     <x>544</x>
     <y>272</y>
    </hint>
    <hint type="destinationlabel">
     <x>553</x>
     <y>0</y>
    </hint>
   </hints>
  </connection>
  <connection>
   <sender>button_box</sender>
   <signal>rejected()</signal>
   <receiver>DlgCalculateLC</receiver>
   <slot>reject()</slot>
   <hints>
    <hint type="sourcelabel">
     <x>524</x>
     <y>272</y>
    </hint>
    <hint type="destinationlabel">
     <x>515</x>
     <y>281</y>
    </hint>
   </hints>
  </connection>
 </connections>
</ui><|MERGE_RESOLUTION|>--- conflicted
+++ resolved
@@ -101,56 +101,6 @@
         </layout>
        </item>
        <item>
-<<<<<<< HEAD
-        <widget class="QgsCollapsibleGroupBox" name="options_group">
-         <property name="title">
-          <string>Options</string>
-         </property>
-         <property name="collapsed">
-          <bool>true</bool>
-         </property>
-         <layout class="QVBoxLayout" name="verticalLayout_2">
-          <item>
-           <widget class="QLabel" name="execution_name_la">
-            <property name="text">
-             <string>Execution name:</string>
-            </property>
-           </widget>
-          </item>
-          <item>
-           <widget class="QLineEdit" name="execution_name_le"/>
-          </item>
-          <item>
-           <widget class="QLabel" name="task_notes_la">
-            <property name="text">
-             <string>Notes:</string>
-            </property>
-           </widget>
-          </item>
-          <item>
-           <widget class="QTextEdit" name="task_notes">
-            <property name="sizePolicy">
-             <sizepolicy hsizetype="Expanding" vsizetype="Minimum">
-              <horstretch>0</horstretch>
-              <verstretch>0</verstretch>
-             </sizepolicy>
-            </property>
-            <property name="minimumSize">
-             <size>
-              <width>0</width>
-              <height>0</height>
-             </size>
-            </property>
-            <property name="maximumSize">
-             <size>
-              <width>16777215</width>
-              <height>100</height>
-             </size>
-            </property>
-           </widget>
-          </item>
-         </layout>
-=======
         <widget class="QLabel" name="execution_name_la">
          <property name="text">
           <string>Execution name:</string>
@@ -187,23 +137,15 @@
            <height>100</height>
           </size>
          </property>
->>>>>>> 69609787
         </widget>
        </item>
        <item>
         <widget class="QgsCollapsibleGroupBox" name="advance_configurations">
          <property name="title">
-<<<<<<< HEAD
-          <string>Advanced Configuration</string>
-         </property>
-         <property name="collapsed">
-          <bool>true</bool>
-=======
           <string>Advance Configurations</string>
          </property>
          <property name="collapsed">
           <bool>false</bool>
->>>>>>> 69609787
          </property>
          <layout class="QVBoxLayout" name="verticalLayout_4">
           <property name="leftMargin">
@@ -231,13 +173,8 @@
               <rect>
                <x>0</x>
                <y>0</y>
-<<<<<<< HEAD
-               <width>488</width>
-               <height>94</height>
-=======
                <width>482</width>
                <height>89</height>
->>>>>>> 69609787
               </rect>
              </property>
             </widget>
