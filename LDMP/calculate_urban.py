# -*- coding: utf-8 -*-
"""
/***************************************************************************
 LDMP - A QGIS plugin
 This plugin supports monitoring and reporting of land degradation to the UNCCD 
 and in support of the SDG Land Degradation Neutrality (LDN) target.
                              -------------------
        begin                : 2017-05-23
        git sha              : $Format:%H$
        copyright            : (C) 2017 by Conservation International
        email                : trends.earth@conservation.org
 ***************************************************************************/
"""

<<<<<<< HEAD
import os
import json
import tempfile

import openpyxl
from openpyxl.drawing.image import Image
from osgeo import gdal, osr
=======
from pathlib import Path
import json
>>>>>>> 782ba898

import numpy as np
import qgis.gui
import qgis.core
from osgeo import gdal
from PyQt5 import (
    QtCore,
    QtWidgets,
    uic
)

from . import (
    calculate,
    data_io,
    log,
    summary,
    worker,
)
from .algorithms.models import ExecutionScript
from .jobs.manager import job_manager

DlgCalculateUrbanDataUi, _ = uic.loadUiType(
    str(Path(__file__).parent / "gui/DlgCalculateUrbanData.ui"))
DlgCalculateUrbanSummaryTableUi, _ = uic.loadUiType(
    str(Path(__file__).parent / "gui/DlgCalculateUrbanSummaryTable.ui"))


class tr_calculate_urban(object):
    def tr(message):
        return QtCore.QCoreApplication.translate("tr_calculate_urban", message)


class UrbanSummaryWorker(worker.AbstractWorker):
    def __init__(self, src_file, urban_band_nums, pop_band_nums, n_classes):
        worker.AbstractWorker.__init__(self)

        self.src_file = src_file
        self.urban_band_nums = [int(x) for x in urban_band_nums]
        self.pop_band_nums = [int(x) for x in pop_band_nums]
        self.n_classes = n_classes

    def work(self):
        self.toggle_show_progress.emit(True)
        self.toggle_show_cancel.emit(True)

        src_ds = gdal.Open(self.src_file)

        urban_bands = [src_ds.GetRasterBand(b) for b in self.urban_band_nums]
        pop_bands = [src_ds.GetRasterBand(b) for b in self.pop_band_nums]

        block_sizes = urban_bands[1].GetBlockSize()
        xsize = urban_bands[1].XSize
        ysize = urban_bands[1].YSize

        x_block_size = block_sizes[0]
        y_block_size = block_sizes[1]

        src_gt = src_ds.GetGeoTransform()

        # Width of cells in longitude
        long_width = src_gt[1]
        # Set initial lat ot the top left corner latitude
        lat = src_gt[3]
        # Width of cells in latitude
        pixel_height = src_gt[5]

        areas = np.zeros((self.n_classes, len(self.urban_band_nums)))
        populations = np.zeros((self.n_classes, len(self.pop_band_nums)))

        blocks = 0
        for y in range(0, ysize, y_block_size):
            if y + y_block_size < ysize:
                rows = y_block_size
            else:
                rows = ysize - y
            for x in range(0, xsize, x_block_size):
                if self.killed:
                    log("Processing of {} killed by user after processing {} out of {} blocks.".format(self.prod_out_file, y, ysize))
                    break
                self.progress.emit(100 * (float(y) + (float(x)/xsize)*y_block_size) / ysize)
                if x + x_block_size < xsize:
                    cols = x_block_size
                else:
                    cols = xsize - x

                # Caculate cell area for each horizontal line
                cell_areas = np.array([summary.calc_cell_area(lat + pixel_height*n, lat + pixel_height*(n + 1), long_width) for n in range(rows)])
                # Convert areas from meters into hectares
                cell_areas = cell_areas * 1e-4
                cell_areas.shape = (cell_areas.size, 1)
                # Make an array of the same size as the input arrays containing 
                # the area of each cell (which is identicalfor all cells ina 
                # given row - cell areas only vary among rows)
                cell_areas_array = np.repeat(cell_areas, cols, axis=1)

                # Loop over the bands (years)
                for i in range(len(self.urban_band_nums)):
                    urban_array = urban_bands[i].ReadAsArray(x, y, cols, rows)
                    pop_array = pop_bands[i].ReadAsArray(x, y, cols, rows)
                    pop_array[pop_array == -32768] = 0
                    # Now loop over the classes
                    for c in range(1, self.n_classes + 1):
                        areas[c - 1, i] += np.sum((urban_array == c) * cell_areas_array)
                        pop_masked = pop_array.copy() * (urban_array == c)
                        # Convert population densities to persons per hectare 
                        # from persons per sq km
                        pop_masked = pop_masked / 100
                        populations[c - 1, i] += np.sum(pop_masked * cell_areas_array)

                blocks += 1
            lat += pixel_height * rows
        self.progress.emit(100)

        if self.killed:
            return None
        else:
            return list((areas, populations))


class DlgCalculateUrbanData(calculate.DlgCalculateBase, DlgCalculateUrbanDataUi):

    def __init__(
            self,
            iface: qgis.gui.QgisInterface,
            script: ExecutionScript,
            parent: QtWidgets.QWidget = None,
    ):
        super().__init__(iface, script, parent)
        self.setupUi(self)
        self.urban_thresholds_updated()

        self.spinBox_pct_urban.valueChanged.connect(self.urban_thresholds_updated)
        self.spinBox_pct_suburban.valueChanged.connect(self.urban_thresholds_updated)
        self.initiliaze_settings()

    def btn_calculate(self):
        # Note that the super class has several tests in it - if they fail it
        # returns False, which would mean this function should stop execution
        # as well.
        ret = super(DlgCalculateUrbanData, self).btn_calculate()
        if not ret:
            return

        # Limit area that can be processed
        aoi_area = self.aoi.get_area() / (1000 * 1000)
        log(u'AOI area is: {:n}'.format(aoi_area))
        if aoi_area > 25000:
            QtWidgets.QMessageBox.critical(None, self.tr("Error"),
                    self.tr("The bounding box of the requested area (approximately {:.6n} sq km) is too large. The urban area change tool can process a maximum area of 25,000 sq. km at a time. Choose a smaller area to process.".format(aoi_area)))
            return False

        self.calculate_on_GEE()

    def urban_thresholds_updated(self):
        self.spinBox_pct_suburban.setRange(0, self.spinBox_pct_urban.value() - 1)
        self.spinBox_pct_urban.setRange(self.spinBox_pct_suburban.value() + 1, 100)

    def get_pop_def_is_un(self):
        if self.pop_adjusted.isChecked():
            return True
        elif self.pop_unadjusted.isChecked():
            return False
        else:
            # Should never get here
            raise

    def calculate_on_GEE(self):
        self.close()

        crosses_180th, geojsons = self.gee_bounding_box

        payload = {
            'un_adju': self.get_pop_def_is_un(),
            'isi_thr': self.spinBox_isi_thr.value(),
            'ntl_thr': self.spinBox_ntl_thr.value(),
            'wat_thr': self.spinBox_wat_thr.value(),
            'cap_ope': self.spinBox_cap_ope.value(),
            'pct_suburban': self.spinBox_pct_suburban.value()/100.,
            'pct_urban': self.spinBox_pct_urban.value()/100.,
            'geojsons': json.dumps(geojsons),
            'crs': self.aoi.get_crs_dst_wkt(),
            'crosses_180th': crosses_180th,
            'task_name': self.execution_name_le.text(),
            'task_notes': self.options_tab.task_notes.toPlainText()
        }

        resp = job_manager.submit_remote_job(payload, self.script.id)

        if resp:
            main_msg = "Submitted"
            description = (
                "Urban area change calculation submitted to Google Earth Engine.")

        else:
            main_msg = "Error"
            description = "Unable to submit urban area task Google Earth Engine."
        self.mb.pushMessage(
            self.tr(main_msg),
            self.tr(description),
            level=0,
            duration=5
        )


<<<<<<< HEAD
class DlgCalculateUrbanSummaryTable(DlgCalculateBase, Ui_DlgCalculateUrbanSummaryTable):
    def __init__(
            self,
            iface: qgis.gui.QgisInterface,
            script: models.ExecutionScript,
            parent: QtWidgets.QWidget = None
    ):
        super().__init__(iface, script, parent)
        self.setupUi(self)

=======
class DlgCalculateUrbanSummaryTable(
    calculate.DlgCalculateBase, DlgCalculateUrbanSummaryTableUi
):
    LOCAL_SCRIPT_NAME = "urban-change-summary-table"

    combo_layer_urban_series: data_io.WidgetDataIOSelectTELayerExisting

    def __init__(
            self,
            iface: qgis.gui.QgisInterface,
            script: ExecutionScript,
            parent: QtWidgets.QWidget
    ):
        super().__init__(iface, script, parent)
        self.setupUi(self)
        # self.add_output_tab(['.xlsx', '.json', '.tif'])
>>>>>>> 782ba898
        self.initiliaze_settings()

    def showEvent(self, event):
        super().showEvent(event)
        self.combo_layer_urban_series.populate()

    def btn_calculate(self):
        # Note that the super class has several tests in it - if they fail it
        # returns False, which would mean this function should stop execution
        # as well.
        ret = super().btn_calculate()
        if not ret:
            return

        ######################################################################
        # Check that all needed input layers are selected
        if len(self.combo_layer_urban_series.layer_list) == 0:
            QtWidgets.QMessageBox.critical(
                None,
                self.tr("Error"),
                self.tr(
                    "You must add an urban series layer to your map before you can "
                    "use the urban change summary tool."
                )
            )
            return

        #######################################################################
        # Check that the layers cover the full extent needed
        urban_layer = self.combo_layer_urban_series.get_layer()
        urban_layer_extent_geom = qgis.core.QgsGeometry.fromRect(urban_layer.extent())
        if self.aoi.calc_frac_overlap(urban_layer_extent_geom) < .99:
            QtWidgets.QMessageBox.critical(
                None,
                self.tr("Error"),
                self.tr(
                    "Area of interest is not entirely within the urban series layer.")
            )
            return

        self.close()

        urban_usable_info = self.combo_layer_urban_series.get_usable_band_info()
        urban_annual_band_indices = []
        pop_annual_band_indices = []

        urban_indices_years = []
        pop_indices_years = []

        for index, band in enumerate(urban_usable_info.job.results.bands):
            band_index = index + 1
            band_year = band.metadata.get("year")
            if band.name.lower() == "urban":
                urban_annual_band_indices.append(band_index)
                urban_indices_years.append((band_index, band_year))
            elif band.name.lower() == "population":
                pop_annual_band_indices.append(band_index)
                pop_indices_years.append((band_index, band_year))
        urban_indices_years.sort(key=lambda entry: entry[1])
        pop_indices_years.sort(key=lambda entry: entry[1])
        if len(urban_indices_years) != len(pop_indices_years):
            raise RuntimeError("Urban files and pop files do not have the same length")
        job_params = {
            "task_name": self.options_tab.task_name.text(),
            "task_notes": self.options_tab.task_notes.toPlainText(),
            "urban_layer_path": str(urban_usable_info.path),
            "urban_layer_band_indexes": [entry[0] for entry in urban_indices_years],
            "urban_layer_pop_band_indexes": [entry[0] for entry in pop_indices_years],
        }
        job_manager.submit_local_job(job_params, self.LOCAL_SCRIPT_NAME, self.aoi)<|MERGE_RESOLUTION|>--- conflicted
+++ resolved
@@ -12,18 +12,8 @@
  ***************************************************************************/
 """
 
-<<<<<<< HEAD
-import os
-import json
-import tempfile
-
-import openpyxl
-from openpyxl.drawing.image import Image
-from osgeo import gdal, osr
-=======
 from pathlib import Path
 import json
->>>>>>> 782ba898
 
 import numpy as np
 import qgis.gui
@@ -228,18 +218,6 @@
         )
 
 
-<<<<<<< HEAD
-class DlgCalculateUrbanSummaryTable(DlgCalculateBase, Ui_DlgCalculateUrbanSummaryTable):
-    def __init__(
-            self,
-            iface: qgis.gui.QgisInterface,
-            script: models.ExecutionScript,
-            parent: QtWidgets.QWidget = None
-    ):
-        super().__init__(iface, script, parent)
-        self.setupUi(self)
-
-=======
 class DlgCalculateUrbanSummaryTable(
     calculate.DlgCalculateBase, DlgCalculateUrbanSummaryTableUi
 ):
@@ -256,7 +234,6 @@
         super().__init__(iface, script, parent)
         self.setupUi(self)
         # self.add_output_tab(['.xlsx', '.json', '.tif'])
->>>>>>> 782ba898
         self.initiliaze_settings()
 
     def showEvent(self, event):
