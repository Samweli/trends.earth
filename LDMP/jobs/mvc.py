--- conflicted
+++ resolved
@@ -31,10 +31,7 @@
 from .models import Job
 from .models import SortField
 from .models import TypeFilter
-<<<<<<< HEAD
 from qgis.core import QgsProject
-=======
->>>>>>> 75cd5577
 
 
 WidgetDatasetItemUi, _ = uic.loadUiType(
@@ -474,14 +471,9 @@
 
                 if soil:
                     self.job.params["soil"] = {
-<<<<<<< HEAD
                         "path": str(soil.path),
                         "band": soil.band_index,
                         "band_name": soil.band_info.name,
-=======
-                        "soil": str(soil.path),
-                        "band": soil.band_index,
->>>>>>> 75cd5577
                         "uuid": str(soil.job.id),
                     }
 
