<?xml version="1.0" encoding="UTF-8"?>
<ui version="4.0">
 <class>DlgCalculateSOC</class>
 <widget class="QDialog" name="DlgCalculateSOC">
  <property name="geometry">
   <rect>
    <x>0</x>
    <y>0</y>
<<<<<<< HEAD
    <width>1029</width>
    <height>650</height>
=======
    <width>861</width>
    <height>446</height>
>>>>>>> 69609787
   </rect>
  </property>
  <property name="sizePolicy">
   <sizepolicy hsizetype="Fixed" vsizetype="Fixed">
    <horstretch>0</horstretch>
    <verstretch>0</verstretch>
   </sizepolicy>
  </property>
  <property name="windowTitle">
   <string>Soil Organic Carbon | Land Degradation</string>
  </property>
  <layout class="QVBoxLayout" name="verticalLayout">
   <item>
    <widget class="QSplitter" name="splitter">
     <property name="orientation">
      <enum>Qt::Horizontal</enum>
     </property>
     <property name="handleWidth">
      <number>16</number>
     </property>
     <widget class="QFrame" name="configurations">
      <property name="sizePolicy">
       <sizepolicy hsizetype="Expanding" vsizetype="Expanding">
        <horstretch>2</horstretch>
        <verstretch>0</verstretch>
       </sizepolicy>
      </property>
      <property name="frameShape">
       <enum>QFrame::StyledPanel</enum>
      </property>
      <property name="frameShadow">
       <enum>QFrame::Raised</enum>
      </property>
      <layout class="QVBoxLayout" name="verticalLayout_3">
       <property name="leftMargin">
        <number>9</number>
       </property>
       <property name="topMargin">
        <number>0</number>
       </property>
       <property name="rightMargin">
        <number>9</number>
       </property>
       <property name="bottomMargin">
        <number>4</number>
       </property>
<<<<<<< HEAD
       <item>
        <widget class="QFrame" name="setup_frame">
         <property name="frameShape">
          <enum>QFrame::NoFrame</enum>
         </property>
         <property name="frameShadow">
          <enum>QFrame::Raised</enum>
         </property>
        </widget>
       </item>
       <item>
        <layout class="QHBoxLayout" name="horizontalLayout">
         <property name="leftMargin">
          <number>5</number>
         </property>
         <property name="rightMargin">
          <number>9</number>
         </property>
         <property name="bottomMargin">
          <number>4</number>
         </property>
         <item>
          <widget class="QLabel" name="region_la">
           <property name="toolTip">
            <string>The current selected region of interest</string>
           </property>
           <property name="text">
            <string/>
           </property>
           <property name="wordWrap">
            <bool>true</bool>
           </property>
          </widget>
         </item>
         <item>
          <widget class="QPushButton" name="region_button">
           <property name="toolTip">
            <string>&lt;html&gt;&lt;head/&gt;&lt;body&gt;&lt;p&gt;Opens settings dialog in order to change region of interest.&lt;/p&gt;&lt;p&gt;&lt;br/&gt;&lt;/p&gt;&lt;/body&gt;&lt;/html&gt;</string>
           </property>
           <property name="text">
            <string>Change region</string>
           </property>
          </widget>
         </item>
        </layout>
       </item>
       <item>
        <widget class="QgsCollapsibleGroupBox" name="options_group">
         <property name="title">
          <string>Options</string>
=======
       <item>
        <widget class="QFrame" name="setup_frame">
         <property name="frameShape">
          <enum>QFrame::NoFrame</enum>
         </property>
         <property name="frameShadow">
          <enum>QFrame::Raised</enum>
         </property>
        </widget>
       </item>
       <item>
        <layout class="QHBoxLayout" name="horizontalLayout">
         <property name="leftMargin">
          <number>5</number>
         </property>
         <property name="rightMargin">
          <number>9</number>
         </property>
         <property name="bottomMargin">
          <number>4</number>
         </property>
         <item>
          <widget class="QLabel" name="region_la">
           <property name="toolTip">
            <string>The current selected region of interest</string>
           </property>
           <property name="text">
            <string/>
           </property>
           <property name="wordWrap">
            <bool>true</bool>
           </property>
          </widget>
         </item>
         <item>
          <widget class="QPushButton" name="region_button">
           <property name="toolTip">
            <string>&lt;html&gt;&lt;head/&gt;&lt;body&gt;&lt;p&gt;Opens settings dialog in order to change region of interest.&lt;/p&gt;&lt;p&gt;&lt;br/&gt;&lt;/p&gt;&lt;/body&gt;&lt;/html&gt;</string>
           </property>
           <property name="text">
            <string>Change region</string>
           </property>
          </widget>
         </item>
        </layout>
       </item>
       <item>
        <widget class="QLabel" name="execution_name_la">
         <property name="text">
          <string>Execution name:</string>
         </property>
        </widget>
       </item>
       <item>
        <widget class="QLineEdit" name="execution_name_le"/>
       </item>
       <item>
        <widget class="QLabel" name="task_notes_la">
         <property name="text">
          <string>Notes:</string>
         </property>
        </widget>
       </item>
       <item>
        <widget class="QTextEdit" name="task_notes">
         <property name="sizePolicy">
          <sizepolicy hsizetype="Expanding" vsizetype="Minimum">
           <horstretch>0</horstretch>
           <verstretch>0</verstretch>
          </sizepolicy>
         </property>
         <property name="minimumSize">
          <size>
           <width>0</width>
           <height>0</height>
          </size>
         </property>
         <property name="maximumSize">
          <size>
           <width>16777215</width>
           <height>100</height>
          </size>
         </property>
        </widget>
       </item>
       <item>
        <widget class="QgsCollapsibleGroupBox" name="advance_configurations">
         <property name="title">
          <string>Advanced Configurations</string>
>>>>>>> 69609787
         </property>
         <property name="collapsed">
          <bool>true</bool>
         </property>
<<<<<<< HEAD
         <layout class="QVBoxLayout" name="verticalLayout_5">
          <item>
           <widget class="QLabel" name="execution_name_la">
            <property name="text">
             <string>Execution name:</string>
            </property>
           </widget>
          </item>
          <item>
           <widget class="QLineEdit" name="execution_name_le"/>
          </item>
          <item>
           <widget class="QLabel" name="task_notes_la">
            <property name="text">
             <string>Notes:</string>
=======
         <layout class="QVBoxLayout" name="verticalLayout_4">
          <item>
           <widget class="QGroupBox" name="groupBox">
            <property name="sizePolicy">
             <sizepolicy hsizetype="Preferred" vsizetype="Minimum">
              <horstretch>0</horstretch>
              <verstretch>0</verstretch>
             </sizepolicy>
            </property>
            <property name="title">
             <string>Climate regime</string>
>>>>>>> 69609787
            </property>
            <layout class="QGridLayout" name="gridLayout_2">
             <item row="1" column="0">
              <widget class="QRadioButton" name="fl_radio_chooseRegime">
               <property name="minimumSize">
                <size>
                 <width>0</width>
                 <height>30</height>
                </size>
               </property>
               <property name="text">
                <string>Specify regime</string>
               </property>
              </widget>
             </item>
             <item row="2" column="0">
              <widget class="QRadioButton" name="fl_radio_custom">
               <property name="minimumSize">
                <size>
                 <width>0</width>
                 <height>30</height>
                </size>
               </property>
               <property name="text">
                <string>Custom value</string>
               </property>
              </widget>
             </item>
             <item row="1" column="1">
              <widget class="QComboBox" name="fl_chooseRegime_comboBox">
               <property name="sizePolicy">
                <sizepolicy hsizetype="Expanding" vsizetype="Minimum">
                 <horstretch>0</horstretch>
                 <verstretch>0</verstretch>
                </sizepolicy>
               </property>
               <property name="minimumSize">
                <size>
                 <width>0</width>
                 <height>30</height>
                </size>
               </property>
              </widget>
             </item>
             <item row="2" column="1">
              <widget class="QLineEdit" name="fl_custom_lineEdit">
               <property name="sizePolicy">
                <sizepolicy hsizetype="Expanding" vsizetype="Minimum">
                 <horstretch>0</horstretch>
                 <verstretch>0</verstretch>
                </sizepolicy>
               </property>
               <property name="minimumSize">
                <size>
                 <width>0</width>
                 <height>30</height>
                </size>
               </property>
               <property name="inputMethodHints">
                <set>Qt::ImhNone</set>
               </property>
               <property name="maxLength">
                <number>6</number>
               </property>
               <property name="placeholderText">
                <string/>
               </property>
              </widget>
             </item>
             <item row="0" column="0" colspan="2">
              <widget class="QRadioButton" name="fl_radio_default">
               <property name="minimumSize">
                <size>
                 <width>0</width>
                 <height>30</height>
                </size>
               </property>
               <property name="text">
                <string>Default (determined per-pixel using global climate data)</string>
               </property>
               <property name="checked">
                <bool>true</bool>
               </property>
              </widget>
             </item>
            </layout>
           </widget>
          </item>
          <item>
<<<<<<< HEAD
           <widget class="QTextEdit" name="task_notes">
=======
           <widget class="QGroupBox" name="groupBox_2">
>>>>>>> 69609787
            <property name="sizePolicy">
             <sizepolicy hsizetype="Preferred" vsizetype="Minimum">
              <horstretch>0</horstretch>
              <verstretch>0</verstretch>
             </sizepolicy>
            </property>
<<<<<<< HEAD
            <property name="minimumSize">
             <size>
              <width>0</width>
              <height>0</height>
             </size>
            </property>
            <property name="maximumSize">
             <size>
              <width>16777215</width>
              <height>100</height>
             </size>
            </property>
           </widget>
          </item>
         </layout>
        </widget>
       </item>
       <item>
        <widget class="QgsCollapsibleGroupBox" name="advance_configurations">
         <property name="title">
          <string>Advanced Configurations</string>
         </property>
         <property name="collapsed">
          <bool>true</bool>
         </property>
         <layout class="QVBoxLayout" name="verticalLayout_4">
          <item>
           <widget class="QGroupBox" name="groupBox">
            <property name="sizePolicy">
             <sizepolicy hsizetype="Preferred" vsizetype="Minimum">
              <horstretch>0</horstretch>
              <verstretch>0</verstretch>
             </sizepolicy>
            </property>
            <property name="title">
             <string>Climate regime</string>
            </property>
            <layout class="QGridLayout" name="gridLayout_2">
             <item row="1" column="0">
              <widget class="QRadioButton" name="fl_radio_chooseRegime">
               <property name="minimumSize">
                <size>
                 <width>0</width>
                 <height>30</height>
                </size>
               </property>
               <property name="text">
                <string>Specify regime</string>
               </property>
              </widget>
             </item>
             <item row="2" column="0">
              <widget class="QRadioButton" name="fl_radio_custom">
               <property name="minimumSize">
                <size>
                 <width>0</width>
                 <height>30</height>
                </size>
               </property>
               <property name="text">
                <string>Custom value</string>
               </property>
              </widget>
             </item>
             <item row="1" column="1">
              <widget class="QComboBox" name="fl_chooseRegime_comboBox">
               <property name="sizePolicy">
                <sizepolicy hsizetype="Expanding" vsizetype="Minimum">
                 <horstretch>0</horstretch>
                 <verstretch>0</verstretch>
                </sizepolicy>
               </property>
               <property name="minimumSize">
                <size>
                 <width>0</width>
                 <height>30</height>
                </size>
               </property>
              </widget>
             </item>
             <item row="2" column="1">
              <widget class="QLineEdit" name="fl_custom_lineEdit">
               <property name="sizePolicy">
                <sizepolicy hsizetype="Expanding" vsizetype="Minimum">
                 <horstretch>0</horstretch>
                 <verstretch>0</verstretch>
                </sizepolicy>
               </property>
               <property name="minimumSize">
                <size>
                 <width>0</width>
                 <height>30</height>
                </size>
               </property>
               <property name="inputMethodHints">
                <set>Qt::ImhNone</set>
               </property>
               <property name="maxLength">
                <number>6</number>
               </property>
               <property name="placeholderText">
                <string/>
               </property>
              </widget>
             </item>
             <item row="0" column="0" colspan="2">
              <widget class="QRadioButton" name="fl_radio_default">
               <property name="minimumSize">
                <size>
                 <width>0</width>
                 <height>30</height>
                </size>
               </property>
               <property name="text">
                <string>Default (determined per-pixel using global climate data)</string>
               </property>
               <property name="checked">
                <bool>true</bool>
               </property>
              </widget>
             </item>
            </layout>
           </widget>
          </item>
          <item>
           <widget class="QGroupBox" name="groupBox_2">
            <property name="sizePolicy">
             <sizepolicy hsizetype="Preferred" vsizetype="Minimum">
              <horstretch>0</horstretch>
              <verstretch>0</verstretch>
             </sizepolicy>
            </property>
            <property name="title">
             <string>Additional files to download</string>
            </property>
            <layout class="QGridLayout" name="gridLayout_4">
             <item row="1" column="0">
              <widget class="QCheckBox" name="download_annual_lc">
               <property name="minimumSize">
                <size>
                 <width>0</width>
                 <height>30</height>
                </size>
               </property>
               <property name="maximumSize">
                <size>
                 <width>16777215</width>
                 <height>16777215</height>
                </size>
               </property>
               <property name="text">
                <string>Download annual land cover layers (only first and last land cover layer are downloaded by default)</string>
               </property>
              </widget>
             </item>
            </layout>
           </widget>
          </item>
          <item>
           <widget class="QGroupBox" name="groupBox_custom_SOC">
            <property name="title">
             <string>Custom initial soil organic carbon dataset</string>
            </property>
            <property name="checkable">
             <bool>true</bool>
            </property>
            <property name="checked">
             <bool>false</bool>
            </property>
            <layout class="QVBoxLayout" name="verticalLayout_2">
             <item>
              <widget class="WidgetDataIOSelectTELayerImport" name="comboBox_custom_soc">
               <property name="sizePolicy">
                <sizepolicy hsizetype="Preferred" vsizetype="Minimum">
                 <horstretch>0</horstretch>
                 <verstretch>0</verstretch>
                </sizepolicy>
               </property>
               <property name="minimumSize">
                <size>
                 <width>0</width>
                 <height>30</height>
                </size>
               </property>
               <property name="layer_type" stdset="0">
                <string notr="true">Soil organic carbon</string>
               </property>
              </widget>
             </item>
            </layout>
           </widget>
=======
            <property name="title">
             <string>Additional files to download</string>
            </property>
            <layout class="QGridLayout" name="gridLayout_4">
             <item row="1" column="0">
              <widget class="QCheckBox" name="download_annual_lc">
               <property name="minimumSize">
                <size>
                 <width>0</width>
                 <height>30</height>
                </size>
               </property>
               <property name="maximumSize">
                <size>
                 <width>16777215</width>
                 <height>16777215</height>
                </size>
               </property>
               <property name="text">
                <string>Download annual land cover layers (only first and last land cover layer are downloaded by default)</string>
               </property>
              </widget>
             </item>
            </layout>
           </widget>
          </item>
          <item>
           <widget class="QGroupBox" name="groupBox_custom_SOC">
            <property name="title">
             <string>Custom initial soil organic carbon dataset</string>
            </property>
            <property name="checkable">
             <bool>true</bool>
            </property>
            <property name="checked">
             <bool>false</bool>
            </property>
            <layout class="QVBoxLayout" name="verticalLayout_2">
             <item>
              <widget class="WidgetDataIOSelectTELayerImport" name="comboBox_custom_soc">
               <property name="sizePolicy">
                <sizepolicy hsizetype="Preferred" vsizetype="Minimum">
                 <horstretch>0</horstretch>
                 <verstretch>0</verstretch>
                </sizepolicy>
               </property>
               <property name="minimumSize">
                <size>
                 <width>0</width>
                 <height>30</height>
                </size>
               </property>
               <property name="layer_type" stdset="0">
                <string notr="true">Soil organic carbon</string>
               </property>
              </widget>
             </item>
            </layout>
           </widget>
          </item>
          <item>
           <spacer name="verticalSpacer_2">
            <property name="orientation">
             <enum>Qt::Vertical</enum>
            </property>
            <property name="sizeType">
             <enum>QSizePolicy::Expanding</enum>
            </property>
            <property name="sizeHint" stdset="0">
             <size>
              <width>20</width>
              <height>66</height>
             </size>
            </property>
           </spacer>
>>>>>>> 69609787
          </item>
          <item>
           <spacer name="verticalSpacer_2">
            <property name="orientation">
             <enum>Qt::Vertical</enum>
            </property>
            <property name="sizeType">
             <enum>QSizePolicy::Expanding</enum>
            </property>
            <property name="sizeHint" stdset="0">
             <size>
              <width>20</width>
              <height>66</height>
             </size>
            </property>
           </spacer>
          </item>
         </layout>
        </widget>
       </item>
       <item>
        <spacer name="verticalSpacer">
         <property name="orientation">
          <enum>Qt::Vertical</enum>
         </property>
         <property name="sizeHint" stdset="0">
          <size>
           <width>20</width>
           <height>40</height>
          </size>
         </property>
        </spacer>
       </item>
      </layout>
     </widget>
     <widget class="QTextBrowser" name="alg_help">
      <property name="sizePolicy">
       <sizepolicy hsizetype="Expanding" vsizetype="Expanding">
        <horstretch>0</horstretch>
        <verstretch>0</verstretch>
       </sizepolicy>
      </property>
      <property name="accessibleName">
       <string/>
      </property>
      <property name="html">
       <string>&lt;!DOCTYPE HTML PUBLIC &quot;-//W3C//DTD HTML 4.0//EN&quot; &quot;http://www.w3.org/TR/REC-html40/strict.dtd&quot;&gt;
&lt;html&gt;&lt;head&gt;&lt;meta name=&quot;qrichtext&quot; content=&quot;1&quot; /&gt;&lt;style type=&quot;text/css&quot;&gt;
p, li { white-space: pre-wrap; }
&lt;/style&gt;&lt;/head&gt;&lt;body style=&quot; font-family:'Ubuntu'; font-size:11pt; font-weight:400; font-style:normal;&quot;&gt;
&lt;p style=&quot; margin-top:0px; margin-bottom:0px; margin-left:0px; margin-right:0px; -qt-block-indent:0; text-indent:0px;&quot;&gt;Soil Organic Carbon&lt;/p&gt;
&lt;p style=&quot;-qt-paragraph-type:empty; margin-top:0px; margin-bottom:0px; margin-left:0px; margin-right:0px; -qt-block-indent:0; text-indent:0px; font-weight:600;&quot;&gt;&lt;br /&gt;&lt;/p&gt;
&lt;p style=&quot; margin-top:0px; margin-bottom:0px; margin-left:0px; margin-right:0px; -qt-block-indent:0; text-indent:0px;&quot;&gt;The soil organic algorithm is used to calculate land degradation assessment  for the corresponding third sub-indicator in SDG 15.3.1 indicators.&lt;/p&gt;&lt;/body&gt;&lt;/html&gt;</string>
      </property>
      <property name="openExternalLinks">
       <bool>true</bool>
      </property>
      <property name="openLinks">
       <bool>false</bool>
      </property>
     </widget>
    </widget>
   </item>
   <item>
    <widget class="QDialogButtonBox" name="button_box">
     <property name="orientation">
      <enum>Qt::Horizontal</enum>
     </property>
     <property name="standardButtons">
      <set>QDialogButtonBox::Cancel|QDialogButtonBox::Help|QDialogButtonBox::Ok</set>
     </property>
    </widget>
   </item>
  </layout>
 </widget>
 <customwidgets>
  <customwidget>
   <class>QgsCollapsibleGroupBox</class>
   <extends>QGroupBox</extends>
   <header>qgis.gui</header>
   <container>1</container>
  </customwidget>
  <customwidget>
   <class>WidgetDataIOSelectTELayerImport</class>
   <extends>QComboBox</extends>
   <header>LDMP/data_io.h</header>
  </customwidget>
 </customwidgets>
 <resources/>
 <connections>
  <connection>
   <sender>button_box</sender>
   <signal>accepted()</signal>
   <receiver>DlgCalculateSOC</receiver>
   <slot>accept()</slot>
   <hints>
    <hint type="sourcelabel">
     <x>712</x>
     <y>684</y>
    </hint>
    <hint type="destinationlabel">
     <x>657</x>
     <y>-15</y>
    </hint>
   </hints>
  </connection>
  <connection>
   <sender>button_box</sender>
   <signal>rejected()</signal>
   <receiver>DlgCalculateSOC</receiver>
   <slot>reject()</slot>
   <hints>
    <hint type="sourcelabel">
     <x>513</x>
     <y>628</y>
    </hint>
    <hint type="destinationlabel">
     <x>503</x>
     <y>-18</y>
    </hint>
   </hints>
  </connection>
 </connections>
</ui><|MERGE_RESOLUTION|>--- conflicted
+++ resolved
@@ -6,13 +6,8 @@
    <rect>
     <x>0</x>
     <y>0</y>
-<<<<<<< HEAD
-    <width>1029</width>
-    <height>650</height>
-=======
     <width>861</width>
     <height>446</height>
->>>>>>> 69609787
    </rect>
   </property>
   <property name="sizePolicy">
@@ -59,7 +54,6 @@
        <property name="bottomMargin">
         <number>4</number>
        </property>
-<<<<<<< HEAD
        <item>
         <widget class="QFrame" name="setup_frame">
          <property name="frameShape">
@@ -107,57 +101,6 @@
         </layout>
        </item>
        <item>
-        <widget class="QgsCollapsibleGroupBox" name="options_group">
-         <property name="title">
-          <string>Options</string>
-=======
-       <item>
-        <widget class="QFrame" name="setup_frame">
-         <property name="frameShape">
-          <enum>QFrame::NoFrame</enum>
-         </property>
-         <property name="frameShadow">
-          <enum>QFrame::Raised</enum>
-         </property>
-        </widget>
-       </item>
-       <item>
-        <layout class="QHBoxLayout" name="horizontalLayout">
-         <property name="leftMargin">
-          <number>5</number>
-         </property>
-         <property name="rightMargin">
-          <number>9</number>
-         </property>
-         <property name="bottomMargin">
-          <number>4</number>
-         </property>
-         <item>
-          <widget class="QLabel" name="region_la">
-           <property name="toolTip">
-            <string>The current selected region of interest</string>
-           </property>
-           <property name="text">
-            <string/>
-           </property>
-           <property name="wordWrap">
-            <bool>true</bool>
-           </property>
-          </widget>
-         </item>
-         <item>
-          <widget class="QPushButton" name="region_button">
-           <property name="toolTip">
-            <string>&lt;html&gt;&lt;head/&gt;&lt;body&gt;&lt;p&gt;Opens settings dialog in order to change region of interest.&lt;/p&gt;&lt;p&gt;&lt;br/&gt;&lt;/p&gt;&lt;/body&gt;&lt;/html&gt;</string>
-           </property>
-           <property name="text">
-            <string>Change region</string>
-           </property>
-          </widget>
-         </item>
-        </layout>
-       </item>
-       <item>
         <widget class="QLabel" name="execution_name_la">
          <property name="text">
           <string>Execution name:</string>
@@ -194,162 +137,6 @@
            <height>100</height>
           </size>
          </property>
-        </widget>
-       </item>
-       <item>
-        <widget class="QgsCollapsibleGroupBox" name="advance_configurations">
-         <property name="title">
-          <string>Advanced Configurations</string>
->>>>>>> 69609787
-         </property>
-         <property name="collapsed">
-          <bool>true</bool>
-         </property>
-<<<<<<< HEAD
-         <layout class="QVBoxLayout" name="verticalLayout_5">
-          <item>
-           <widget class="QLabel" name="execution_name_la">
-            <property name="text">
-             <string>Execution name:</string>
-            </property>
-           </widget>
-          </item>
-          <item>
-           <widget class="QLineEdit" name="execution_name_le"/>
-          </item>
-          <item>
-           <widget class="QLabel" name="task_notes_la">
-            <property name="text">
-             <string>Notes:</string>
-=======
-         <layout class="QVBoxLayout" name="verticalLayout_4">
-          <item>
-           <widget class="QGroupBox" name="groupBox">
-            <property name="sizePolicy">
-             <sizepolicy hsizetype="Preferred" vsizetype="Minimum">
-              <horstretch>0</horstretch>
-              <verstretch>0</verstretch>
-             </sizepolicy>
-            </property>
-            <property name="title">
-             <string>Climate regime</string>
->>>>>>> 69609787
-            </property>
-            <layout class="QGridLayout" name="gridLayout_2">
-             <item row="1" column="0">
-              <widget class="QRadioButton" name="fl_radio_chooseRegime">
-               <property name="minimumSize">
-                <size>
-                 <width>0</width>
-                 <height>30</height>
-                </size>
-               </property>
-               <property name="text">
-                <string>Specify regime</string>
-               </property>
-              </widget>
-             </item>
-             <item row="2" column="0">
-              <widget class="QRadioButton" name="fl_radio_custom">
-               <property name="minimumSize">
-                <size>
-                 <width>0</width>
-                 <height>30</height>
-                </size>
-               </property>
-               <property name="text">
-                <string>Custom value</string>
-               </property>
-              </widget>
-             </item>
-             <item row="1" column="1">
-              <widget class="QComboBox" name="fl_chooseRegime_comboBox">
-               <property name="sizePolicy">
-                <sizepolicy hsizetype="Expanding" vsizetype="Minimum">
-                 <horstretch>0</horstretch>
-                 <verstretch>0</verstretch>
-                </sizepolicy>
-               </property>
-               <property name="minimumSize">
-                <size>
-                 <width>0</width>
-                 <height>30</height>
-                </size>
-               </property>
-              </widget>
-             </item>
-             <item row="2" column="1">
-              <widget class="QLineEdit" name="fl_custom_lineEdit">
-               <property name="sizePolicy">
-                <sizepolicy hsizetype="Expanding" vsizetype="Minimum">
-                 <horstretch>0</horstretch>
-                 <verstretch>0</verstretch>
-                </sizepolicy>
-               </property>
-               <property name="minimumSize">
-                <size>
-                 <width>0</width>
-                 <height>30</height>
-                </size>
-               </property>
-               <property name="inputMethodHints">
-                <set>Qt::ImhNone</set>
-               </property>
-               <property name="maxLength">
-                <number>6</number>
-               </property>
-               <property name="placeholderText">
-                <string/>
-               </property>
-              </widget>
-             </item>
-             <item row="0" column="0" colspan="2">
-              <widget class="QRadioButton" name="fl_radio_default">
-               <property name="minimumSize">
-                <size>
-                 <width>0</width>
-                 <height>30</height>
-                </size>
-               </property>
-               <property name="text">
-                <string>Default (determined per-pixel using global climate data)</string>
-               </property>
-               <property name="checked">
-                <bool>true</bool>
-               </property>
-              </widget>
-             </item>
-            </layout>
-           </widget>
-          </item>
-          <item>
-<<<<<<< HEAD
-           <widget class="QTextEdit" name="task_notes">
-=======
-           <widget class="QGroupBox" name="groupBox_2">
->>>>>>> 69609787
-            <property name="sizePolicy">
-             <sizepolicy hsizetype="Preferred" vsizetype="Minimum">
-              <horstretch>0</horstretch>
-              <verstretch>0</verstretch>
-             </sizepolicy>
-            </property>
-<<<<<<< HEAD
-            <property name="minimumSize">
-             <size>
-              <width>0</width>
-              <height>0</height>
-             </size>
-            </property>
-            <property name="maximumSize">
-             <size>
-              <width>16777215</width>
-              <height>100</height>
-             </size>
-            </property>
-           </widget>
-          </item>
-         </layout>
         </widget>
        </item>
        <item>
@@ -526,83 +313,6 @@
              </item>
             </layout>
            </widget>
-=======
-            <property name="title">
-             <string>Additional files to download</string>
-            </property>
-            <layout class="QGridLayout" name="gridLayout_4">
-             <item row="1" column="0">
-              <widget class="QCheckBox" name="download_annual_lc">
-               <property name="minimumSize">
-                <size>
-                 <width>0</width>
-                 <height>30</height>
-                </size>
-               </property>
-               <property name="maximumSize">
-                <size>
-                 <width>16777215</width>
-                 <height>16777215</height>
-                </size>
-               </property>
-               <property name="text">
-                <string>Download annual land cover layers (only first and last land cover layer are downloaded by default)</string>
-               </property>
-              </widget>
-             </item>
-            </layout>
-           </widget>
-          </item>
-          <item>
-           <widget class="QGroupBox" name="groupBox_custom_SOC">
-            <property name="title">
-             <string>Custom initial soil organic carbon dataset</string>
-            </property>
-            <property name="checkable">
-             <bool>true</bool>
-            </property>
-            <property name="checked">
-             <bool>false</bool>
-            </property>
-            <layout class="QVBoxLayout" name="verticalLayout_2">
-             <item>
-              <widget class="WidgetDataIOSelectTELayerImport" name="comboBox_custom_soc">
-               <property name="sizePolicy">
-                <sizepolicy hsizetype="Preferred" vsizetype="Minimum">
-                 <horstretch>0</horstretch>
-                 <verstretch>0</verstretch>
-                </sizepolicy>
-               </property>
-               <property name="minimumSize">
-                <size>
-                 <width>0</width>
-                 <height>30</height>
-                </size>
-               </property>
-               <property name="layer_type" stdset="0">
-                <string notr="true">Soil organic carbon</string>
-               </property>
-              </widget>
-             </item>
-            </layout>
-           </widget>
-          </item>
-          <item>
-           <spacer name="verticalSpacer_2">
-            <property name="orientation">
-             <enum>Qt::Vertical</enum>
-            </property>
-            <property name="sizeType">
-             <enum>QSizePolicy::Expanding</enum>
-            </property>
-            <property name="sizeHint" stdset="0">
-             <size>
-              <width>20</width>
-              <height>66</height>
-             </size>
-            </property>
-           </spacer>
->>>>>>> 69609787
           </item>
           <item>
            <spacer name="verticalSpacer_2">
