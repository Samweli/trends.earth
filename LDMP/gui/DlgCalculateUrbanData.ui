<?xml version="1.0" encoding="UTF-8"?>
<ui version="4.0">
 <class>DlgCalculateUrbanData</class>
 <widget class="QDialog" name="DlgCalculateUrbanData">
  <property name="geometry">
   <rect>
    <x>0</x>
    <y>0</y>
<<<<<<< HEAD
    <width>880</width>
    <height>916</height>
=======
    <width>848</width>
    <height>941</height>
>>>>>>> 69609787
   </rect>
  </property>
  <property name="sizePolicy">
   <sizepolicy hsizetype="Fixed" vsizetype="Fixed">
    <horstretch>0</horstretch>
    <verstretch>0</verstretch>
   </sizepolicy>
  </property>
  <property name="windowTitle">
   <string>Urban Area Change Metrics | Urban Change and Land Consumption</string>
  </property>
  <layout class="QVBoxLayout" name="verticalLayout">
   <item>
    <widget class="QSplitter" name="splitter">
     <property name="orientation">
      <enum>Qt::Horizontal</enum>
     </property>
     <property name="handleWidth">
      <number>16</number>
     </property>
     <widget class="QFrame" name="configurations">
      <property name="sizePolicy">
       <sizepolicy hsizetype="Expanding" vsizetype="Expanding">
        <horstretch>2</horstretch>
        <verstretch>0</verstretch>
       </sizepolicy>
      </property>
      <property name="frameShape">
       <enum>QFrame::StyledPanel</enum>
      </property>
      <property name="frameShadow">
       <enum>QFrame::Raised</enum>
      </property>
      <layout class="QVBoxLayout" name="verticalLayout_3">
       <property name="leftMargin">
        <number>9</number>
       </property>
       <property name="topMargin">
        <number>0</number>
       </property>
       <property name="rightMargin">
        <number>9</number>
       </property>
       <property name="bottomMargin">
        <number>4</number>
       </property>
       <item>
        <widget class="QFrame" name="setup_frame">
         <property name="frameShape">
          <enum>QFrame::NoFrame</enum>
         </property>
         <property name="frameShadow">
          <enum>QFrame::Raised</enum>
         </property>
         <layout class="QVBoxLayout" name="verticalLayout_2">
          <item>
           <widget class="QGroupBox" name="groupBox">
            <property name="sizePolicy">
             <sizepolicy hsizetype="Preferred" vsizetype="Minimum">
              <horstretch>0</horstretch>
              <verstretch>0</verstretch>
             </sizepolicy>
            </property>
            <property name="title">
             <string>Thresholds</string>
            </property>
            <layout class="QGridLayout" name="gridLayout">
             <item row="2" column="2">
              <widget class="QSpinBox" name="spinBox_isi_thr">
               <property name="sizePolicy">
                <sizepolicy hsizetype="Minimum" vsizetype="Minimum">
                 <horstretch>0</horstretch>
                 <verstretch>0</verstretch>
                </sizepolicy>
               </property>
               <property name="maximumSize">
                <size>
                 <width>80</width>
                 <height>16777215</height>
                </size>
               </property>
               <property name="maximum">
                <number>100</number>
               </property>
               <property name="value">
                <number>30</number>
               </property>
              </widget>
             </item>
             <item row="2" column="0" colspan="2">
              <widget class="QLabel" name="label">
               <property name="text">
                <string>&lt;b&gt;Impervious Surface Index (0-100)&lt;/b&gt;&lt;br&gt;
(lower values will include low density areas)</string>
               </property>
               <property name="wordWrap">
                <bool>true</bool>
               </property>
              </widget>
             </item>
             <item row="4" column="2">
              <widget class="QSpinBox" name="spinBox_ntl_thr">
               <property name="sizePolicy">
                <sizepolicy hsizetype="Minimum" vsizetype="Minimum">
                 <horstretch>0</horstretch>
                 <verstretch>0</verstretch>
                </sizepolicy>
               </property>
               <property name="maximumSize">
                <size>
                 <width>80</width>
                 <height>16777215</height>
                </size>
               </property>
               <property name="maximum">
                <number>100</number>
               </property>
               <property name="value">
                <number>10</number>
               </property>
              </widget>
             </item>
             <item row="4" column="0" colspan="2">
              <widget class="QLabel" name="label_2">
               <property name="text">
                <string>&lt;b&gt;Night Time Lights Index (0-100)&lt;/b&gt;&lt;br&gt;
(lower values will include low light areas)</string>
               </property>
               <property name="wordWrap">
                <bool>true</bool>
               </property>
              </widget>
             </item>
             <item row="6" column="0" colspan="2">
              <widget class="QLabel" name="label_3">
               <property name="text">
                <string>&lt;b&gt;Water Frequency (0-100)&lt;/b&gt;&lt;br&gt;
(lower values will include low frequency waters)</string>
               </property>
               <property name="wordWrap">
                <bool>true</bool>
               </property>
              </widget>
             </item>
             <item row="6" column="2">
              <widget class="QSpinBox" name="spinBox_wat_thr">
               <property name="sizePolicy">
                <sizepolicy hsizetype="Minimum" vsizetype="Minimum">
                 <horstretch>0</horstretch>
                 <verstretch>0</verstretch>
                </sizepolicy>
               </property>
               <property name="maximumSize">
                <size>
                 <width>80</width>
                 <height>16777215</height>
                </size>
               </property>
               <property name="maximum">
                <number>100</number>
               </property>
               <property name="value">
                <number>25</number>
               </property>
              </widget>
             </item>
             <item row="1" column="0" colspan="3">
              <widget class="QLabel" name="label_4">
               <property name="sizePolicy">
                <sizepolicy hsizetype="Preferred" vsizetype="Minimum">
                 <horstretch>0</horstretch>
                 <verstretch>0</verstretch>
                </sizepolicy>
               </property>
               <property name="minimumSize">
                <size>
                 <width>0</width>
                 <height>0</height>
                </size>
               </property>
               <property name="text">
                <string>&lt;html&gt;&lt;head/&gt;&lt;body&gt;&lt;p align=&quot;center&quot;&gt;&lt;span style=&quot; font-size:9pt;&quot;&gt;See the &lt;/span&gt;&lt;a href=&quot;https://geflanddegradation.users.earthengine.app/view/trendsearth-urban-mapper&quot;&gt;&lt;span style=&quot; font-size:9pt; text-decoration: underline; color:#0000ff;&quot;&gt;Urban Mapper page&lt;/span&gt;&lt;/a&gt;&lt;span style=&quot; font-size:9pt;&quot;&gt; for assistance choosing these values.&lt;/span&gt;&lt;/p&gt;&lt;/body&gt;&lt;/html&gt;</string>
               </property>
               <property name="wordWrap">
                <bool>true</bool>
               </property>
               <property name="openExternalLinks">
                <bool>true</bool>
               </property>
              </widget>
             </item>
            </layout>
           </widget>
          </item>
         </layout>
        </widget>
       </item>
       <item>
        <layout class="QHBoxLayout" name="horizontalLayout">
         <property name="leftMargin">
          <number>5</number>
         </property>
         <property name="rightMargin">
          <number>9</number>
         </property>
         <property name="bottomMargin">
          <number>4</number>
         </property>
         <item>
          <widget class="QLabel" name="region_la">
           <property name="toolTip">
            <string>The current selected region of interest</string>
           </property>
           <property name="text">
            <string/>
           </property>
           <property name="wordWrap">
            <bool>true</bool>
           </property>
          </widget>
         </item>
         <item>
          <widget class="QPushButton" name="region_button">
           <property name="toolTip">
            <string>&lt;html&gt;&lt;head/&gt;&lt;body&gt;&lt;p&gt;Opens settings dialog in order to change region of interest.&lt;/p&gt;&lt;p&gt;&lt;br/&gt;&lt;/p&gt;&lt;/body&gt;&lt;/html&gt;</string>
           </property>
           <property name="text">
            <string>Change region</string>
           </property>
          </widget>
         </item>
        </layout>
       </item>
       <item>
<<<<<<< HEAD
        <widget class="QgsCollapsibleGroupBox" name="options_group">
         <property name="title">
          <string>Options</string>
         </property>
         <property name="collapsed">
          <bool>true</bool>
         </property>
         <layout class="QVBoxLayout" name="verticalLayout_5">
          <item>
           <widget class="QLabel" name="execution_name_la">
            <property name="text">
             <string>Execution name:</string>
            </property>
           </widget>
          </item>
          <item>
           <widget class="QLineEdit" name="execution_name_le"/>
          </item>
          <item>
           <widget class="QLabel" name="task_notes_la">
            <property name="text">
             <string>Notes:</string>
            </property>
           </widget>
          </item>
          <item>
           <widget class="QTextEdit" name="task_notes">
            <property name="sizePolicy">
             <sizepolicy hsizetype="Expanding" vsizetype="Minimum">
              <horstretch>0</horstretch>
              <verstretch>0</verstretch>
             </sizepolicy>
            </property>
            <property name="minimumSize">
             <size>
              <width>0</width>
              <height>0</height>
             </size>
            </property>
            <property name="maximumSize">
             <size>
              <width>16777215</width>
              <height>100</height>
             </size>
            </property>
           </widget>
          </item>
         </layout>
        </widget>
       </item>
       <item>
=======
        <widget class="QLabel" name="execution_name_la">
         <property name="text">
          <string>Execution name:</string>
         </property>
        </widget>
       </item>
       <item>
        <widget class="QLineEdit" name="execution_name_le"/>
       </item>
       <item>
        <widget class="QLabel" name="task_notes_la">
         <property name="text">
          <string>Notes:</string>
         </property>
        </widget>
       </item>
       <item>
        <widget class="QTextEdit" name="task_notes">
         <property name="sizePolicy">
          <sizepolicy hsizetype="Expanding" vsizetype="Minimum">
           <horstretch>0</horstretch>
           <verstretch>0</verstretch>
          </sizepolicy>
         </property>
         <property name="minimumSize">
          <size>
           <width>0</width>
           <height>0</height>
          </size>
         </property>
         <property name="maximumSize">
          <size>
           <width>16777215</width>
           <height>100</height>
          </size>
         </property>
        </widget>
       </item>
       <item>
>>>>>>> 69609787
        <widget class="QgsCollapsibleGroupBox" name="advance_configurations">
         <property name="title">
          <string>Advanced Configurations</string>
         </property>
         <property name="collapsed">
          <bool>true</bool>
         </property>
         <layout class="QVBoxLayout" name="verticalLayout_4">
          <item>
           <widget class="QGroupBox" name="groupBox_4">
            <property name="sizePolicy">
             <sizepolicy hsizetype="Preferred" vsizetype="Minimum">
              <horstretch>0</horstretch>
              <verstretch>0</verstretch>
             </sizepolicy>
            </property>
            <property name="title">
             <string>Urban definition</string>
            </property>
            <layout class="QGridLayout" name="gridLayout_2">
             <item row="2" column="0" colspan="3">
              <widget class="QLabel" name="label_6">
               <property name="text">
                <string>&lt;b&gt;Percentage built-up considered urban&lt;/b&gt;&lt;br/&gt;
(values below this will be considered suburban)</string>
               </property>
               <property name="wordWrap">
                <bool>true</bool>
               </property>
              </widget>
             </item>
             <item row="2" column="3">
              <widget class="QSpinBox" name="spinBox_pct_urban">
               <property name="sizePolicy">
                <sizepolicy hsizetype="Minimum" vsizetype="Minimum">
                 <horstretch>0</horstretch>
                 <verstretch>0</verstretch>
                </sizepolicy>
               </property>
               <property name="minimumSize">
                <size>
                 <width>0</width>
                 <height>60</height>
                </size>
               </property>
               <property name="maximumSize">
                <size>
                 <width>80</width>
                 <height>16777215</height>
                </size>
               </property>
               <property name="suffix">
                <string>%</string>
               </property>
               <property name="maximum">
                <number>100</number>
               </property>
               <property name="value">
                <number>50</number>
               </property>
              </widget>
             </item>
             <item row="0" column="3" alignment="Qt::AlignVCenter">
              <widget class="QSpinBox" name="spinBox_pct_suburban">
               <property name="sizePolicy">
                <sizepolicy hsizetype="Minimum" vsizetype="Minimum">
                 <horstretch>0</horstretch>
                 <verstretch>0</verstretch>
                </sizepolicy>
               </property>
               <property name="minimumSize">
                <size>
                 <width>0</width>
                 <height>60</height>
                </size>
               </property>
               <property name="maximumSize">
                <size>
                 <width>80</width>
                 <height>16777215</height>
                </size>
               </property>
               <property name="suffix">
                <string>%</string>
               </property>
               <property name="maximum">
                <number>100</number>
               </property>
               <property name="value">
                <number>25</number>
               </property>
              </widget>
             </item>
             <item row="0" column="0" colspan="3">
              <widget class="QLabel" name="label_7">
               <property name="text">
                <string>&lt;html&gt;&lt;head/&gt;&lt;body&gt;&lt;p&gt;&lt;span style=&quot; font-weight:600;&quot;&gt;Percentage built-up considered suburban&lt;/span&gt;&lt;br/&gt;(values below this will be considered rural)&lt;/p&gt;&lt;/body&gt;&lt;/html&gt;</string>
               </property>
               <property name="wordWrap">
                <bool>true</bool>
               </property>
              </widget>
             </item>
            </layout>
           </widget>
          </item>
          <item>
           <widget class="QGroupBox" name="groupBox_2">
            <property name="sizePolicy">
             <sizepolicy hsizetype="Preferred" vsizetype="Minimum">
              <horstretch>0</horstretch>
              <verstretch>0</verstretch>
             </sizepolicy>
            </property>
            <property name="title">
             <string>Open space definition</string>
            </property>
            <layout class="QHBoxLayout" name="horizontalLayout_3">
             <item>
              <widget class="QLabel" name="label_5">
               <property name="text">
                <string>&lt;html&gt;&lt;head/&gt;&lt;body&gt;&lt;p&gt;&lt;span style=&quot; font-weight:600;&quot;&gt;Area of largest captured open space (hectares)&lt;/span&gt;&lt;br/&gt;(continguous captured open space larger than this area will be considered rural)&lt;/p&gt;&lt;/body&gt;&lt;/html&gt;</string>
               </property>
               <property name="wordWrap">
                <bool>true</bool>
               </property>
              </widget>
             </item>
             <item>
              <widget class="QSpinBox" name="spinBox_cap_ope">
               <property name="sizePolicy">
                <sizepolicy hsizetype="Minimum" vsizetype="Fixed">
                 <horstretch>0</horstretch>
                 <verstretch>0</verstretch>
                </sizepolicy>
               </property>
               <property name="minimumSize">
                <size>
                 <width>0</width>
                 <height>60</height>
                </size>
               </property>
               <property name="maximumSize">
                <size>
                 <width>80</width>
                 <height>16777215</height>
                </size>
               </property>
               <property name="maximum">
                <number>1000000</number>
               </property>
               <property name="value">
                <number>200</number>
               </property>
              </widget>
             </item>
            </layout>
           </widget>
          </item>
          <item>
           <widget class="QGroupBox" name="groupBox_3">
            <property name="title">
             <string>Population definition (Gridded Population of the World, v4)</string>
            </property>
            <layout class="QVBoxLayout" name="verticalLayout_6">
             <item>
              <widget class="QRadioButton" name="pop_unadjusted">
               <property name="text">
                <string>Population density consistent with national census and population registers</string>
               </property>
               <property name="checked">
                <bool>true</bool>
               </property>
              </widget>
             </item>
             <item>
              <widget class="QRadioButton" name="pop_adjusted">
               <property name="text">
                <string>Population density adjusted to match official UN population estimates</string>
               </property>
              </widget>
             </item>
            </layout>
           </widget>
          </item>
         </layout>
        </widget>
       </item>
       <item>
        <spacer name="verticalSpacer">
         <property name="orientation">
          <enum>Qt::Vertical</enum>
         </property>
         <property name="sizeHint" stdset="0">
          <size>
           <width>20</width>
           <height>40</height>
          </size>
         </property>
        </spacer>
       </item>
      </layout>
     </widget>
     <widget class="QTextBrowser" name="alg_help">
      <property name="sizePolicy">
       <sizepolicy hsizetype="Expanding" vsizetype="Expanding">
        <horstretch>0</horstretch>
        <verstretch>0</verstretch>
       </sizepolicy>
      </property>
      <property name="accessibleName">
       <string/>
      </property>
      <property name="html">
       <string>&lt;!DOCTYPE HTML PUBLIC &quot;-//W3C//DTD HTML 4.0//EN&quot; &quot;http://www.w3.org/TR/REC-html40/strict.dtd&quot;&gt;
&lt;html&gt;&lt;head&gt;&lt;meta name=&quot;qrichtext&quot; content=&quot;1&quot; /&gt;&lt;style type=&quot;text/css&quot;&gt;
p, li { white-space: pre-wrap; }
&lt;/style&gt;&lt;/head&gt;&lt;body style=&quot; font-family:'Ubuntu'; font-size:11pt; font-weight:400; font-style:normal;&quot;&gt;
&lt;p style=&quot; margin-top:0px; margin-bottom:0px; margin-left:0px; margin-right:0px; -qt-block-indent:0; text-indent:0px;&quot;&gt;&lt;span style=&quot; font-weight:600;&quot;&gt;Urban Area Change Metrics&lt;/span&gt;&lt;/p&gt;
&lt;p style=&quot;-qt-paragraph-type:empty; margin-top:0px; margin-bottom:0px; margin-left:0px; margin-right:0px; -qt-block-indent:0; text-indent:0px; font-weight:600;&quot;&gt;&lt;br /&gt;&lt;/p&gt;
&lt;p style=&quot; margin-top:0px; margin-bottom:0px; margin-left:0px; margin-right:0px; -qt-block-indent:0; text-indent:0px;&quot;&gt;SDG 11.3.1 Indicator algorithm for ratio of land consumption rate to population growth rate.&lt;/p&gt;
&lt;p style=&quot;-qt-paragraph-type:empty; margin-top:0px; margin-bottom:0px; margin-left:0px; margin-right:0px; -qt-block-indent:0; text-indent:0px; font-weight:600;&quot;&gt;&lt;br /&gt;&lt;/p&gt;&lt;/body&gt;&lt;/html&gt;</string>
      </property>
      <property name="openExternalLinks">
       <bool>true</bool>
      </property>
      <property name="openLinks">
       <bool>false</bool>
      </property>
     </widget>
    </widget>
   </item>
   <item>
    <widget class="QDialogButtonBox" name="button_box">
     <property name="orientation">
      <enum>Qt::Horizontal</enum>
     </property>
     <property name="standardButtons">
      <set>QDialogButtonBox::Cancel|QDialogButtonBox::Help|QDialogButtonBox::Ok</set>
     </property>
    </widget>
   </item>
  </layout>
 </widget>
 <customwidgets>
  <customwidget>
   <class>QgsCollapsibleGroupBox</class>
   <extends>QGroupBox</extends>
<<<<<<< HEAD
   <header>qgis.gui</header>
=======
   <header>qgscollapsiblegroupbox.h</header>
>>>>>>> 69609787
   <container>1</container>
  </customwidget>
 </customwidgets>
 <resources/>
 <connections>
  <connection>
   <sender>button_box</sender>
   <signal>accepted()</signal>
   <receiver>DlgCalculateUrbanData</receiver>
   <slot>accept()</slot>
   <hints>
    <hint type="sourcelabel">
     <x>454</x>
     <y>548</y>
    </hint>
    <hint type="destinationlabel">
     <x>416</x>
     <y>-21</y>
    </hint>
   </hints>
  </connection>
 </connections>
</ui><|MERGE_RESOLUTION|>--- conflicted
+++ resolved
@@ -6,13 +6,8 @@
    <rect>
     <x>0</x>
     <y>0</y>
-<<<<<<< HEAD
-    <width>880</width>
-    <height>916</height>
-=======
     <width>848</width>
     <height>941</height>
->>>>>>> 69609787
    </rect>
   </property>
   <property name="sizePolicy">
@@ -247,59 +242,6 @@
         </layout>
        </item>
        <item>
-<<<<<<< HEAD
-        <widget class="QgsCollapsibleGroupBox" name="options_group">
-         <property name="title">
-          <string>Options</string>
-         </property>
-         <property name="collapsed">
-          <bool>true</bool>
-         </property>
-         <layout class="QVBoxLayout" name="verticalLayout_5">
-          <item>
-           <widget class="QLabel" name="execution_name_la">
-            <property name="text">
-             <string>Execution name:</string>
-            </property>
-           </widget>
-          </item>
-          <item>
-           <widget class="QLineEdit" name="execution_name_le"/>
-          </item>
-          <item>
-           <widget class="QLabel" name="task_notes_la">
-            <property name="text">
-             <string>Notes:</string>
-            </property>
-           </widget>
-          </item>
-          <item>
-           <widget class="QTextEdit" name="task_notes">
-            <property name="sizePolicy">
-             <sizepolicy hsizetype="Expanding" vsizetype="Minimum">
-              <horstretch>0</horstretch>
-              <verstretch>0</verstretch>
-             </sizepolicy>
-            </property>
-            <property name="minimumSize">
-             <size>
-              <width>0</width>
-              <height>0</height>
-             </size>
-            </property>
-            <property name="maximumSize">
-             <size>
-              <width>16777215</width>
-              <height>100</height>
-             </size>
-            </property>
-           </widget>
-          </item>
-         </layout>
-        </widget>
-       </item>
-       <item>
-=======
         <widget class="QLabel" name="execution_name_la">
          <property name="text">
           <string>Execution name:</string>
@@ -339,7 +281,6 @@
         </widget>
        </item>
        <item>
->>>>>>> 69609787
         <widget class="QgsCollapsibleGroupBox" name="advance_configurations">
          <property name="title">
           <string>Advanced Configurations</string>
@@ -588,11 +529,7 @@
   <customwidget>
    <class>QgsCollapsibleGroupBox</class>
    <extends>QGroupBox</extends>
-<<<<<<< HEAD
-   <header>qgis.gui</header>
-=======
    <header>qgscollapsiblegroupbox.h</header>
->>>>>>> 69609787
    <container>1</container>
   </customwidget>
  </customwidgets>
