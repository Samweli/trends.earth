--- conflicted
+++ resolved
@@ -1,206 +1,3 @@
-<<<<<<< HEAD
-# Trends.Earth 
-
-[![Trends.Earth](https://s3.amazonaws.com/trends.earth/sharing/trends_earth_logo_bl_600width.png)](http://trends.earth)
-
-[![Build
-Status](https://travis-ci.org/ConservationInternational/trends.earth.svg?branch=master)](https://travis-ci.org/ConservationInternational/trends.earth)
-
-`Trends.Earth` (formerly the Land Degradation Monitoring Toolbox) is a tool for
-monitoring land change. `Trends.Earth` is a [QGIS](http://www.qgis.org) plugin
-that supports monitoring of land change, including changes in productivity,
-land cover, and soil organic carbon. The tool can support monitoring land
-degradation for reporting to the Global Environment Facility (GEF) and United
-Nations Convention to Combat Desertification (UNCCD), as well as tracking
-progress towards achievement of Sustainable Development Goal (SDG) target 15.3,
-Land Degradation Neutrality (LDN).
-
-`Trends.Earth` was produced as an output of the GEF-funded project [“Enabling
-the use of global data sources to assess and monitor land degradation at
-multiple scales”](http://vitalsigns.org/gef-ldmp). The project aims to provide
-guidance on robust methods and a tool for assessing, monitoring status, and
-estimating trends in land degradation using remote sensing technology.
-
-The Land Degradation Monitoring Project is a collaboration of Conservation
-International, the National Aeronautics and Space Administration (NASA), and
-Lund University.
-
-## Documentation
-
-See the [user guide](http://trends.earth/docs/en) for information on how to use
-the plugin.
-
-## Installation of stable version of plugin
-
-The easiest way to install the plugin is from within QGIS, using the [QGIS
-plugin repository](http://plugins.qgis.org/plugins/LDMP/). However, It is also
-possible to install the plugin manually from a zipfile, which can be useful to
-access an old version of the plugin, or to install the plugin without internet.
-Instructions for both of these possibilities are below.
-
-### Stable version from within QGIS (recommended)
-
-The easiest way to install the plugin is from within QGIS, using the [QGIS
-plugin repository](http://plugins.qgis.org/plugins/LDMP/).
-
-### Stable version from zipfile
-
-Download a stable version of `Trends.Earth` from
-[the list of available releases on
-GitHub](https://github.com/ConservationInternational/trends.earth/releases).
-
-Now follow the instructions below on [installing the plugin from a
-zipfile](#installing-plugin-from-a-zipfile).
-
-## Installation of development version of plugin
-
-If you are interested in using the development version of the plugin, with the
-very latest (but not as well tested) features, or in contributing to the
-development of it, you will want to install the development version. There are
-two ways to install the development version:
-
-* Using a packaged version (zipfile)
-
-* Cloning the github repository and installing from that code
-
-It is easier to install the plugin from a zipfile than from github, so this
-option is recommended unless you are interested in contributing to development
-of the plugin.
-
-### Development version from zipfile
-
-First download the latest Trends.Earth zipfile. At the moment development is 
-occurring primarily on the version for QGIS version 3.10 or greater. The QGIS2 
-version will continue to be supported until March 2020.
-
-
-* [Download the latest `Trends.Earth` zipfile for QGIS3](https://s3.amazonaws.com/trends.earth/sharing/LDMP_QGIS3.zip).
-
-In case you want to use a previous version of `Trends.Earth` (e.g. versions that work with QGIS2),
-please refer to this [repository](https://github.com/ConservationInternational/trends.earth/releases)
-where all  `Trends.Earth` releases are available.
-
-Now follow the instructions below on [installing the plugin from a
-zipfile](#installing-plugin-from-a-zipfile).
-
-### Development version from source
-
-Open a terminal window and clone the latest version of the repository from
-Github:
-
-```
-git clone https://github.com/ConservationInternational/trends.earth
-```
-
-Navigate to the root folder of the newly cloned repository, and install
-`invoke`, a tool that assists with installing the plugin:
-
-```
-pip install invoke
-```
-
-Now run the setup task with `invoke` to pull in the external dependencies needed
-for the project:
-
-```
-invoke plugin-setup
-```
-
-Once `invoke plugin-setup` has run, you can install the plugin using invoke:
-
-```
-invoke plugin-install
-```
-
-If you modify the code, you need to run `invoke plugin-install` to update the
-installed plugin in QGIS. You only need to rerun `invoke plugin-setup` if you
-change or update the plugin dependencies. After reinstalling the plugin you
-will need to restart QGIS or reload the plugin. Install the "Plugin reloader"
-plugin if you plan on making a log of changes
-(https://github.com/borysiasty/plugin_reloader).
-
-
-## Installing plugin from a zipfile
-
-While installing `trends.earth` directly from within QGIS is recommended, it
-might be necessary to install the plugin from a zipfile if you need to install
-it offline, or if you need the latest features.
-
-To install from a zipfile, first download a zipfile of the
-[stable](#stable-version-from-zipfile) or
-[development](#development-version-from-zipfile) version. The zipfile might be
-named `LDMP.zip`or `LDMP_QGIS3.zip` depending on what
-version you are installing.
-
-When using QGIS3.10 or greater versions it is possible to install `trends.earth`
-directly from a zipfile. To install `trends.earth` from a zipfile, open QGIS3.10
-(or greater) and click on "Plugins" then on "Manage and install plugins" and
-choose the option "Install from ZIP". Browse to the folder in which the zipfile
-has been saved, select the zipfile and click on 'Install Plugin'.
-It is not necessary to unzip the file.
-
-Please, note that the latest version of `trends.earth` is only supported for 
-QGIS3.10 or greater versions.
-
-Start QGIS, and click on "Plugins" then "Manage and install plugins". In the
-plugins window that appears, click on "Installed", and then make sure there is
-a check in the box next to "Land Degradation Monitoring Tool". The plugin is
-now installed and activated. Click "Close", and start using the plugin.
-
-
-## Getting help
-
-### General questions
-
-If you have questions related to the methods used by the plugin, how to use a
-particular dataset or function, etc., it is best to first check the [user
-guide](http://trends.earth/docs/en) to see if your question is already
-addressed there. The [frequently asked questions (FAQ)
-page](http://trends.earth/docs/en/about/faq.html) is another good place to
-look.
-
-If you don't find your answer in the above pages, you can also [contact the
-discussion group](https://groups.google.com/forum/#!forum/trends_earth_users).
-
-### Reporting an issue (error, possible bug, etc.)
-
-If you think you have found a bug in Trends.Earth, report your issue to our
-[issue
-tracker](https://github.com/ConservationInternational/trends.earth/issues) so
-the developers can look into it.
-
-When you report an issue, be sure to provide enough information to allow us to
-be able to reproduce it. In particular, be sure to specify:
-
-- What you were doing with the plugin when the problem or error ocurred (for
-  example "I clicked on 'Download Results' and got an error messaging saying
-  `describe what the message said`".
-- The operating system you are using, version of the plugin are you using, and
-  version of QGIS that you are using
-- If you are emailing about an error or problem that occurred when downloading
-  results, tell us your username, and the task start time that is listed in the
-  download tool for the task you are referring to
-- If the error occurred while processing data with the plugin, tell us the
-  location you were analyzing with the tool (for example: "I selected Argentina
-  from the dropdown menu"). If you used your own shapefile, please send us the
-  file you used.
-- If you got a message saying "An error has ocurred while executing Python
-  code", send us either the text of the message, or a a screenshot of the error
-  message. **Also, send us the content of the Trends.Earth log messages
-  panel.** To access the Trends.Earth log messages panel, select "View", then
-  "Panels", then "Log Messages" from within QGIS. Copy and paste the text from
-  that panel and include it in your issue report. It will make it easiest for
-  us to track things down (as their will be fewer log messages) if you do this
-  after first starting a new QGIS session and immediately reproducing the
-  error.
-
-## License
-
-`Trends.Earth` is free and open-source. It is licensed under the GNU General
-Public License, version 2.0 or later
-=======
-=======
->>>>>>> e368d98a
 # Trends.Earth 
 
 [![Trends.Earth](https://s3.amazonaws.com/trends.earth/sharing/trends_earth_logo_bl_600width.png)](http://trends.earth)
