--- conflicted
+++ resolved
@@ -6,13 +6,8 @@
    <rect>
     <x>0</x>
     <y>0</y>
-<<<<<<< HEAD
-    <width>554</width>
-    <height>262</height>
-=======
     <width>629</width>
     <height>458</height>
->>>>>>> 69609787
    </rect>
   </property>
   <property name="sizePolicy">
@@ -63,7 +58,6 @@
         <widget class="QFrame" name="setup_frame">
          <property name="frameShape">
           <enum>QFrame::NoFrame</enum>
-<<<<<<< HEAD
          </property>
          <property name="frameShadow">
           <enum>QFrame::Raised</enum>
@@ -161,136 +155,6 @@
         </layout>
        </item>
        <item>
-        <widget class="QgsCollapsibleGroupBox" name="options_group">
-         <property name="title">
-          <string>Options</string>
-         </property>
-         <property name="collapsed">
-          <bool>true</bool>
-         </property>
-         <layout class="QVBoxLayout" name="verticalLayout_4">
-          <item>
-           <widget class="QLabel" name="execution_name_la">
-            <property name="text">
-             <string>Execution name:</string>
-            </property>
-           </widget>
-          </item>
-          <item>
-           <widget class="QLineEdit" name="execution_name_le"/>
-          </item>
-          <item>
-           <widget class="QLabel" name="task_notes_la">
-            <property name="text">
-             <string>Notes:</string>
-            </property>
-           </widget>
-          </item>
-          <item>
-           <widget class="QTextEdit" name="task_notes">
-=======
-         </property>
-         <property name="frameShadow">
-          <enum>QFrame::Raised</enum>
-         </property>
-         <layout class="QVBoxLayout" name="verticalLayout_2">
-          <item>
-           <widget class="QGroupBox" name="groupBox_2">
->>>>>>> 69609787
-            <property name="sizePolicy">
-             <sizepolicy hsizetype="Preferred" vsizetype="Minimum">
-              <horstretch>0</horstretch>
-              <verstretch>0</verstretch>
-             </sizepolicy>
-            </property>
-            <property name="minimumSize">
-             <size>
-              <width>0</width>
-              <height>0</height>
-             </size>
-            </property>
-            <property name="maximumSize">
-             <size>
-              <width>16777215</width>
-<<<<<<< HEAD
-              <height>100</height>
-=======
-              <height>16777215</height>
->>>>>>> 69609787
-             </size>
-            </property>
-            <property name="font">
-             <font>
-              <weight>50</weight>
-              <bold>false</bold>
-             </font>
-            </property>
-            <property name="title">
-             <string>Biomass change</string>
-            </property>
-            <layout class="QVBoxLayout" name="verticalLayout_6">
-             <item>
-              <widget class="WidgetDataIOSelectTELayerExisting" name="combo_layer_biomass_diff">
-               <property name="sizePolicy">
-                <sizepolicy hsizetype="Expanding" vsizetype="Minimum">
-                 <horstretch>0</horstretch>
-                 <verstretch>0</verstretch>
-                </sizepolicy>
-               </property>
-               <property name="minimumSize">
-                <size>
-                 <width>0</width>
-                 <height>30</height>
-                </size>
-               </property>
-               <property name="layer_type" stdset="0">
-                <string notr="true">Biomass (tonnes CO2e per ha)</string>
-               </property>
-              </widget>
-             </item>
-            </layout>
-           </widget>
-          </item>
-         </layout>
-        </widget>
-       </item>
-       <item>
-        <layout class="QHBoxLayout" name="horizontalLayout">
-         <property name="leftMargin">
-          <number>5</number>
-         </property>
-         <property name="rightMargin">
-          <number>9</number>
-         </property>
-         <property name="bottomMargin">
-          <number>4</number>
-         </property>
-         <item>
-          <widget class="QLabel" name="region_la">
-           <property name="toolTip">
-            <string>The current selected region of interest</string>
-           </property>
-           <property name="text">
-            <string/>
-           </property>
-           <property name="wordWrap">
-            <bool>true</bool>
-           </property>
-          </widget>
-         </item>
-         <item>
-          <widget class="QPushButton" name="region_button">
-           <property name="toolTip">
-            <string>&lt;html&gt;&lt;head/&gt;&lt;body&gt;&lt;p&gt;Opens settings dialog in order to change region of interest.&lt;/p&gt;&lt;p&gt;&lt;br/&gt;&lt;/p&gt;&lt;/body&gt;&lt;/html&gt;</string>
-           </property>
-           <property name="text">
-            <string>Change region</string>
-           </property>
-          </widget>
-         </item>
-        </layout>
-       </item>
-       <item>
         <widget class="QLabel" name="execution_name_la">
          <property name="text">
           <string>Execution name:</string>
@@ -385,12 +249,6 @@
   </layout>
  </widget>
  <customwidgets>
-  <customwidget>
-   <class>QgsCollapsibleGroupBox</class>
-   <extends>QGroupBox</extends>
-   <header>qgis.gui</header>
-   <container>1</container>
-  </customwidget>
   <customwidget>
    <class>WidgetDataIOSelectTELayerExisting</class>
    <extends>QComboBox</extends>
