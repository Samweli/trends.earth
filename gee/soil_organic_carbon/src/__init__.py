--- conflicted
+++ resolved
@@ -1,8 +1,4 @@
-<<<<<<< HEAD
-__version__ =  "1.0.5"
-=======
 __version__ =  "1.0.6"
->>>>>>> 2e9b5448
 
 import sys
 import os
