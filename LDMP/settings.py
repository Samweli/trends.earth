# -*- coding: utf-8 -*-
"""
/***************************************************************************
 LDMP - A QGIS plugin
 This plugin supports monitoring and reporting of land degradation to the UNCCD 
 and in support of the SDG Land Degradation Neutrality (LDN) target.
                              -------------------
        begin                : 2017-05-23
        git sha              : $Format:%H$
        copyright            : (C) 2017 by Conservation International
        email                : trends.earth@conservation.org
 ***************************************************************************/
"""

import os
import json
import re
import zipfile
import subprocess
from pathlib import Path

from qgis.PyQt.QtCore import QSettings, pyqtSignal, Qt
from qgis.PyQt import QtWidgets
from qgis.PyQt.QtGui import QIcon, QPixmap, QDoubleValidator

from qgis.core import (
    QgsCoordinateReferenceSystem,
    QgsCoordinateTransform,
    QgsProject,
    QgsSettings,
    QgsVectorLayer
)
from qgis.gui import QgsMapToolEmitPoint, QgsMapToolPan

from qgis.utils import iface

from qgis.core import QgsApplication

from LDMP.gui.DlgSettings import Ui_DlgSettings
from LDMP.gui.DlgSettingsEdit import Ui_DlgSettingsEdit
from LDMP.gui.DlgSettingsEditForgotPassword import Ui_DlgSettingsEditForgotPassword
from LDMP.gui.DlgSettingsEditUpdate import Ui_DlgSettingsEditUpdate
from LDMP.gui.DlgSettingsLogin import Ui_DlgSettingsLogin
from LDMP.gui.DlgSettingsRegister import Ui_DlgSettingsRegister

from LDMP.gui.WidgetSettingsAdvanced import Ui_WidgetSettingsAdvanced
from LDMP.gui.DlgSettingsAdvanced import Ui_DlgSettingsAdvanced
from LDMP.gui.WidgetSelectArea import Ui_WidgetSelectArea

from LDMP import binaries_available, __version__, openFolder
from LDMP.api import (
    get_user_email,
    get_user,
    delete_user,
    login,
    register,
    update_user,
    recover_pwd,
    init_auth_config,
    remove_current_auth_config,
    AUTH_CONFIG_NAME
)

from LDMP import log
from LDMP.download import download_files, get_admin_bounds, read_json, get_cities
from LDMP.message_bar import MessageBar

settings = QSettings()


# Function to indicate if child is a folder within parent
def is_subdir(child, parent):
    parent = os.path.normpath(os.path.realpath(parent))
    child = os.path.normpath(os.path.realpath(child))
    if not os.path.isdir(parent) or not os.path.isdir(child):
        return False
    elif child == parent:
        return True
    head, tail = os.path.split(child)
    if head == parent:
        return True
    elif tail == '':
        return False
    else:
        return is_subdir(head, parent)


class DlgSettings(QtWidgets.QDialog, Ui_DlgSettings):
    def __init__(self, parent=None):
        super(DlgSettings, self).__init__(parent)

        self.setupUi(self)

        # add subcomponent widgets
        self.widgetSettingsAdvanced = WidgetSettingsAdvanced()
        self.verticalLayout_advanced.layout().insertWidget(0, self.widgetSettingsAdvanced)

        # set Dialog UIs
        self.dlg_settings_register = DlgSettingsRegister()
        self.dlg_settings_login = DlgSettingsLogin()

        self.dlg_settings_register.authConfigInitialised.connect(self.selectDefaultAuthConfiguration)

        self.pushButton_register.clicked.connect(self.register)
        self.pushButton_login.clicked.connect(self.login)

        self.pushButton_update_profile.clicked.connect(self.update_profile)
        self.pushButton_delete_user.clicked.connect(self.delete)
        self.pushButton_forgot_pwd.clicked.connect(self.forgot_pwd)

        self.buttonBox.accepted.connect(self.close)
        self.settings = QgsSettings()

        self.area_widget = AreaWidget()
        layout = QtWidgets.QVBoxLayout()
        layout.setContentsMargins(0, 0, 0, 0)
        layout.addWidget(self.area_widget)

        self.region_of_interest.setLayout(layout)

        # load gui default value from settings
        self.reloadAuthConfigurations()

    def showEvent(self, event):
        super(DlgSettings, self).showEvent(event)
        # add message bar for all dialog communication
        MessageBar().init()
        self.layout().insertWidget(0, MessageBar().get())

    def close(self):
        super(DlgSettings, self).close()
        MessageBar().reset()

    def reloadAuthConfigurations(self):
        self.authConfigSelect_authentication.populateConfigSelector()
        self.authConfigSelect_authentication.clearMessage()

        authConfigId = settings.value("trends_earth/authId", None)
        configs = QgsApplication.authManager().availableAuthMethodConfigs()
        if authConfigId in configs.keys():
            self.authConfigSelect_authentication.setConfigId(authConfigId)

    def selectDefaultAuthConfiguration(self, authConfigId):
        self.reloadAuthConfigurations()
        if authConfigId:
            self.authConfigSelect_authentication.setConfigId(authConfigId)

    def register(self):
        result = self.dlg_settings_register.exec_()

    def login(self):
        # retrieve basic auth from QGIS authManager
        authConfigId = self.authConfigSelect_authentication.configId()
        if not authConfigId:
            MessageBar().get().pushCritical('Trends.Earth', self.tr('Please select a authentication profile'))
            return

        # try to login with current credentials
        resp = login(authConfigId)
        if resp:
            username = get_user_email()
            QtWidgets.QMessageBox.information(None,
                                              self.tr("Success"),
                                              self.tr(u"""Logged in to the Trends.Earth server as {}.<html><p>Welcome to Trends.Earth!<p/><p>
                    <a href= 'https://groups.google.com/forum/#!forum/trends_earth_users/join'>Join the Trends.Earth Users google groups<a/></p><p> Make sure to join the google groups for the Trends.Earth users to keep up with updates and Q&A about the tool, methods, and datasets in support of Sustainable Development Goals monitoring.</p>""").format(
                                                  username))
            settings.setValue("LDMP/jobs_cache", None)
            self.ok = True

    def forgot_pwd(self):
        dlg_settings_edit_forgot_password = DlgSettingsEditForgotPassword()
        dlg_settings_edit_forgot_password.exec_()

    def update_profile(self):
        user = get_user()
        if not user:
            return
        dlg_settings_edit_update = DlgSettingsEditUpdate(user)
        dlg_settings_edit_update.exec_()

    def delete(self):
        email = get_user_email()
        if not email:
            return

        reply = QtWidgets.QMessageBox.question(
            None,
            self.tr("Delete user?"),
            self.tr(
                u"Are you sure you want to delete the user {}? All of your tasks will "
                u"be lost and you will no longer be able to process data online "
                u"using Trends.Earth.".format(email)
            ),
            QtWidgets.QMessageBox.Yes,
            QtWidgets.QMessageBox.No
        )
        if reply == QtWidgets.QMessageBox.Yes:
            resp = delete_user(email)
            if resp:
                QtWidgets.QMessageBox.information(
                    None,
                    self.tr("Success"),
                    QtWidgets.QApplication.translate(
                        'LDMP', u"User {} deleted.".format(email))
                )
                # remove current used config (as set in QSettings) and trigger GUI
                remove_current_auth_config()
                self.reloadAuthConfigurations()
                # self.authConfigUpdated.emit()

    def accept(self):
        self.area_widget.save_settings()
        super().accept()


class AreaWidget(QtWidgets.QWidget, Ui_WidgetSelectArea):
    def __init__(self, parent=None):
        super(AreaWidget, self).__init__(parent)

        self.setupUi(self)

        self.canvas = iface.mapCanvas()
        self.settings = QgsSettings()
        self.vector_file = None
        self.current_cities_key = None

        self.admin_bounds_key = get_admin_bounds()
        if not self.admin_bounds_key:
            raise ValueError('Admin boundaries not available')

        self.cities = get_cities()
        if not self.cities:
            raise ValueError('Cities list not available')

        # Populate
        self.area_admin_0.addItems(sorted(self.admin_bounds_key.keys()))
        self.populate_admin_1()
        self.populate_cities()
        self.area_admin_0.currentIndexChanged.connect(self.populate_admin_1)
        self.area_admin_0.currentIndexChanged.connect(self.populate_cities)
        self.area_admin_0.currentIndexChanged.connect(self.generate_name_setting)

        self.secondLevel_area_admin_1.currentIndexChanged.connect(self.generate_name_setting)
        self.secondLevel_city.currentIndexChanged.connect(self.generate_name_setting)
        self.area_frompoint_point_x.textChanged.connect(self.generate_name_setting)
        self.area_frompoint_point_y.textChanged.connect(self.generate_name_setting)
        self.area_fromfile_file.textChanged.connect(self.generate_name_setting)
        self.buffer_size_km.valueChanged.connect(self.generate_name_setting)
        self.checkbox_buffer.toggled.connect(self.generate_name_setting)

        self.area_fromfile_browse.clicked.connect(self.open_vector_browse)
        self.area_fromadmin.clicked.connect(self.area_type_toggle)
        self.area_fromfile.clicked.connect(self.area_type_toggle)

        self.radioButton_secondLevel_region.clicked.connect(self.radioButton_secondLevel_toggle)
        self.radioButton_secondLevel_city.clicked.connect(self.radioButton_secondLevel_toggle)

        icon = QIcon(QPixmap(':/plugins/LDMP/icons/map-marker.svg'))
        self.area_frompoint_choose_point.setIcon(icon)
        self.area_frompoint_choose_point.clicked.connect(self.point_chooser)
        # TODO: Set range to only accept valid coordinates for current map coordinate system
        self.area_frompoint_point_x.setValidator(QDoubleValidator())
        # TODO: Set range to only accept valid coordinates for current map coordinate system
        self.area_frompoint_point_y.setValidator(QDoubleValidator())
        self.area_frompoint.clicked.connect(self.area_type_toggle)

        # Setup point chooser
        self.choose_point_tool = QgsMapToolEmitPoint(self.canvas)
        self.choose_point_tool.canvasClicked.connect(self.set_point_coords)

        self.load_settings()
        self.generate_name_setting()

    def load_settings(self):

        buffer_checked = self.settings.value("trends_earth/region_of_interest/buffer_checked", False) == 'True'
        area_from_option = self.settings.value("trends_earth/region_of_interest/chosen_method", None)

        if area_from_option == 'country_region' or \
                area_from_option == 'country_city':
            self.area_fromadmin.setChecked(True)
        elif area_from_option == 'point':
            self.area_frompoint.setChecked(True)
        elif area_from_option == 'vector_layer':
            self.area_fromfile.setChecked(True)
        self.area_frompoint_point_x.setText(self.settings.value("trends_earth/region_of_interest/point/x", None))
        self.area_frompoint_point_y.setText(self.settings.value("trends_earth/region_of_interest/point/y", None))
        self.area_fromfile_file.setText(self.settings.value("trends_earth/region_of_interest/vector_file", None))
        self.area_type_toggle()

        admin_0 = self.settings.value("trends_earth/region_of_interest/country/country_name", None)
        if admin_0:
            self.area_admin_0.setCurrentIndex(self.area_admin_0.findText(admin_0))
            self.populate_admin_1()

        area_from_option_secondLevel = self.settings.value("trends_earth/region_of_interest/chosen_method", None)
        if area_from_option_secondLevel == 'country_region':
            self.radioButton_secondLevel_region.setChecked(True)
        elif area_from_option_secondLevel == 'country_city':
            self.radioButton_secondLevel_city.setChecked(True)
        self.radioButton_secondLevel_toggle()

        secondLevel_area_admin_1 = self.settings.value("trends_earth/region_of_interest/country/region_name", None)
        if secondLevel_area_admin_1:
            self.secondLevel_area_admin_1.setCurrentIndex(
                self.secondLevel_area_admin_1.findText(secondLevel_area_admin_1))
        secondLevel_city = self.settings.value("trends_earth/region_of_interest/country/city_name", None)

        if secondLevel_city:
            self.populate_cities()
            self.secondLevel_city.setCurrentIndex(self.secondLevel_city.findText(secondLevel_city))

        buffer_size = self.settings.value("trends_earth/region_of_interest/buffer_size", None)
        if buffer_size:
            self.buffer_size_km.setValue(float(buffer_size))
        self.checkbox_buffer.setChecked(buffer_checked)

        self.area_settings_name.setText(
            self.settings.value("trends_earth/region_of_interest/area_settings_name", '')
        )

    def populate_cities(self):
        self.secondLevel_city.clear()
        adm0_a3 = self.admin_bounds_key[self.area_admin_0.currentText()]['code']
        self.current_cities_key = {value['name_en']: key for key, value in self.cities[adm0_a3].items()}
        self.secondLevel_city.addItems(sorted(self.current_cities_key.keys()))

    def populate_admin_1(self):
        self.secondLevel_area_admin_1.clear()
        self.secondLevel_area_admin_1.addItems(['All regions'])
        self.secondLevel_area_admin_1.addItems(
            sorted(self.admin_bounds_key[self.area_admin_0.currentText()]['admin1'].keys()))

    def area_type_toggle(self):
        # if self.area_frompoint.isChecked():
        #     self.area_fromfile.setChecked(not self.area_frompoint.isChecked())
        #     self.area_fromadmin.setChecked(not self.area_frompoint.isChecked())

        self.area_frompoint_point_x.setEnabled(self.area_frompoint.isChecked())
        self.area_frompoint_point_y.setEnabled(self.area_frompoint.isChecked())
        self.area_frompoint_choose_point.setEnabled(self.area_frompoint.isChecked())

        self.area_admin_0.setEnabled(self.area_fromadmin.isChecked())
        self.first_level_label.setEnabled(self.area_fromadmin.isChecked())
        self.second_level.setEnabled(self.area_fromadmin.isChecked())
        self.label_disclaimer.setEnabled(self.area_fromadmin.isChecked())

        self.area_fromfile_file.setEnabled(self.area_fromfile.isChecked())
        self.area_fromfile_browse.setEnabled(self.area_fromfile.isChecked())
        self.generate_name_setting()

    def radioButton_secondLevel_toggle(self):
        self.secondLevel_area_admin_1.setEnabled(self.radioButton_secondLevel_region.isChecked())
        self.secondLevel_city.setEnabled(not self.radioButton_secondLevel_region.isChecked())
        self.generate_name_setting()

    def point_chooser(self):
        log("Choosing point from canvas...")
        self.canvas.setMapTool(self.choose_point_tool)
        self.window().hide()
        QtWidgets.QMessageBox.critical(None, self.tr("Point chooser"), self.tr("Click the map to choose a point."))

    def generate_name_setting(self):
        if self.area_fromadmin.isChecked():
            if self.radioButton_secondLevel_region.isChecked():
                name = "{}-{}".format(
                    self.area_admin_0.currentText().lower().replace(' ', '-'),
                    self.secondLevel_area_admin_1.currentText().lower().replace(' ', '-')
                )
            else:
                name = "{}-{}".format(
                    self.area_admin_0.currentText().lower().replace(' ', '-'),
                    self.secondLevel_city.currentText().lower().replace(' ', '-')
                )
        elif self.area_frompoint.isChecked():
            if self.area_frompoint_point_x.text() is not '' and \
                    self.area_frompoint_point_y.text() is not '':
                name = "pt-lon{:.3f}lat{:.3f}".format(
                    float(self.area_frompoint_point_x.text()),
                    float(self.area_frompoint_point_y.text())
                )
            else:
                return
        elif self.area_fromfile.isChecked():
            if self.area_fromfile_file.text() is not '':
                layer = QgsVectorLayer(
                    self.area_fromfile_file.text(),
                    "area",
                    "ogr")
                if layer.isValid():
                    centroid = layer.extent().center()
                    # Store point in EPSG:4326 crs
                    coord_transform = QgsCoordinateTransform(
                        layer.sourceCrs(),
                        QgsCoordinateReferenceSystem(4326),
                        QgsProject.instance())
                    point = coord_transform.transform(centroid)
                    name = "shape-lon{:.3f}lat{:.3f}".format(
                        point.x(),
                        point.y()
                    )
                else:
                    return
            else:
                return
        if self.checkbox_buffer.isChecked():
            name = "{}-buffer-{:.3f}".format(
                name,
                self.buffer_size_km.value()
            )
        self.area_settings_name.setText(name)

    def set_point_coords(self, point, button):
        log("Set point coords")
        # TODO: Show a messagebar while tool is active, and then remove the bar when a point is chosen.
        self.point = point
        # Disable the choose point tool
        self.canvas.setMapTool(QgsMapToolPan(self.canvas))
        # Don't reset_tab_on_show as it would lead to return to first tab after
        # using the point chooser
        self.window().reset_tab_on_showEvent = False
        self.window().show()
        self.window().reset_tab_on_showEvent = True
        self.point = self.canvas.getCoordinateTransform().toMapCoordinates(self.canvas.mouseLastXY())

        # Store point in EPSG:4326 crs
        transform_instance = QgsCoordinateTransform(
            QgsProject.instance().crs(),
            QgsCoordinateReferenceSystem(4326),
            QgsProject.instance())
        transformed_point = transform_instance.transform(self.point)

        log("Chose point: {}, {}.".format(transformed_point.x(), transformed_point.y()))
        self.area_frompoint_point_x.setText("{:.8f}".format(transformed_point.x()))
        self.area_frompoint_point_y.setText("{:.8f}".format(transformed_point.y()))

    def open_vector_browse(self):
        initial_path = self.settings.value("trends_earth/input_shapefile", None)
        if not initial_path:
            initial_path = self.settings.value("trends_earth/input_shapefile_dir", None)
        if not initial_path:
            initial_path = str(Path.home())

        vector_file, _ = QtWidgets.QFileDialog.getOpenFileName(self,
                                                               self.tr('Select a file defining the area of interest'),
                                                               initial_path,
                                                               self.tr('Vector file (*.shp *.kml *.kmz *.geojson)'))
        if vector_file:
            if os.access(vector_file, os.R_OK):
                self.vector_file = vector_file
                self.area_fromfile_file.setText(vector_file)
                return True
            else:
                QtWidgets.QMessageBox.critical(None,
                                               self.tr("Error"),
                                               self.tr(u"Cannot read {}. Choose a different file.".format(vector_file)))
                return False
        else:
            return False

    def save_settings(self):

        if self.area_fromadmin.isChecked():
            self.settings.setValue(
                "trends_earth/region_of_interest/country/country_name",
                self.area_admin_0.currentText())
        else:
            self.settings.setValue(
                "trends_earth/region_of_interest/country/country_name",
                None)
        if self.radioButton_secondLevel_region.isChecked():
            self.settings.setValue("trends_earth/region_of_interest/country/region_name",
                                   self.secondLevel_area_admin_1.currentText())
        else:
            self.settings.setValue("trends_earth/region_of_interest/country/region_name",
                                   None)
        if self.radioButton_secondLevel_city.isChecked():
            self.settings.setValue(
                "trends_earth/region_of_interest/country/city_name",
                self.secondLevel_city.currentText())
        else:
            self.settings.setValue(
                "trends_earth/region_of_interest/country/city_name",
                None)
        if self.area_frompoint.isChecked():
            self.settings.setValue(
                "trends_earth/region_of_interest/point/x",
                self.area_frompoint_point_x.text())
            self.settings.setValue(
                "trends_earth/region_of_interest/point/y",
                self.area_frompoint_point_y.text())
        else:
            self.settings.setValue("trends_earth/region_of_interest/point/x", None)
            self.settings.setValue("trends_earth/region_of_interest/point/y", None)
        if self.area_fromfile.isChecked():
            self.settings.setValue(
                "trends_earth/region_of_interest/vector_layer",
                self.area_fromfile_file.text())
        else:
            self.settings.setValue(
                "trends_earth/region_of_interest/vector_layer",
                None)

        self.settings.setValue(
            "trends_earth/region_of_interest/buffer_checked",
            self.checkbox_buffer.isChecked())
        self.settings.setValue(
            "trends_earth/region_of_interest/buffer_size",
            self.buffer_size_km.value())

        area_value = None
        if self.area_frompoint.isChecked():
            area_value = 'point'
        elif self.area_fromadmin.isChecked():
            if self.radioButton_secondLevel_city.isChecked():
                area_value = 'country_city'
            else:
                area_value = 'country_region'
        elif self.area_fromfile.isChecked():
            area_value = 'vector_layer'

        if area_value is not None:
            self.settings.setValue("trends_earth/region_of_interest/chosen_method", area_value)

        if self.vector_file is not None:
            self.settings.setValue("trends_earth/input_shapefile", self.vector_file)
            self.settings.setValue("trends_earth/input_shapefile_dir", os.path.dirname(self.vector_file))

        if self.current_cities_key is not None:
            self.settings.setValue("trends_earth/region_of_interest/current_cities_key", self.current_cities_key)

        self.settings.setValue("trends_earth/region_of_interest/area_settings_name",
                               self.area_settings_name.text())


class DlgSettingsRegister(QtWidgets.QDialog, Ui_DlgSettingsRegister):
    authConfigInitialised = pyqtSignal(str)

    def __init__(self, parent=None):
        super(DlgSettingsRegister, self).__init__(parent)

        self.setupUi(self)

        self.admin_bounds_key = get_admin_bounds()
        self.country.addItems(sorted(self.admin_bounds_key.keys()))

        self.buttonBox.accepted.connect(self.register)
        self.buttonBox.rejected.connect(self.close)

    def register(self):
        if not self.email.text():
            QtWidgets.QMessageBox.critical(None, self.tr("Error"), self.tr("Enter your email address."))
            return
        elif not self.name.text():
            QtWidgets.QMessageBox.critical(None, self.tr("Error"), self.tr("Enter your name."))
            return
        elif not self.organization.text():
            QtWidgets.QMessageBox.critical(None, self.tr("Error"), self.tr("Enter your organization."))
            return
        elif not self.country.currentText():
            QtWidgets.QMessageBox.critical(None, self.tr("Error"), self.tr("Enter your country."))
            return

        resp = register(self.email.text(), self.name.text(), self.organization.text(), self.country.currentText())
        if resp:
            self.close()
            QtWidgets.QMessageBox.information(None,
                                              self.tr("Success"),
                                              self.tr(
                                                  u"User registered. Your password has been emailed to {}. Then set it in {} configuration".format(
                                                      self.email.text(), AUTH_CONFIG_NAME)))

            # add a new auth conf that have to be completed with pwd
            authConfidId = init_auth_config(email=self.email.text())
            if authConfidId:
                self.authConfigInitialised.emit(authConfidId)

            return True


class DlgSettingsLogin(QtWidgets.QDialog, Ui_DlgSettingsLogin):
    def __init__(self, parent=None):
        super(DlgSettingsLogin, self).__init__(parent)

        self.setupUi(self)

        self.buttonBox.accepted.connect(self.login)
        self.buttonBox.rejected.connect(self.close)

        self.ok = False

    def showEvent(self, event):
        super(DlgSettingsLogin, self).showEvent(event)

        email = get_user_email(warn=False)
        if email:
            self.email.setText(email)
        password = settings.value("LDMP/password", None)
        if password:
            self.password.setText(password)

    def login(self):
        if not self.email.text():
            QtWidgets.QMessageBox.critical(None, self.tr("Error"),
                                           self.tr("Enter your email address."))
            return
        elif not self.password.text():
            QtWidgets.QMessageBox.critical(None, self.tr("Error"),
                                           self.tr("Enter your password."))
            return

        resp = login(self.email.text(), self.password.text())
        if resp:
            QtWidgets.QMessageBox.information(None,
                                              self.tr("Success"),
                                              self.tr(u"""Logged in to the Trends.Earth server as {}.<html><p>Welcome to Trends.Earth!<p/><p>
                    <a href= 'https://groups.google.com/forum/#!forum/trends_earth_users/join'>Join the Trends.Earth Users google groups<a/></p><p> Make sure to join the google groups for the Trends.Earth users to keep up with updates and Q&A about the tool, methods, and datasets in support of Sustainable Development Goals monitoring.</p>""").format(
                                                  self.email.text()))
            settings.setValue("LDMP/jobs_cache", None)
            self.done(QtWidgets.QDialog.Accepted)
            self.ok = True


class DlgSettingsEditForgotPassword(QtWidgets.QDialog, Ui_DlgSettingsEditForgotPassword):
    def __init__(self, parent=None):
        super(DlgSettingsEditForgotPassword, self).__init__(parent)

        self.setupUi(self)

        self.buttonBox.accepted.connect(self.reset_password)
        self.buttonBox.rejected.connect(self.close)

        self.ok = False

    def showEvent(self, event):
        super(DlgSettingsEditForgotPassword, self).showEvent(event)

        email = get_user_email(warn=False)
        if email:
            self.email.setText(email)

    def reset_password(self):
        if not self.email.text():
            QtWidgets.QMessageBox.critical(None, self.tr("Error"),
                                           self.tr("Enter your email address to reset your password."))
            return

        reply = QtWidgets.QMessageBox.question(None, self.tr("Reset password?"),
                                               self.tr(
                                                   u"Are you sure you want to reset the password for {}? Your new password will be emailed to you.".format(
                                                       self.email.text())),
                                               QtWidgets.QMessageBox.Yes, QtWidgets.QMessageBox.No)

        if reply == QtWidgets.QMessageBox.Yes:
            resp = recover_pwd(self.email.text())
            if resp:
                self.close()
                QtWidgets.QMessageBox.information(None,
                                                  self.tr("Success"),
                                                  self.tr(
                                                      u"The password has been reset for {}. Check your email for the new password, and then return to Trends.Earth to enter it.").format(
                                                      self.email.text()))
                self.ok = True


class DlgSettingsEditUpdate(QtWidgets.QDialog, Ui_DlgSettingsEditUpdate):
    def __init__(self, user, parent=None):
        super(DlgSettingsEditUpdate, self).__init__(parent)

        self.setupUi(self)

        self.user = user

        self.admin_bounds_key = get_admin_bounds()

        self.email.setText(user['email'])
        self.name.setText(user['name'])
        self.organization.setText(user['institution'])

        # Add countries, and set index to currently chosen country
        self.country.addItems(sorted(self.admin_bounds_key.keys()))
        index = self.country.findText(user['country'])
        if index != -1:
            self.country.setCurrentIndex(index)

        self.buttonBox.accepted.connect(self.update_profile)
        self.buttonBox.rejected.connect(self.close)

        self.ok = False

    def update_profile(self):
        if not self.email.text():
            QtWidgets.QMessageBox.critical(None, self.tr("Error"), self.tr("Enter your email address."))
            return
        elif not self.name.text():
            QtWidgets.QMessageBox.critical(None, self.tr("Error"), self.tr("Enter your name."))
            return
        elif not self.organization.text():
            QtWidgets.QMessageBox.critical(None, self.tr("Error"), self.tr("Enter your organization."))
            return
        elif not self.country.currentText():
            QtWidgets.QMessageBox.critical(None, self.tr("Error"), self.tr("Enter your country."))
            return

        resp = update_user(self.email.text(), self.name.text(),
                           self.organization.text(), self.country.currentText())

        if resp:
            QtWidgets.QMessageBox.information(None, self.tr("Saved"),
                                              self.tr(u"Updated information for {}.").format(self.email.text()))
            self.close()
            self.ok = True


class WidgetSettingsAdvanced(QtWidgets.QWidget, Ui_WidgetSettingsAdvanced):
    def __init__(self, parent=None):
        super(WidgetSettingsAdvanced, self).__init__(parent)

        self.setupUi(self)

        self.binaries_browse_button.clicked.connect(self.binary_folder_browse)
        self.binaries_download_button.clicked.connect(self.binaries_download)
        self.debug_checkbox.clicked.connect(self.debug_toggle)
        self.binaries_checkbox.clicked.connect(self.binaries_toggle)
        self.qgsFileWidget_base_directory.fileChanged.connect(self.base_directory_changed)
        self.pushButton_open_base_directory.clicked.connect(self.open_base_directory)

        # Flag that can be used to indicate if binary state has changed (i.e.
        # if new binaries have been downloaded)
        self.binary_state_changed = False

    def closeEvent(self, event):
        super(WidgetSettingsAdvanced, self).closeEvent(event)
        if self.binaries_checkbox.isChecked() != self.binaries_checkbox_initial or self.binary_state_changed:
            QtWidgets.QMessageBox.warning(None,
                                          self.tr("Warning"),
                                          self.tr("You must restart QGIS for these changes to take effect."))

    def showEvent(self, event):
        super(WidgetSettingsAdvanced, self).showEvent(event)

        self.debug_checkbox.setChecked(QSettings().value("trends_earth/advanced/debug", False) == 'True')

        binaries_checked = QSettings().value("trends_earth/advanced/binaries_enabled", False) == 'True'
        # TODO: Have this actually check if they are enabled in summary_numba
        # and calculate_numba. Right now this doesn't really check if they are
        # enabled, just that they are available. Which should be the same
        # thing, but might not always be...
        if binaries_available() and binaries_checked:
            self.binaries_label.setText(self.tr('Binaries <b>are</b> loaded.'))
        else:
            self.binaries_label.setText(self.tr('Binaries <b>are not</b> loaded.'))
        # Set a flag that will be used to indicate whether the status of using
        # binaries or not has changed (needed to allow displaying a message to
        # the user that they need to restart when this setting is changed)

        binaries_folder = QSettings().value("trends_earth/advanced/binaries_folder", None)
        if binaries_folder is not None:
            self.binaries_folder.setText(binaries_folder)

        self.binaries_checkbox_initial = binaries_checked
        self.binaries_checkbox.setChecked(binaries_checked)
        self.binaries_toggle()

        base_data_directory = QSettings().value(
            "trends_earth/advanced/base_data_directory",
            str(Path.home() / "trends_earth_data")
        )
        self.qgsFileWidget_base_directory.setFilePath(base_data_directory)

    def base_directory_changed(self, new_base_directory):
        if not new_base_directory:
            # TODO: change to MessageBar().get()
<<<<<<< HEAD
            iface.messageBox().pushWarning('Trends.Earth', self.tr('No base data directory set'))
=======
            iface.messageBar().pushWarning('Trends.Earth', self.tr('No base data directory set'))
>>>>>>> d63c8d03
            return

        try:
            if not os.path.exists(new_base_directory):
                os.makedirs(new_base_directory)
        except PermissionError:
            # TODO: change to MessageBar().get()
<<<<<<< HEAD
            iface.messageBox().pushCritical('Trends.Earth',
=======
            iface.messageBar().pushCritical('Trends.Earth',
>>>>>>> d63c8d03
                                            self.tr("Unable to write to {}. Try a different folder.".format(
                                                new_base_directory)))
            return

        QSettings().setValue("trends_earth/advanced/base_data_directory", str(new_base_directory))

    def open_base_directory(self):
        base_data_directory = QSettings().value("trends_earth/advanced/base_data_directory", None)
        openFolder(base_data_directory)

    def binaries_download(self):
        out_folder = os.path.join(self.binaries_folder.text())
        if out_folder == '':
            QtWidgets.QMessageBox.information(None,
                                              self.tr("Choose a folder"),
                                              self.tr("Choose a folder before downloading binaries."))
            return

        if not os.access(out_folder, os.W_OK):
            QtWidgets.QMessageBox.critical(None,
                                           self.tr("Error"),
                                           self.tr(
                                               "Unable to write to {}. Choose a different folder.".format(out_folder)))
            return

        try:
            if not os.path.exists(out_folder):
                os.makedirs(out_folder)
        except PermissionError:
            QtWidgets.QMessageBox.critical(None,
                                           self.tr("Error"),
                                           self.tr("Unable to write to {}. Try a different folder.".format(filename)))
            return None

        zip_filename = 'trends_earth_binaries_{}.zip'.format(__version__.replace('.', '_'))
        zip_url = 'https://s3.amazonaws.com/trends.earth/plugin_binaries/' + zip_filename
        downloads = download_files([zip_url], out_folder)

        try:
            with zipfile.ZipFile(os.path.join(out_folder, zip_filename), 'r') as zf:
                zf.extractall(out_folder)
        except PermissionError:
            QtWidgets.QMessageBox.critical(None,
                                           self.tr("Error"),
                                           self.tr(
                                               "Unable to write to {}. Check that you have permissions to write to this folder, and that you are not trying to overwrite the binaries that you currently have loaded in QGIS.".format(
                                                   out_folder)))
            return None
        finally:
            os.remove(os.path.join(out_folder, zip_filename))

        if downloads is None:
            QtWidgets.QMessageBox.critical(None,
                                           self.tr("Error"),
                                           self.tr("Error downloading binaries."))
        else:
            if len(downloads) > 0:
                self.binary_state_changed = True
                QtWidgets.QMessageBox.information(None,
                                                  self.tr("Success"),
                                                  self.tr("Downloaded binaries."))
            else:
                QtWidgets.QMessageBox.critical(None,
                                               self.tr("Success"),
                                               self.tr("All binaries up to date.".format(out_folder)))

    def binaries_toggle(self):
        state = self.binaries_checkbox.isChecked()
        QSettings().setValue("trends_earth/advanced/binaries_enabled", str(state))
        self.binaries_folder.setEnabled(state)
        self.binaries_browse_button.setEnabled(state)
        self.binaries_download_button.setEnabled(state)
        self.binaries_label.setEnabled(state)

    def debug_toggle(self):
        QSettings().setValue("trends_earth/advanced/debug", str(self.debug_checkbox.isChecked()))

    def binary_folder_browse(self):
        initial_path = QSettings().value("trends_earth/advanced/binaries_folder", None)
        if not initial_path:
            initial_path = str(Path.home())

        folder = QtWidgets.QFileDialog.getExistingDirectory(self,
                                                            self.tr('Select folder containing Trends.Earth binaries'),
                                                            initial_path)
        if folder:
            plugin_folder = os.path.normpath(os.path.realpath(os.path.dirname(__file__)))
            if is_subdir(folder, plugin_folder):
                QtWidgets.QMessageBox.critical(None,
                                               self.tr("Error"),
                                               self.tr(
                                                   u"Choose a different folder - cannot install binaries within the Trends.Earth QGIS plugin installation folder.".format(
                                                       plugin_folder)))
                return False
            if os.access(folder, os.W_OK):
                QSettings().setValue("trends_earth/advanced/binaries_folder", folder)
                self.binaries_folder.setText(folder)
                self.binary_state_changed = True
                return True
            else:
                QtWidgets.QMessageBox.critical(None, self.tr("Error"),
                                               self.tr(u"Cannot read {}. Choose a different folder.".format(folder)))
                return False
        else:
            return False<|MERGE_RESOLUTION|>--- conflicted
+++ resolved
@@ -771,11 +771,7 @@
     def base_directory_changed(self, new_base_directory):
         if not new_base_directory:
             # TODO: change to MessageBar().get()
-<<<<<<< HEAD
-            iface.messageBox().pushWarning('Trends.Earth', self.tr('No base data directory set'))
-=======
             iface.messageBar().pushWarning('Trends.Earth', self.tr('No base data directory set'))
->>>>>>> d63c8d03
             return
 
         try:
@@ -783,11 +779,7 @@
                 os.makedirs(new_base_directory)
         except PermissionError:
             # TODO: change to MessageBar().get()
-<<<<<<< HEAD
-            iface.messageBox().pushCritical('Trends.Earth',
-=======
             iface.messageBar().pushCritical('Trends.Earth',
->>>>>>> d63c8d03
                                             self.tr("Unable to write to {}. Try a different folder.".format(
                                                 new_base_directory)))
             return
