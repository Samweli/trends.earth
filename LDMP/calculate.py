# -*- coding: utf-8 -*-
"""
/***************************************************************************
 LDMP - A QGIS plugin
 This plugin supports monitoring and reporting of land degradation to the UNCCD 
 and in support of the SDG Land Degradation Neutrality (LDN) target.
                              -------------------
        begin                : 2017-05-23
        git sha              : $Format:%H$
        copyright            : (C) 2017 by Conservation International
        email                : trends.earth@conservation.org
 ***************************************************************************/
"""

from builtins import object
import os
from pathlib import Path
import json
import tempfile

from osgeo import gdal, ogr, osr

from qgis.PyQt import QtWidgets
from qgis.PyQt.QtGui import QIcon, QPixmap, QDoubleValidator
from qgis.PyQt.QtCore import (QTextCodec, QSettings, pyqtSignal,
    QCoreApplication)

from qgis.core import (QgsFeature, QgsPointXY, QgsGeometry, QgsJsonUtils,
    QgsVectorLayer, QgsCoordinateTransform, QgsCoordinateReferenceSystem,
    Qgis, QgsProject, QgsLayerTreeGroup, QgsLayerTreeLayer,
    QgsVectorFileWriter, QgsFields, QgsWkbTypes,
    QgsSettings)
from qgis.utils import iface
from qgis.gui import QgsMapToolEmitPoint, QgsMapToolPan

from LDMP import log, GetTempFilename
from LDMP.api import run_script
from LDMP.gui.DlgCalculate import Ui_DlgCalculate
from LDMP.gui.DlgCalculateLD import Ui_DlgCalculateLD
from LDMP.gui.DlgCalculateTC import Ui_DlgCalculateTC
from LDMP.gui.DlgCalculateRestBiomass import Ui_DlgCalculateRestBiomass
from LDMP.gui.DlgCalculateUrban import Ui_DlgCalculateUrban
from LDMP.gui.WidgetSelectArea import Ui_WidgetSelectArea
from LDMP.gui.WidgetCalculationOptions import Ui_WidgetCalculationOptions
from LDMP.gui.WidgetCalculationOutput import Ui_WidgetCalculationOutput
from LDMP.download import read_json, get_admin_bounds, get_cities
from LDMP.worker import AbstractWorker

mb = iface.messageBar()


if QSettings().value("LDMP/binaries_enabled", False) == 'True':
    try:
        from trends_earth_binaries.calculate_numba import *
        log("Using numba-compiled version of calculate_numba.")
    except (ModuleNotFoundError, ImportError) as e:
        from LDMP.calculate_numba import *
        log("Failed import of numba-compiled code, falling back to python version of calculate_numba.")
else:
    from LDMP.calculate_numba import *
    log("Using python version of calculate_numba.")


class tr_calculate(object):
    def tr(message):
        return QCoreApplication.translate("tr_calculate", message)


# Make a function to get a script slug from a script name, including the script 
# version string
with open(os.path.join(os.path.dirname(os.path.realpath(__file__)),
                       'data', 'scripts.json')) as script_file:
    scripts = json.load(script_file)
def get_script_slug(script_name):
    # Note that dots and underscores can't be used in the slugs, so they are 
    # replaced with dashesk
    return script_name + '-' + scripts[script_name]['script version'].replace('.', '-')

# Transform CRS of a layer while optionally wrapping geometries
# across the 180th meridian
def transform_layer(l, crs_dst, datatype='polygon', wrap=False):
    log('Transforming layer from "{}" to "{}". Wrap is {}. Datatype is {}.'.format(l.crs().toProj(), crs_dst.toProj(), wrap, datatype))

    crs_src_string = l.crs().toProj()
    if wrap:
        if not l.crs().isGeographic():
            QtWidgets.QMessageBox.critical(None,tr_calculate.tr("Error"),
                   tr_calculate.tr("Error - layer is not in a geographic coordinate system. Cannot wrap layer across 180th meridian."))
            log('Can\'t wrap layer in non-geographic coordinate system: "{}"'.format(crs_src_string))
            return None
        crs_src_string = crs_src_string + ' +lon_wrap=180'
    crs_src = QgsCoordinateReferenceSystem()
    crs_src.createFromProj(crs_src_string)
    t = QgsCoordinateTransform(crs_src, crs_dst, QgsProject.instance())

    l_w = QgsVectorLayer("{datatype}?crs=proj4:{crs}".format(datatype=datatype, 
                         crs=crs_dst.toProj()), "calculation boundary (transformed)",  
                         "memory")
    feats = []
    for f in l.getFeatures():
        geom = f.geometry()
        if wrap:
            n = 0
            p = geom.vertexAt(n)
            # Note vertexAt returns QgsPointXY(0, 0) on error
            while p != QgsPointXY(0, 0):
                if p.x() < 0:
                    geom.moveVertex(p.x() + 360, p.y(), n)
                n += 1
                p = geom.vertexAt(n)
        geom.transform(t)
        f.setGeometry(geom)
        feats.append(f)
    l_w.dataProvider().addFeatures(feats)
    l_w.commitChanges()
    if not l_w.isValid():
        log('Error transforming layer from "{}" to "{}" (wrap is {})'.format(crs_src_string, crs_dst.toProj(), wrap))
        return None
    else:
        return l_w


def json_geom_to_geojson(txt):
    d = {'type': 'FeatureCollection',
         'features': [{'type': 'Feature',
                       'geometry': json.loads(txt)}]
         }
    return d


class AOI(object):
    def __init__(self, crs_dst):
        self.crs_dst = crs_dst

    def get_crs_dst_wkt(self):
        return self.crs_dst.toWkt()

    def update_from_file(self, f, wrap=False):
        log(u'Setting up AOI from file at {}"'.format(f))
        l = QgsVectorLayer(f, "calculation boundary", "ogr")
        if not l.isValid():
            QtWidgets.QMessageBox.critical(None,
                    tr_calculate.tr("Error"),
                    tr_calculate.tr(u"Unable to load area of interest from {}. There may be a problem with the file or coordinate system. Try manually loading this file into QGIS to verify that it displays properly. If you continue to have problems with this file, send us a message at trends.earth@conservation.org.".format(f)))
            log("Unable to load area of interest.")
            return
        if l.wkbType() == QgsWkbTypes.Polygon \
                or l.wkbType() == QgsWkbTypes.PolygonZ \
                or l.wkbType() == QgsWkbTypes.MultiPolygon \
                or l.wkbType() == QgsWkbTypes.MultiPolygonZ:
            self.datatype = "polygon"
        elif l.wkbType() == QgsWkbTypes.Point \
                or l.wkbType() == QgsWkbTypes.PointZ \
                or l.wkbType() == QgsWkbTypes.MultiPoint \
                or l.wkbType() == QgsWkbTypes.MultiPointZ:
            self.datatype = "point"
        else:
            QtWidgets.QMessageBox.critical(None,
                    tr_calculate.tr("Error"),
                    tr_calculate.tr("Failed to process area of interest - unknown geometry type: {}".format(l.wkbType())))
            log("Failed to process area of interest - unknown geometry type.")
            self.datatype = "unknown"
            return

        self.l = transform_layer(l, self.crs_dst, datatype=self.datatype, wrap=wrap)

    def update_from_geojson(self, geojson, crs_src='epsg:4326', datatype='polygon', wrap=False):
        log('Setting up AOI with geojson. Wrap is {}.'.format(wrap))
        self.datatype = datatype
        # Note geojson is assumed to be in 4326
        l = QgsVectorLayer("{datatype}?crs={crs}".format(datatype=self.datatype, crs=crs_src), "calculation boundary", "memory")
        ds = ogr.Open(json.dumps(geojson))
        layer_in = ds.GetLayer()
        feats_out = []
        for i in range(0, layer_in.GetFeatureCount()):
            feat_in = layer_in.GetFeature(i)
            feat = QgsFeature(l.fields())
            geom = QgsGeometry()
            geom.fromWkb(feat_in.geometry().ExportToWkb())
            feat.setGeometry(geom)
            feats_out.append(feat)
        l.dataProvider().addFeatures(feats_out)
        l.commitChanges()
        if not l.isValid():
            QtWidgets.QMessageBox.critical(None,tr_calculate.tr("Error"),
                                      tr_calculate.tr("Failed to add geojson to temporary layer."))
            log("Failed to add geojson to temporary layer.")
            return
        self.l = transform_layer(l, self.crs_dst, datatype=self.datatype, wrap=wrap)

    def meridian_split(self, out_type='extent', out_format='geojson', warn=True):
        """
        Return list of bounding boxes in WGS84 as geojson for GEE

        Returns multiple geometries as needed to avoid having an extent 
        crossing the 180th meridian
        """

        if out_type not in ['extent', 'layer']:
            raise ValueError('Unrecognized out_type "{}"'.format(out_type))
        if out_format not in ['geojson', 'wkt']:
            raise ValueError(u'Unrecognized out_format "{}"'.format(out_format))

        # Calculate a single feature that is the union of all the features in 
        # this layer - that way there is a single feature to intersect with 
        # each hemisphere.
        geometries = []
        n = 1
        for f in self.get_layer_wgs84().getFeatures():
            # Get an OGR geometry from the QGIS geometry
            geom = f.geometry()
            if not geom.isGeosValid():
                log(u'Invalid feature in row {}.'.format(n))
                QtWidgets.QMessageBox.critical(None,
                                               tr_calculate.tr("Error"),
                                               tr_calculate.tr('Invalid geometry in row {}. Check that all input geometries are valid before processing. Try using the check validity tool on the "Vector" menu on the toolbar for more information on which features are invalid (Under "Vector" - "Geometry Tools" - "Check Validity").'.format(n)))
                return None
            geometries.append(geom)
            n += 1
        union = QgsGeometry.unaryUnion(geometries)

        log(u'Calculating east and west intersections to test if AOI crosses 180th meridian.')
        hemi_e = QgsGeometry.fromWkt('POLYGON ((0 -90, 0 90, 180 90, 180 -90, 0 -90))')
        hemi_w = QgsGeometry.fromWkt('POLYGON ((-180 -90, -180 90, 0 90, 0 -90, -180 -90))')
        intersections = [hemi.intersection(union) for hemi in [hemi_e, hemi_w]]

        if out_type == 'extent':
            pieces = [QgsGeometry.fromRect(i.boundingBox()) for i in intersections if not i.isEmpty()]
        elif out_type == 'layer':
            pieces = [i for i in intersections if not i.isEmpty()]
        pieces_union = QgsGeometry.unaryUnion(pieces)

        if out_format == 'geojson':
            pieces_txt = [json.loads(piece.asJson()) for piece in pieces]
            pieces_union_txt = json.loads(pieces_union.asJson())
        elif out_format == 'wkt':
            pieces_txt = [piece.asWkt() for piece in pieces]
            pieces_union_txt = pieces_union.asWkt()

        if (len(pieces) == 0) or (sum([piece.area() for piece in pieces]) > (pieces_union.area() / 2)):
            # If there is no area in one of the hemispheres, return the
            # original layer, or extent of the original layer. Also return the 
            # original layer (or extent) if the area of the combined pieces
            # from both hemispheres is not significantly smaller than that of 
            # the original polygon.
            log("AOI being processed in one piece (does not cross 180th meridian)")
            return (False, [pieces_union_txt])
        else:
            log("AOI crosses 180th meridian - splitting AOI into two geojsons.")
            if warn:
                QtWidgets.QMessageBox.information(None,tr_calculate.tr("Warning"),
                       tr_calculate.tr('The chosen area crosses the 180th meridian. It is recommended that you set the project coordinate system to a local coordinate system (see the "CRS" tab of the "Project Properties" window from the "Project" menu.)'))
            return (True, pieces_txt)

    def get_aligned_output_bounds(self, f):
        wkts = self.meridian_split(out_format='wkt', warn=False)[1]
        if not wkts:
            return None
        out = []
        for wkt in wkts:
            # Compute the pixel-aligned bounding box (slightly larger than 
            # aoi).
            # Use this to set bounds in vrt files in order to keep the
            # pixels aligned with the chosen layer
            geom = ogr.CreateGeometryFromWkt(wkt)
            (minx, maxx, miny, maxy) = geom.GetEnvelope()
            gt = gdal.Open(f).GetGeoTransform()
            left = minx - (minx - gt[0]) % gt[1]
            right = maxx + (gt[1] - ((maxx - gt[0]) % gt[1]))
            bottom = miny + (gt[5] - ((miny - gt[3]) % gt[5]))
            top = maxy - (maxy - gt[3]) % gt[5]
            out.append([left, bottom, right, top])
        return out

    def get_aligned_output_bounds_deprecated(self, f):
        # Compute the pixel-aligned bounding box (slightly larger than aoi).
        # Use this to set bounds in vrt files in order to keep the
        # pixels aligned with the chosen layer
        bb = self.bounding_box_geom().boundingBox()
        minx = bb.xMinimum()
        miny = bb.yMinimum()
        maxx = bb.xMaximum()
        maxy = bb.yMaximum()
        gt = gdal.Open(f).GetGeoTransform()
        left = minx - (minx - gt[0]) % gt[1]
        right = maxx + (gt[1] - ((maxx - gt[0]) % gt[1]))
        bottom = miny + (gt[5] - ((miny - gt[3]) % gt[5]))
        top = maxy - (maxy - gt[3]) % gt[5]
        return [left, bottom, right, top]

    def get_area(self):
        wgs84_crs = QgsCoordinateReferenceSystem('EPSG:4326')
        
        # Returns area of aoi components in sq m
        wkts = self.meridian_split(out_format='wkt', warn=False)[1]
        if not wkts:
            return None
        area = 0.
        for wkt in wkts:
            geom = QgsGeometry.fromWkt(wkt)
            # Lambert azimuthal equal area centered on polygon centroid
            centroid = geom.centroid().asPoint()
            laea_crs = QgsCoordinateReferenceSystem.fromProj('+proj=laea +lat_0={} +lon_0={}'.format(centroid.y(), centroid.x()))
            to_laea = QgsCoordinateTransform(wgs84_crs, laea_crs, QgsProject.instance())

            try:
                ret = geom.transform(to_laea)
            except:
                log('Error buffering layer while transforming to laea')
                QtWidgets.QMessageBox.critical(None,tr_calculate.tr("Error"),
                                          tr_calculate.tr("Error transforming coordinates. Check that the input geometry is valid."))
                return None
            this_area = geom.area()
            area += this_area
        return area

    def get_layer(self):
        """
        Return layer
        """
        return self.l

    def get_layer_wgs84(self):
        """
        Return layer in WGS84 (WPGS:4326)
        """
        # Setup settings for AOI provided to GEE:
        wgs84_crs = QgsCoordinateReferenceSystem()
        wgs84_crs.createFromProj('+proj=longlat +datum=WGS84 +no_defs')
        return transform_layer(self.l, wgs84_crs, datatype=self.datatype, wrap=False)

    def bounding_box_geom(self):
        'Returns bounding box in chosen destination coordinate system'
        return QgsGeometry.fromRect(self.l.extent())

    def bounding_box_gee_geojson(self):
        '''
        Returns two values - first is an indicator of whether this geojson 
        includes two geometries due to crossing of the 180th meridian, and the 
        second is the list of bounding box geojsons.
        '''
        if self.datatype == 'polygon':
            return self.meridian_split()
        elif self.datatype == 'point':
            # If there is only on point, don't calculate an extent (extent of 
            # one point is a box with sides equal to zero)
            n = 0
            for f in self.l.getFeatures():
                n += 1
                if n == 1:
                    # Save the first geometry in case it is needed later 
                    # for a layer that only has one point in it
                    geom = f.geometry()
            if n == 1:
                log('Layer only has one point')
                return (False, [json.loads(geom.asJson())])
            else:
                log('Layer has many points ({})'.format(n))
                return self.meridian_split()
        else:
            QtWidgets.QMessageBox.critical(None,tr_calculate.tr("Error"),
                   tr_calculate.tr("Failed to process area of interest - unknown geometry type: {}".format(self.datatype)))
            log("Failed to process area of interest - unknown geometry type.")


    def buffer(self, d):
        log('Buffering layer by {} km.'.format(d))

        feats = []
        for f in self.l.getFeatures():
            geom = f.geometry()
            # Setup an azimuthal equidistant projection centered on the polygon 
            # centroid
            centroid = geom.centroid().asPoint()
            geom.centroid()
            wgs84_crs = QgsCoordinateReferenceSystem('EPSG:4326')
            aeqd_crs = QgsCoordinateReferenceSystem.fromProj('+proj=aeqd +lat_0={} +lon_0={}'.format(centroid.y(), centroid.x()))
            to_aeqd = QgsCoordinateTransform(wgs84_crs, aeqd_crs, QgsProject.instance())

            try:
                ret = geom.transform(to_aeqd)
            except:
                log('Error buffering layer while transforming to aeqd')
                QtWidgets.QMessageBox.critical(None,tr_calculate.tr("Error"),
                                          tr_calculate.tr("Error transforming coordinates. Check that the input geometry is valid."))
                return None
            # Need to convert from km to meters
            geom_buffered = geom.buffer(d * 1000, 100)
            log('Feature area in sq km after buffering (and in aeqd) is: {}'.format(geom_buffered.area()/(1000 * 1000)))
            geom_buffered.transform(to_aeqd, QgsCoordinateTransform.TransformDirection.ReverseTransform)
            f.setGeometry(geom_buffered)
            feats.append(f)
            log('Feature area after buffering (and in WGS84) is: {}'.format(geom_buffered.area()))

        l_buffered = QgsVectorLayer("polygon?crs=proj4:{crs}".format(crs=self.l.crs().toProj()),
                                    "calculation boundary (transformed)",  
                                    "memory")
        l_buffered.dataProvider().addFeatures(feats)
        l_buffered.commitChanges()


        if not l_buffered.isValid():
            log('Error buffering layer')
            raise
        else:
            self.l = l_buffered
            self.datatype = 'polygon'
        return True

    def isValid(self):
        return self.l.isValid()

    def calc_frac_overlap(self, geom):
        """
        Returns fraction of AOI that is overlapped by geom (where geom is a QgsGeometry)

        Used to calculate "within" with a tolerance
        """
        aoi_geom = ogr.CreateGeometryFromWkt(self.bounding_box_geom().asWkt())
        in_geom = ogr.CreateGeometryFromWkt(geom.asWkt())

        geom_area = aoi_geom.GetArea()
        if geom_area == 0:
            # Handle case of a point with zero area
            frac = aoi_geom.Within(in_geom)
        else:
            frac = aoi_geom.Intersection(in_geom).GetArea() / geom_area
            log('Fractional area of overlap: {}'.format(frac))
        return frac


class DlgCalculate(QtWidgets.QDialog, Ui_DlgCalculate):
    def __init__(self, parent=None):
        super(DlgCalculate, self).__init__(parent)

        self.setupUi(self)

        self.dlg_calculate_ld = DlgCalculateLD()
        self.dlg_calculate_tc = DlgCalculateTC()
        self.dlg_calculate_rest_biomass = DlgCalculateRestBiomass()
        self.dlg_calculate_urban = DlgCalculateUrban()

        self.pushButton_ld.clicked.connect(self.btn_ld_clicked)
        self.pushButton_tc.clicked.connect(self.btn_tc_clicked)
        self.pushButton_rest_biomass.clicked.connect(self.btn_rest_biomass_clicked)
        self.pushButton_urban.clicked.connect(self.btn_urban_clicked)

    def btn_ld_clicked(self):
        self.close()
        result = self.dlg_calculate_ld.exec_()

    def btn_tc_clicked(self):
        self.close()
        result = self.dlg_calculate_tc.exec_()

    def btn_rest_biomass_clicked(self):
        self.close()
        result = self.dlg_calculate_rest_biomass.exec_()

    def btn_urban_clicked(self):
        self.close()
        result = self.dlg_calculate_urban.exec_()


class DlgCalculateLD(QtWidgets.QDialog, Ui_DlgCalculateLD):
    def __init__(self, parent=None):
        super(DlgCalculateLD, self).__init__(parent)

        self.setupUi(self)

        # TODO: Bad style - fix when refactoring
        from LDMP.calculate_prod import DlgCalculateProd
        from LDMP.calculate_lc import DlgCalculateLC
        from LDMP.calculate_soc import DlgCalculateSOC
        from LDMP.calculate_ldn import DlgCalculateOneStep, DlgCalculateLDNSummaryTableAdmin
        self.dlg_calculate_prod = DlgCalculateProd()
        self.dlg_calculate_lc = DlgCalculateLC()
        self.dlg_calculate_soc = DlgCalculateSOC()
        self.dlg_calculate_ldn_onestep = DlgCalculateOneStep()
        self.dlg_calculate_ldn_advanced = DlgCalculateLDNSummaryTableAdmin()

        self.btn_prod.clicked.connect(self.btn_prod_clicked)
        self.btn_lc.clicked.connect(self.btn_lc_clicked)
        self.btn_soc.clicked.connect(self.btn_soc_clicked)
        self.btn_sdg_onestep.clicked.connect(self.btn_sdg_onestep_clicked)
        self.btn_summary_single_polygon.clicked.connect(self.btn_summary_single_polygon_clicked)
        self.btn_summary_multi_polygons.clicked.connect(self.btn_summary_multi_polygons_clicked)

    def btn_prod_clicked(self):
        self.close()
        result = self.dlg_calculate_prod.exec_()

    def btn_lc_clicked(self):
        self.close()
        result = self.dlg_calculate_lc.exec_()

    def btn_soc_clicked(self):
        self.close()
        result = self.dlg_calculate_soc.exec_()

    def btn_sdg_onestep_clicked(self):
        self.close()
        result = self.dlg_calculate_ldn_onestep.exec_()

    def btn_summary_single_polygon_clicked(self):
        self.close()
        result = self.dlg_calculate_ldn_advanced.exec_()

    def btn_summary_multi_polygons_clicked(self):
        QtWidgets.QMessageBox.information(None, self.tr("Coming soon!"),
                                      self.tr("Multiple polygon summary table calculation coming soon!"))


class DlgCalculateTC(QtWidgets.QDialog, Ui_DlgCalculateTC):
    def __init__(self, parent=None):
        super(DlgCalculateTC, self).__init__(parent)

        self.setupUi(self)

        # TODO: Bad style - fix when refactoring
        from LDMP.calculate_tc import DlgCalculateTCData
        from LDMP.calculate_tc import DlgCalculateTCSummaryTable
        self.dlg_calculate_tc_data = DlgCalculateTCData()
        self.dlg_calculate_tc_summary = DlgCalculateTCSummaryTable()

        self.btn_calculate_carbon_change.clicked.connect(self.btn_calculate_carbon_change_clicked)
        self.btn_summary_single_polygon.clicked.connect(self.btn_summary_single_polygon_clicked)

    def btn_calculate_carbon_change_clicked(self):
        self.close()
        result = self.dlg_calculate_tc_data.exec_()

    def btn_summary_single_polygon_clicked(self):
        self.close()
        result = self.dlg_calculate_tc_summary.exec_()


class DlgCalculateRestBiomass(QtWidgets.QDialog, Ui_DlgCalculateRestBiomass):
    def __init__(self, parent=None):
        super(DlgCalculateRestBiomass, self).__init__(parent)

        self.setupUi(self)

        # TODO: Bad style - fix when refactoring
        from LDMP.calculate_rest_biomass import DlgCalculateRestBiomassData
        from LDMP.calculate_rest_biomass import DlgCalculateRestBiomassSummaryTable
        self.dlg_calculate_rest_biomass_data = DlgCalculateRestBiomassData()
        self.dlg_calculate_rest_biomass_summary = DlgCalculateRestBiomassSummaryTable()

        self.btn_calculate_rest_biomass_change.clicked.connect(self.btn_calculate_rest_biomass_change_clicked)
        self.btn_summary_single_polygon.clicked.connect(self.btn_summary_single_polygon_clicked)

    def btn_calculate_rest_biomass_change_clicked(self):
        self.close()
        result = self.dlg_calculate_rest_biomass_data.exec_()

    def btn_summary_single_polygon_clicked(self):
        self.close()
        result = self.dlg_calculate_rest_biomass_summary.exec_()


class DlgCalculateUrban(QtWidgets.QDialog, Ui_DlgCalculateUrban):
    def __init__(self, parent=None):
        super(DlgCalculateUrban, self).__init__(parent)

        self.setupUi(self)

        # TODO: Bad style - fix when refactoring
        from LDMP.calculate_urban import DlgCalculateUrbanData
        from LDMP.calculate_urban import DlgCalculateUrbanSummaryTable
        self.dlg_calculate_urban_data = DlgCalculateUrbanData()
        self.dlg_calculate_urban_summary = DlgCalculateUrbanSummaryTable()

        self.btn_calculate_urban_change.clicked.connect(self.btn_calculate_urban_change_clicked)
        self.btn_summary_single_polygon.clicked.connect(self.btn_summary_single_polygon_clicked)

    def btn_calculate_urban_change_clicked(self):
        self.close()
        result = self.dlg_calculate_urban_data.exec_()

    def btn_summary_single_polygon_clicked(self):
        self.close()
        result = self.dlg_calculate_urban_summary.exec_()


class CalculationOptionsWidget(QtWidgets.QWidget, Ui_WidgetCalculationOptions):
    def __init__(self, parent=None):
        super(CalculationOptionsWidget, self).__init__(parent)

        self.setupUi(self)

        self.radioButton_run_in_cloud.toggled.connect(self.radioButton_run_in_cloud_changed)
        self.btn_local_data_folder_browse.clicked.connect(self.open_folder_browse)

        self.task_name.textChanged.connect(self.task_name_changed)
        self.task_notes.textChanged.connect(self.task_notes_changed)

    def showEvent(self, event):
        super(CalculationOptionsWidget, self).showEvent(event)

        local_data_folder = QSettings().value("LDMP/localdata_dir", None)
        if local_data_folder and os.access(local_data_folder, os.R_OK):
            self.lineEdit_local_data_folder.setText(local_data_folder)
        else:
            self.lineEdit_local_data_folder.setText(None)
        self.task_name.setText(QSettings().value("LDMP/CalculationOptionsWidget/task_name", None))
        self.task_notes.setHtml(QSettings().value("LDMP/CalculationOptionsWidget/task_notes", None))

    def task_name_changed(self, value=None):
        QSettings().setValue("LDMP/CalculationOptionsWidget/task_name", value)

    def task_notes_changed(self):
        QSettings().setValue("LDMP/CalculationOptionsWidget/task_notes", self.task_notes.toHtml())

    def radioButton_run_in_cloud_changed(self):
        if self.radioButton_run_in_cloud.isChecked():
            self.lineEdit_local_data_folder.setEnabled(False)
            self.btn_local_data_folder_browse.setEnabled(False)
        else:
            self.lineEdit_local_data_folder.setEnabled(True)
            self.btn_local_data_folder_browse.setEnabled(True)

    def open_folder_browse(self):
        self.lineEdit_local_data_folder.clear()

        folder = QtWidgets.QFileDialog.getExistingDirectory(self,
                                                        self.tr('Select folder containing data'),
                                                        QSettings().value("LDMP/localdata_dir", None))
        if folder:
            if os.access(folder, os.R_OK):
                QSettings().setValue("LDMP/localdata_dir", os.path.dirname(folder))
                self.lineEdit_local_data_folder.setText(folder)
                return True
            else:
                QtWidgets.QMessageBox.critical(None, self.tr("Error"),
                                           self.tr(u"Cannot read {}. Choose a different folder.".format(folder)))
                return False
        else:
            return False

    def toggle_show_where_to_run(self, enable):
        if enable:
            self.where_to_run_enabled = True
            self.groupBox_where_to_run.show()
        else:
            self.where_to_run_enabled = False
            self.groupBox_where_to_run.hide()


class CalculationOutputWidget(QtWidgets.QWidget, Ui_WidgetCalculationOutput):
    def __init__(self, suffixes, subclass_name, parent=None):
        super(CalculationOutputWidget, self).__init__(parent)

        self.output_suffixes = suffixes
        self.subclass_name = subclass_name

        self.setupUi(self)

        self.browse_output_basename.clicked.connect(self.select_output_basename)

    def select_output_basename(self):
        local_name = QSettings().value("LDMP/output_basename_{}".format(self.subclass_name), None)
        if local_name:
            initial_path = local_name
        else:
            initial_path = QSettings().value("LDMP/output_dir", None)


        f, _ = QtWidgets.QFileDialog.getSaveFileName(self,
                self.tr('Choose a prefix to be used when naming output files'),
                initial_path,
                self.tr('Base name (*)'))

        if f:
            if os.access(os.path.dirname(f), os.W_OK):
                QSettings().setValue("LDMP/output_dir", os.path.dirname(f))
                QSettings().setValue("LDMP/output_basename_{}".format(self.subclass_name), f)
                self.output_basename.setText(f)
                self.set_output_summary(f)
            else:
                QtWidgets.QMessageBox.critical(None, self.tr("Error"),
                                           self.tr(u"Cannot write to {}. Choose a different file.".format(f)))

    def set_output_summary(self, f):
        out_files = [f + suffix for suffix in self.output_suffixes]
        self.output_summary.setText("\n".join(["{}"]*len(out_files)).format(*out_files))

    def check_overwrites(self):
        overwrites = []
        for suffix in self.output_suffixes: 
            if os.path.exists(self.output_basename.text() + suffix):
                overwrites.append(os.path.basename(self.output_basename.text() + suffix))

        if len(overwrites) > 0:
            resp = QtWidgets.QMessageBox.question(self,
                    self.tr('Overwrite file?'),
                    self.tr('Using the prefix "{}" would lead to overwriting existing file(s) {}. Do you want to overwrite these file(s)?'.format(
                        self.output_basename.text(),
                        ", ".join(["{}"]*len(overwrites)).format(*overwrites))),
                    QtWidgets.QMessageBox.Yes, QtWidgets.QMessageBox.No)
            if resp == QtWidgets.QMessageBox.No:
                QtWidgets.QMessageBox.information(None, self.tr("Information"),
                                           self.tr(u"Choose a different output prefix and try again."))
                return False

        return True


class DlgCalculateBase(QtWidgets.QDialog):
    """Base class for individual indicator calculate dialogs"""
    firstShowEvent = pyqtSignal()

    @classmethod
    def get_subclass_name(cls):
        return cls.__name__

    def __init__(self, parent=None):
        super(DlgCalculateBase, self).__init__(parent)

        with open(os.path.join(os.path.dirname(os.path.realpath(__file__)),
                               'data', 'scripts.json')) as script_file:
            self.scripts = json.load(script_file)

        with open(os.path.join(os.path.dirname(os.path.realpath(__file__)),
                               'data', 'gee_datasets.json')) as datasets_file:
            self.datasets = json.load(datasets_file)

        self._has_output = False
        self._firstShowEvent = True
        self.reset_tab_on_showEvent = True
        self._max_area = 5e7 # maximum size task the tool supports
        self.settings = QgsSettings()

        self.canvas = iface.mapCanvas()

        self.admin_bounds_key = get_admin_bounds()
        if not self.admin_bounds_key:
            raise ValueError('Admin boundaries not available')

        self.cities = get_cities()
        if not self.cities:
            raise ValueError('Cities list not available')

        self.firstShowEvent.connect(self.firstShow)

    def add_output_tab(self, suffixes=['.json', '.tif']):
        self._has_output = True
        self.output_suffixes = suffixes

    def showEvent(self, event):
        super(DlgCalculateBase, self).showEvent(event)

        if self._firstShowEvent:
            self._firstShowEvent = False
            self.firstShowEvent.emit()

        if self.reset_tab_on_showEvent:
            self.TabBox.setCurrentIndex(0)
        
        # If this dialog has an output_basename widget then set it up with any 
        # saved values in QSettings
        if self._has_output:
            f = QSettings().value("LDMP/output_basename_{}".format(self.get_subclass_name()), None)
            if f:
                self.output_tab.output_basename.setText(f)
                self.output_tab.set_output_summary(f)

    def firstShow(self):

        if self._has_output:
            self.output_tab = CalculationOutputWidget(self.output_suffixes, self.get_subclass_name())
            self.output_tab.setParent(self)
            self.TabBox.addTab(self.output_tab, self.tr('Output'))

        self.options_tab = CalculationOptionsWidget()
        self.options_tab.setParent(self)
        self.TabBox.addTab(self.options_tab, self.tr('Options'))

        # By default show the local or cloud option
        #self.options_tab.toggle_show_where_to_run(True)
        self.options_tab.toggle_show_where_to_run(False)
        
        self.button_calculate.clicked.connect(self.btn_calculate)
        self.button_prev.clicked.connect(self.tab_back)
        self.button_next.clicked.connect(self.tab_forward)

        # Start on first tab so button_prev and calculate should be disabled
        self.button_prev.setEnabled(False)
        self.button_calculate.setEnabled(False)
        self.TabBox.currentChanged.connect(self.tab_changed)

    def tab_back(self):
        if self.TabBox.currentIndex() - 1 >= 0:
            self.TabBox.setCurrentIndex(self.TabBox.currentIndex() - 1)

    def tab_forward(self):
        if self.TabBox.currentIndex() + 1 < self.TabBox.count():
            self.TabBox.setCurrentIndex(self.TabBox.currentIndex() + 1)

    def tab_changed(self):
        if self.TabBox.currentIndex() > 0:
            self.button_prev.setEnabled(True)
        else:
            self.button_prev.setEnabled(False)

        if self.TabBox.currentIndex() < (self.TabBox.count() - 1):
            self.button_next.setEnabled(True)
        else:
            self.button_next.setEnabled(False)

        if self.TabBox.currentIndex() == (self.TabBox.count() - 1):
            self.button_calculate.setEnabled(True)
        else:
            self.button_calculate.setEnabled(False)

    def btn_cancel(self):
        self.close()

    def get_city_geojson(self):
        adm0_a3 = self.admin_bounds_key[self.settings.value(
            "trends_earth/region_of_interest/country/country_name")]['code']
        wof_id = self.settings.value("trends_earth/region_of_interest/current_cities_key")[
            self.settings.value("trends_earth/region_of_interest/country/city_name")
        ]
        return (self.cities[adm0_a3][wof_id]['geojson'])

    def get_admin_poly_geojson(self):
        adm0_a3 = self.admin_bounds_key[self.settings.value(
            "trends_earth/region_of_interest/country/country_name")]['code']
        admin_polys = read_json(u'admin_bounds_polys_{}.json.gz'.format(adm0_a3), verify=False)
        if not admin_polys:
            return None
        if not self.settings.value("trends_earth/region_of_interest/country/region_name") or \
                self.settings.value("trends_earth/region_of_interest/country/region_name") == 'All regions':
            return (admin_polys['geojson'])
        else:
            admin_1_code = self.admin_bounds_key[self.settings.value(
                "trends_earth/region_of_interest/country/country_name")][
                'admin1'][self.settings.value("trends_earth/region_of_interest/country/region_name")]['code']
            return (admin_polys['admin1'][admin_1_code]['geojson'])

    def btn_calculate(self):
        if self.settings.value("trends_earth/region_of_interest/custom_crs_enabled"):
            crs_dst = QgsCoordinateReferenceSystem(
                self.settings.value("trends_earth/region_of_interest/custom_crs")
            )
        else:
            crs_dst = QgsCoordinateReferenceSystem('epsg:4326')

        self.aoi = AOI(crs_dst)

        if self.settings.value("trends_earth/region_of_interest/chosen_method") == 'country_region' or \
                self.settings.value("trends_earth/region_of_interest/chosen_method") == 'country_city':
            if self.settings.value("trends_earth/region_of_interest/chosen_method") == 'country_city':
                if self.settings.value("trends_earth/region_of_interest/buffer_checked") != 'True':
                    QtWidgets.QMessageBox.critical(None,tr_calculate.tr("Error"),
                           tr_calculate.tr("You have chosen to run calculations for a city."
                                            "You must select a buffer distance to define the "
                                           "calculation area when you are processing a city."))
                    return False
                geojson = self.get_city_geojson()
                self.aoi.update_from_geojson(geojson=geojson, 
                                             wrap=self.settings.value(
                                                 "trends_earth/region_of_interest/custom_crs_wrap"),
                                             datatype='point')
            else:
                if not self.settings.value("trends_earth/region_of_interest/country/country_name"):
                    QtWidgets.QMessageBox.critical(None, self.tr("Error"),
                                               self.tr("Choose a first level administrative boundary."))
                    return False
                self.button_calculate.setEnabled(False)
                geojson = self.get_admin_poly_geojson()
                self.button_calculate.setEnabled(True)
                if not geojson:
                    QtWidgets.QMessageBox.critical(None, self.tr("Error"),
                                               self.tr("Unable to load administrative boundaries."))
                    return False
                self.aoi.update_from_geojson(geojson=geojson, 
                                             wrap=self.settings.value(
                                                 "trends_earth/region_of_interest/custom_crs_wrap"))
        elif self.settings.value("trends_earth/region_of_interest/chosen_method") == 'vector_layer':
            if not self.settings.value("trends_earth/region_of_interest/vector_layer"):
                QtWidgets.QMessageBox.critical(None, self.tr("Error"),
                                           self.tr("Choose a file to define the area of interest."))
                return False
            if not os.access(self.settings.value("trends_earth/region_of_interest/vector_layer"), os.R_OK):
                QtWidgets.QMessageBox.critical(None,
                                               self.tr("Error"),
                                               self.tr("Unable to read {}.".format(
                                                   self.settings.value(
                                                       "trends_earth/region_of_interest/vector_layer")
                                               )))
                return False
            self.aoi.update_from_file(f=self.settings.value("trends_earth/region_of_interest/area_vector_layer"),
                                      wrap=self.settings.value(
                                                 "trends_earth/region_of_interest/custom_crs_wrap"))
        elif self.settings.value("trends_earth/region_of_interest/chosen_method") == 'point':
            # Area from point
            if not self.settings.value("trends_earth/region_of_interest/point/x") or not \
                    self.settings.value("trends_earth/region_of_interest/point/y"):
                QtWidgets.QMessageBox.critical(None, self.tr("Error"),
                                           self.tr("Choose a point to define the area of interest."))
                return False
            point = QgsPointXY(float(self.settings.value("trends_earth/region_of_interest/point/x")),
                               float(self.settings.value("trends_earth/region_of_interest/point/y")))
            crs_src = QgsCoordinateReferenceSystem(self.canvas.mapSettings().destinationCrs().authid())
            point = QgsCoordinateTransform(crs_src, crs_dst, QgsProject.instance()).transform(point)
            geojson = json.loads(QgsGeometry.fromPointXY(point).asJson())
            self.aoi.update_from_geojson(geojson=geojson, 
                                         wrap=self.settings.value(
                                                 "trends_earth/region_of_interest/custom_crs_wrap"),
                                         datatype='point')
        else:
            QtWidgets.QMessageBox.critical(None, self.tr("Error"),
                                       self.tr("Choose an area of interest."))
            return False

        if self.aoi and (self.aoi.datatype == "unknown" or not self.aoi.isValid()):
            QtWidgets.QMessageBox.critical(None, self.tr("Error"),
                                       self.tr("Unable to read area of interest."))
            return False

        if self.settings.value("trends_earth/region_of_interest/buffer_checked"):
<<<<<<< HEAD
            ret = self.aoi.buffer(self.settings.value("trends_earth/region_of_interest/buffer_size"))
=======
            ret = self.aoi.buffer(float(self.settings.value("trends_earth/region_of_interest/buffer_size")))
>>>>>>> d63c8d03
            if not ret:
                QtWidgets.QMessageBox.critical(None, self.tr("Error"),
                        self.tr("Error buffering polygon"))
                return False

        # Check that a bounding box can be created successfully from this aoi
        ret = self.aoi.bounding_box_gee_geojson()
        if not ret:
            QtWidgets.QMessageBox.critical(None,
                                           self.tr("Error"),
                                           self.tr("Unable to calculate bounding box."))
            return False
        else:
            self.gee_bounding_box = ret

        # Limit processing area to be no greater than 10^7 sq km if using a 
        # custom shapefile
        if self.settings.value("trends_earth/region_of_interest/chosen_method") != 'country_city' and \
                self.settings.value("trends_earth/region_of_interest/chosen_method") != 'country_region':
            aoi_area = self.aoi.get_area() / (1000 * 1000)
            if aoi_area > self._max_area:
                QtWidgets.QMessageBox.critical(None, self.tr("Error"),
                        self.tr("The bounding box for the requested area (approximately {:.6n}) sq km "
                                "is too large. Choose a smaller area to process.".format(aoi_area)))
                return False

        if self._has_output:
            if not self.output_tab.output_basename.text():
                QtWidgets.QMessageBox.information(None, self.tr("Error"),
                                              self.tr("Choose an output base name."))
                return False

            # Check if the chosen basename would lead to an  overwrite(s):
            ret = self.output_tab.check_overwrites()
            if not ret:
                return False

        return True


class ClipWorker(AbstractWorker):
    def __init__(self, in_file, out_file, geojson, output_bounds=None):
        AbstractWorker.__init__(self)

        self.in_file = in_file
        self.out_file = out_file
        self.output_bounds = output_bounds

        self.geojson = geojson

    def work(self):
        self.toggle_show_progress.emit(True)
        self.toggle_show_cancel.emit(True)

        json_file = GetTempFilename('.geojson')
        with open(json_file, 'w') as f:
            json.dump(self.geojson, f, separators=(',', ': '))

        gdal.UseExceptions()
        res = gdal.Warp(self.out_file, self.in_file, format='GTiff',
                        cutlineDSName=json_file, srcNodata=-32768, 
                        outputBounds=self.output_bounds,
                        dstNodata=-32767,
                        dstSRS="epsg:4326",
                        outputType=gdal.GDT_Int16,
                        resampleAlg=gdal.GRA_NearestNeighbour,
                        creationOptions=['COMPRESS=LZW'],
                        callback=self.progress_callback)
        os.remove(json_file)

        if res:
            return True
        else:
            return None

    def progress_callback(self, fraction, message, data):
        if self.killed:
            return False
        else:
            self.progress.emit(100 * fraction)
            return True


class MaskWorker(AbstractWorker):
    def __init__(self, out_file, geojson, model_file=None):
        AbstractWorker.__init__(self)

        self.out_file = out_file
        self.geojson = geojson
        self.model_file = model_file

    def work(self):
        self.toggle_show_progress.emit(True)
        self.toggle_show_cancel.emit(True)


        json_file = GetTempFilename('.geojson')
        with open(json_file, 'w') as f:
            json.dump(self.geojson, f, separators=(',', ': '))

        gdal.UseExceptions()

        if self.model_file:
            # Assumes an image with no rotation
            gt = gdal.Info(self.model_file, format='json')['geoTransform']
            x_size, y_size= gdal.Info(self.model_file, format='json')['size']
            x_min = min(gt[0], gt[0] + x_size * gt[1])
            x_max = max(gt[0], gt[0] + x_size * gt[1])
            y_min = min(gt[3], gt[3] + y_size * gt[5])
            y_max = max(gt[3], gt[3] + y_size * gt[5])
            output_bounds = [x_min, y_min, x_max, y_max]
            x_res = gt[1]
            y_res = gt[5]
        else:
            output_bounds = None
            x_res = None
            y_res = None

        res = gdal.Rasterize(self.out_file, json_file, format='GTiff',
                             outputBounds=output_bounds,
                             initValues=-32767, # Areas that are masked out
                             burnValues=1, # Areas that are NOT masked out
                             xRes=x_res,
                             yRes=y_res,
                             outputSRS="epsg:4326",
                             outputType=gdal.GDT_Int16,
                             creationOptions=['COMPRESS=LZW'],
                             callback=self.progress_callback)
        os.remove(json_file)

        if res:
            return True
        else:
            return None

    def progress_callback(self, fraction, message, data):
        if self.killed:
            return False
        else:
            self.progress.emit(100 * fraction)
            return True<|MERGE_RESOLUTION|>--- conflicted
+++ resolved
@@ -921,11 +921,7 @@
             return False
 
         if self.settings.value("trends_earth/region_of_interest/buffer_checked"):
-<<<<<<< HEAD
-            ret = self.aoi.buffer(self.settings.value("trends_earth/region_of_interest/buffer_size"))
-=======
             ret = self.aoi.buffer(float(self.settings.value("trends_earth/region_of_interest/buffer_size")))
->>>>>>> d63c8d03
             if not ret:
                 QtWidgets.QMessageBox.critical(None, self.tr("Error"),
                         self.tr("Error buffering polygon"))
