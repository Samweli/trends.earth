# -*- coding: utf-8 -*-
"""
/***************************************************************************
 LDMP - A QGIS plugin
 This plugin supports monitoring and reporting of land degradation to the UNCCD
 and in support of the SDG Land Degradation Neutrality (LDN) target.
                              -------------------
        begin                : 2017-05-23
        git sha              : $Format:%H$
        copyright            : (C) 2017 by Conservation International
        email                : trends.earth@conservation.org
 ***************************************************************************/
"""
import os
from builtins import object

from qgis.core import Qgis
from qgis.core import QgsApplication
from qgis.core import QgsExpression
from qgis.core import QgsMasterLayoutInterface
from qgis.core import QgsMessageLog
from qgis.gui import QgsLayoutDesignerInterface
from qgis.PyQt.QtCore import QCoreApplication
from qgis.PyQt.QtCore import Qt
from qgis.PyQt.QtGui import QIcon
from qgis.PyQt.QtWidgets import QAction
from qgis.PyQt.QtWidgets import QApplication
from qgis.PyQt.QtWidgets import QMenu
from qgis.PyQt.QtWidgets import QMessageBox
from qgis.PyQt.QtWidgets import QToolButton

from . import about
from . import conf
from . import main_widget
from .charts import calculate_error_recode_stats
from .jobs.manager import job_manager
from .maptools import BufferMapTool
from .maptools import PolygonMapTool
from .processing_provider.provider import Provider
from .reports.expressions import ReportExpressionUtils
from .reports.template_manager import template_manager
from .settings import DlgSettings
from .timeseries import show_time_series
from .utils import FileUtils
from .visualization import download_base_map


class LDMPPlugin(object):
    """QGIS Plugin Implementation."""

    def __init__(self, iface):
        """Constructor.

        :param iface: An interface instance that will be passed to this class
            which provides the hook by which you can manipulate the QGIS
            application at run time.
        :type iface: QgsInterface
        """
        self.iface = iface
        self.plugin_dir = os.path.dirname(__file__)

        self.provider = None

        # Declare instance attributes
        self.actions = []
        self.menu = QMenu(self.tr(u"&Trends.Earth"))
        self.menu.setIcon(
            QIcon(
                os.path.join(
                    os.path.dirname(__file__), "trends_earth_logo_square_32x32.png"
                )
            )
        )

        self.raster_menu = None
        self.toolbar = None
        self.toolButton = None
        self.toolBtnAction = None
        self.dlg_about = None
        self.start_action = None
        self.dock_widget = None
        self.time_series_dlg = None

    def initProcessing(self):
        self.provider = Provider()
        QgsApplication.processingRegistry().addProvider(self.provider)

    def tr(self, message):
        return QCoreApplication.translate("plugin", message)

    def add_action(
        self,
        icon_path,
        text,
        callback,
        enabled_flag=True,
        add_to_menu=True,
        add_to_toolbar=True,
        set_as_default_action=False,
        status_tip=None,
        whats_this=None,
        parent=None,
    ):
        """Add a toolbar icon to the toolbar.

        :param icon_path: Path to the icon for this action. Can be a resource
            path (e.g. ':/plugins/foo/bar.png') or a normal file system path.
        :type icon_path: str

        :param text: Text that should be shown in menu items for this action.
        :type text: str

        :param callback: Function to be called when the action is triggered.
        :type callback: function

        :param enabled_flag: A flag indicating if the action should be enabled
            by default. Defaults to True.
        :type enabled_flag: bool

        :param add_to_menu: Flag indicating whether the action should also
            be added to the menu. Defaults to True.
        :type add_to_menu: bool

        :param add_to_toolbar: Flag indicating whether the action should also
            be added to the toolbar. Defaults to True.
        :type add_to_toolbar: bool

        :param set_as_default_action: Flag indicating whether the action have to be
            set as default shown in the added toolButton menu. Defaults to False.
        :type set_as_default_action: bool

        :param status_tip: Optional text to show in a popup when mouse pointer
            hovers over the action.
        :type status_tip: str

        :param parent: Parent widget for the new action. Defaults None.
        :type parent: QWidget

        :param whats_this: Optional text to show in the status bar when the
            mouse pointer hovers over the action.

        :returns: The action that was created. Note that the action is also
            added to self.actions list.
        :rtype: QAction
        """

        icon = QIcon(icon_path)
        action = QAction(icon, text, parent)
        action.triggered.connect(callback)
        action.setEnabled(enabled_flag)

        if status_tip is not None:
            action.setStatusTip(status_tip)

        if whats_this is not None:
            action.setWhatsThis(whats_this)

        if add_to_toolbar:
            self.toolButton.menu().addAction(action)

            if set_as_default_action:
                self.toolButton.setDefaultAction(action)

        if add_to_menu:
            self.menu.addAction(action)

        self.actions.append(action)

        return action

    def initGui(self):
        self.initProcessing()
        QgsExpression.registerFunction(calculate_error_recode_stats)

        """
        Moved the initialization here so that the processing can be 
        initialized first thereby enabling the plugin to be used in 
        qgis_process executable for batch processes particularly in 
        report generation.
        """
        self.raster_menu = self.iface.rasterMenu()
        self.raster_menu.addMenu(self.menu)

        self.toolbar = self.iface.addToolBar(u"trends.earth")
        self.toolbar.setObjectName("trends_earth_toolbar")
        self.toolButton = QToolButton()
        self.toolButton.setMenu(QMenu())
        self.toolButton.setPopupMode(QToolButton.MenuButtonPopup)
        self.toolBtnAction = self.toolbar.addWidget(self.toolButton)
        self.actions.append(self.toolBtnAction)
        self.dlg_about = about.DlgAbout()

        # Initialize reports module
        self.init_reports()

        """Create Main manu icon and plugins menu entries."""
        self.start_action = self.add_action(
            os.path.join(
                os.path.dirname(__file__), "icons", "trends_earth_logo_square_32x32.ico"
            ),
            text="Trends.Earth",
            callback=self.run_docked_interface,
            parent=self.iface.mainWindow(),
            status_tip=self.tr("Trends.Earth dock interface"),
            set_as_default_action=True,
        )
        self.start_action.setCheckable(True)

        self.add_action(
            os.path.join(os.path.dirname(__file__), "icons", "wrench.svg"),
            text=self.tr(u"Settings"),
            callback=self.run_settings,
            parent=self.iface.mainWindow(),
            status_tip=self.tr("Trends.Earth Settings"),
        )

        self.add_action(
            os.path.join(os.path.dirname(__file__), "icons", "info.svg"),
            text=self.tr(u"About"),
            callback=self.run_about,
            parent=self.iface.mainWindow(),
            status_tip=self.tr("About trends.earth"),
        )

        self.action_polygon = QAction(
            QIcon(
                os.path.join(
                    os.path.dirname(__file__), "icons", "mActionCapturePolygon.svg"
                )
            ),
            self.tr(u"Digitize polygon"),
            self.iface.mainWindow(),
        )
        self.action_polygon.triggered.connect(self.activate_polygon_tool)
        self.action_polygon.setCheckable(True)
        # self.action_polygon.setEnabled(False)

        self.action_buffer = QAction(
            QIcon(
                os.path.join(
                    os.path.dirname(__file__), "icons", "mActionCaptureBuffer.svg"
                )
            ),
            self.tr(u"Buffer tool"),
            self.iface.mainWindow(),
        )
        self.action_buffer.triggered.connect(self.activate_buffer_tool)
        self.action_buffer.setCheckable(True)
        # self.action_buffer.setEnabled(False)

        self.polygon_tool = PolygonMapTool(self.iface.mapCanvas())
        self.polygon_tool.setAction(self.action_polygon)
        # self.polygon_tool.digitized.connect()

        self.buffer_tool = BufferMapTool(self.iface.mapCanvas())
        self.buffer_tool.setAction(self.action_buffer)
        # self.buffer_tool.digitized.connect()

        self.ndvi_action = QAction(
            FileUtils.get_icon('chart.svg'),
            self.tr('Plot time series'),
            self.iface.mainWindow(),
        )
        self.ndvi_action.setCheckable(True)
        self.ndvi_action.setToolTip(self.tr('Plot time series'))
        self.ndvi_action.triggered.connect(self.run_ndvi)

        self.toolbar.addActions(
            [self.action_polygon, self.action_buffer, self.ndvi_action]
        )

    def unload(self):
        """Removes the plugin menu item and icon from QGIS GUI."""
        for action in self.actions:
            self.iface.removePluginRasterMenu(self.tr(u"&trends.earth"), action)
            self.iface.removeToolBarIcon(action)
        # remove the menu
        self.raster_menu.removeAction(self.menu.menuAction())
        # remove the toolbar
        del self.toolbar

        QgsApplication.processingRegistry().removeProvider(self.provider)
        QgsExpression.unregisterFunction(calculate_error_recode_stats.name())

    def run_docked_interface(self, checked):
        if checked:
            if self.dock_widget is None:
                self.dock_widget = main_widget.MainWidget(
                    self.iface, parent=self.iface.mainWindow()
                )
                self.iface.addDockWidget(Qt.RightDockWidgetArea, self.dock_widget)
                self.dock_widget.visibilityChanged.connect(
                    self.on_dock_visibility_changed
                )
            self.dock_widget.show()
        else:
            if self.dock_widget is not None and self.dock_widget.isVisible():
                self.dock_widget.hide()

    def on_dock_visibility_changed(self, status):
        """
        Check/uncheck start action.
        """
        if status:
            self.start_action.setChecked(True)
        else:
            self.start_action.setChecked(False)

    def run_settings(self):
        old_base_dir = conf.settings_manager.get_value(conf.Setting.BASE_DIR)
        dialog = DlgSettings(self.iface.mainWindow())
        dialog.exec_()
        new_base_dir = conf.settings_manager.get_value(conf.Setting.BASE_DIR)
        if old_base_dir != new_base_dir:
            job_manager.clear_known_jobs()
            if hasattr(self, "dock_widget") and self.dock_widget.isVisible():
                self.dock_widget.refresh_after_cache_update()

    def run_about(self):
        self.dlg_about.show()
        result = self.dlg_about.exec_()

    def activate_polygon_tool(self):
        self.iface.mapCanvas().setMapTool(self.polygon_tool)

    def activate_buffer_tool(self):
        self.iface.mapCanvas().setMapTool(self.buffer_tool)

    def init_reports(self):
        # Initialize report module.
        # Register custom report variables on opening the layout designer
<<<<<<< HEAD
        self.iface.layoutDesignerOpened.connect(self.on_layout_designer_opened)
=======
        self.iface.layoutDesignerOpened.connect(
            self.on_layout_designer_opened
        )
>>>>>>> c6e3162b
        # Copy report config and templates to data directory
        template_manager.use_data_dir_config_source()

        # Download basemap as its required in the reports
        download_base_map(use_mask=False)
<<<<<<< HEAD
=======

    def on_layout_designer_opened(self, designer: QgsLayoutDesignerInterface):
        # Register custom report variables in a print layout only.
        layout_type = designer.masterLayout().layoutType()
        if layout_type == QgsMasterLayoutInterface.PrintLayout:
            layout = designer.layout()
            ReportExpressionUtils.register_variables(layout)

    def run_ndvi(self):
        # Show NDVI query dialog.
        if self.time_series_dlg is None:
            self.time_series_dlg = show_time_series(
                self.iface,
                self.iface.mapCanvas()
            )
            self.time_series_dlg.sync_action = self.ndvi_action
        else:
            self.time_series_dlg.show()
>>>>>>> c6e3162b

        self.time_series_dlg.raise_()
        self.time_series_dlg.activateWindow()<|MERGE_RESOLUTION|>--- conflicted
+++ resolved
@@ -265,10 +265,6 @@
         self.ndvi_action.setToolTip(self.tr('Plot time series'))
         self.ndvi_action.triggered.connect(self.run_ndvi)
 
-        self.toolbar.addActions(
-            [self.action_polygon, self.action_buffer, self.ndvi_action]
-        )
-
     def unload(self):
         """Removes the plugin menu item and icon from QGIS GUI."""
         for action in self.actions:
@@ -329,20 +325,12 @@
     def init_reports(self):
         # Initialize report module.
         # Register custom report variables on opening the layout designer
-<<<<<<< HEAD
         self.iface.layoutDesignerOpened.connect(self.on_layout_designer_opened)
-=======
-        self.iface.layoutDesignerOpened.connect(
-            self.on_layout_designer_opened
-        )
->>>>>>> c6e3162b
         # Copy report config and templates to data directory
         template_manager.use_data_dir_config_source()
 
         # Download basemap as its required in the reports
         download_base_map(use_mask=False)
-<<<<<<< HEAD
-=======
 
     def on_layout_designer_opened(self, designer: QgsLayoutDesignerInterface):
         # Register custom report variables in a print layout only.
@@ -361,7 +349,6 @@
             self.time_series_dlg.sync_action = self.ndvi_action
         else:
             self.time_series_dlg.show()
->>>>>>> c6e3162b
 
         self.time_series_dlg.raise_()
         self.time_series_dlg.activateWindow()