--- conflicted
+++ resolved
@@ -302,11 +302,7 @@
                     </sizepolicy>
                    </property>
                    <property name="title">
-<<<<<<< HEAD
-                    <string>trend indicator</string>
-=======
                     <string>Trend indicator</string>
->>>>>>> c1842bb4
                    </property>
                    <property name="flat">
                     <bool>true</bool>
