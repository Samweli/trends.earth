<?xml version="1.0" encoding="utf-8"?>
<<<<<<< HEAD
<!DOCTYPE TS><TS version="2.0" language="fr" sourcelanguage="">
=======
<!DOCTYPE TS>
<TS version="2.1" language="fr">
>>>>>>> 1fb613ee
<context>
    <name>AlgorithmEditorWidget</name>
    <message>
        <location filename="../algorithms/mvc.py" line="237"/>
        <source>Execute remotely</source>
        <translation>Exécuter à distance</translation>
    </message>
    <message>
        <location filename="../algorithms/mvc.py" line="238"/>
        <source>Execute locally</source>
        <translation>Exécuter localement</translation>
    </message>
</context>
<context>
    <name>AreaWidget</name>
    <message>
        <location filename="../maptools.py" line="47"/>
        <source>Area</source>
        <translation>Région</translation>
    </message>
    <message>
        <location filename="../maptools.py" line="52"/>
        <source>0.00 km&#xc2;&#xb2;</source>
<<<<<<< HEAD
        <translation>0,00 kmÂ²</translation>
=======
        <translation type="unfinished">0,00 kmÂ²</translation>
>>>>>>> 1fb613ee
    </message>
    <message>
        <location filename="../maptools.py" line="57"/>
        <source>{:.6g} km&#xc2;&#xb2;</source>
<<<<<<< HEAD
        <translation>{ :.6g} kmÂ²</translation>
=======
        <translation type="unfinished">{ :.6g} kmÂ²</translation>
>>>>>>> 1fb613ee
    </message>
    <message>
        <location filename="../settings.py" line="464"/>
        <source>The map must have at least one layer.</source>
        <translation>La carte doit comporter au moins une couche.</translation>
    </message>
    <message>
        <location filename="../settings.py" line="476"/>
        <source>Click the map to choose a point.</source>
        <translation>Cliquer sur la carte pour choisir un point.</translation>
    </message>
    <message>
        <location filename="../settings.py" line="612"/>
        <source>Select a file defining the area of interest</source>
        <translation>Sélectionner un fichier définissant la zone d'intérêt</translation>
    </message>
    <message>
        <location filename="../settings.py" line="612"/>
        <source>Vector file (*.shp *.kml *.kmz *.geojson)</source>
        <translation>Fichier vectoriel (* .shp * .kml * .kmz * .geojson)</translation>
    </message>
    <message>
        <location filename="../settings.py" line="626"/>
        <source>Error</source>
        <translation>Erreur</translation>
    </message>
    <message>
        <location filename="../settings.py" line="626"/>
        <source>Cannot read {}. Choose a different file.</source>
        <translation>Impossible à lire {}. Choisissez un fichier différent.</translation>
    </message>
</context>
<context>
    <name>BufferMapTool</name>
    <message>
        <location filename="../maptools.py" line="390"/>
        <source>add feature</source>
        <translation>ajouter une fonction</translation>
    </message>
</context>
<context>
    <name>BufferWidget</name>
    <message>
        <location filename="../maptools.py" line="100"/>
        <source> km</source>
        <translation>km</translation>
    </message>
    <message>
        <location filename="../maptools.py" line="83"/>
        <source>Radius</source>
        <translation>Radius</translation>
    </message>
    <message>
        <location filename="../maptools.py" line="84"/>
        <source>Area</source>
        <translation>Région</translation>
    </message>
    <message>
        <location filename="../maptools.py" line="98"/>
        <source> km&#xc2;&#xb2;</source>
<<<<<<< HEAD
        <translation>kmÂ²</translation>
=======
        <translation type="unfinished">kmÂ²</translation>
>>>>>>> 1fb613ee
    </message>
</context>
<context>
    <name>ClipRaster</name>
    <message>
        <location filename="../processing_provider/utilities.py" line="39"/>
        <source>Clip a raster</source>
        <translation>Découpe une trame</translation>
    </message>
    <message>
        <location filename="../processing_provider/utilities.py" line="42"/>
        <source>Utilities</source>
        <translation>Utilitaires</translation>
    </message>
    <message>
        <location filename="../processing_provider/utilities.py" line="48"/>
        <source>Clip a raster using a vector specified by a geojson</source>
        <translation>Découpe une image matricielle à l'aide d'un vecteur spécifié par un geojson</translation>
    </message>
    <message>
        <location filename="../processing_provider/utilities.py" line="51"/>
        <source>Input file</source>
        <translation>Fichier d'entrée</translation>
    </message>
    <message>
        <location filename="../processing_provider/utilities.py" line="57"/>
        <source>GeoJSON specifying area to clip to</source>
        <translation>GeoJSON spécifiant la zone à découper</translation>
    </message>
    <message>
        <location filename="../processing_provider/utilities.py" line="63"/>
        <source>Output bounds (as a string readable by numpy.fromstring)</source>
        <translation>Limites de sortie (comme une chaîne lisible par numpy.fromstring)</translation>
    </message>
    <message>
        <location filename="../processing_provider/utilities.py" line="69"/>
        <source>Output file</source>
        <translation>Fichier de sortie</translation>
    </message>
    <message>
        <location filename="../processing_provider/utilities.py" line="75"/>
        <source>Did operation complete successfully?</source>
        <translation>L'opération s'est-elle déroulée avec succès ?</translation>
    </message>
</context>
<context>
    <name>DataTableModel</name>
    <message>
        <location filename="../landpks.py" line="76"/>
        <source>Category</source>
        <translation>Catégorie</translation>
    </message>
    <message>
        <location filename="../landpks.py" line="77"/>
        <source>Title</source>
        <translation>Titre</translation>
    </message>
    <message>
        <location filename="../landpks.py" line="78"/>
        <source>Units</source>
        <translation>Unités</translation>
    </message>
    <message>
        <location filename="../landpks.py" line="79"/>
        <source>Resolution</source>
        <translation>Résolution</translation>
    </message>
    <message>
        <location filename="../landpks.py" line="80"/>
        <source>Start year</source>
        <translation>Année de début</translation>
    </message>
    <message>
        <location filename="../landpks.py" line="81"/>
        <source>End year</source>
        <translation>Année de fin</translation>
    </message>
    <message>
        <location filename="../landpks.py" line="82"/>
        <source>Extent (lat)</source>
        <translation>Étendue (lat)</translation>
    </message>
    <message>
        <location filename="../landpks.py" line="83"/>
        <source>Extent (lon)</source>
        <translation>Étendue (lon)</translation>
    </message>
    <message>
        <location filename="../landpks.py" line="84"/>
        <source>Details</source>
        <translation>Détails</translation>
    </message>
</context>
<context>
    <name>DatasetDetailsDialogue</name>
    <message>
        <location filename="../datasets_dialog.py" line="179"/>
        <source>Dataset metadata</source>
        <translation>Métadonnées de l'ensemble de données</translation>
    </message>
    <message>
        <location filename="../datasets_dialog.py" line="186"/>
        <source>{} metadata</source>
        <translation>{} métadonnées</translation>
    </message>
    <message>
        <location filename="../datasets_dialog.py" line="152"/>
        <source>Error exporting dataset {self.job}</source>
        <translation>Erreur d'exportation du jeu de données {self.job}</translation>
    </message>
    <message>
        <location filename="../datasets_dialog.py" line="157"/>
        <source>Dataset exported to {target_path!r}</source>
        <translation>Ensemble de données exporté vers {target_path!r}</translation>
    </message>
</context>
<context>
    <name>DatasetEditorWidget</name>
    <message>
        <location filename="../jobs/mvc.py" line="438"/>
        <source>Add default layers from this dataset to map</source>
        <translation>Ajouter les couches par défaut de ce jeu de données à la carte</translation>
    </message>
    <message>
        <location filename="../jobs/mvc.py" line="442"/>
        <source>Select specific layers from this dataset to add to map...</source>
        <translation>Sélectionnez des couches spécifiques de ce jeu de données pour les ajouter à la carte...</translation>
    </message>
    <message>
        <location filename="../jobs/mvc.py" line="470"/>
        <source>Time series table is empty</source>
        <translation>Le tableau des séries chronologiques est vide</translation>
    </message>
    <message>
        <location filename="../jobs/mvc.py" line="476"/>
        <source>Time Series</source>
        <translation>Séries chronologiques</translation>
    </message>
    <message>
        <location filename="../jobs/mvc.py" line="485"/>
        <source>Time</source>
        <translation>Temps</translation>
    </message>
    <message>
        <location filename="../jobs/mvc.py" line="486"/>
        <source>Integrated NDVI</source>
        <translation>NDVI intégré</translation>
    </message>
    <message>
        <location filename="../jobs/mvc.py" line="486"/>
        <source>NDVI x 10000</source>
        <translation>NDVI x 10000</translation>
    </message>
    <message>
        <location filename="../jobs/mvc.py" line="572"/>
        <source>Dataset metadata</source>
        <translation>Métadonnées de l'ensemble de données</translation>
    </message>
    <message>
        <location filename="../jobs/mvc.py" line="579"/>
        <source>{} metadata</source>
        <translation>{} métadonnées</translation>
    </message>
    <message>
        <location filename="../jobs/mvc.py" line="594"/>
        <source>Add vector layer to map</source>
        <translation>Ajouter une couche vectorielle à la carte</translation>
    </message>
    <message>
        <location filename="../jobs/mvc.py" line="598"/>
        <source>Add raster layers to map</source>
        <translation>Ajouter des couches matricielles à la carte</translation>
    </message>
</context>
<context>
    <name>DatasetReportHandler</name>
    <message>
        <location filename="../reports/mvc.py" line="94"/>
        <source>Open report directory</source>
        <translation>Ouvrir le répertoire des rapports</translation>
    </message>
    <message>
        <location filename="../reports/mvc.py" line="98"/>
        <source>Open directory containing reports</source>
        <translation>Ouvrir le répertoire contenant les rapports</translation>
    </message>
    <message>
        <location filename="../reports/mvc.py" line="103"/>
        <source>Open layouts...</source>
        <translation>Ouvrir les mises en page...</translation>
    </message>
    <message>
        <location filename="../reports/mvc.py" line="107"/>
        <source>Open report layouts in QGIS</source>
        <translation>Ouvrir des mises en page de rapports dans QGIS</translation>
    </message>
    <message>
        <location filename="../reports/mvc.py" line="230"/>
        <source>Invalid File</source>
        <translation>Fichier non valide</translation>
    </message>
    <message>
        <location filename="../reports/mvc.py" line="216"/>
        <source>Report output directory does not exist.</source>
        <translation>Le répertoire de sortie du rapport n'existe pas.</translation>
    </message>
    <message>
        <location filename="../reports/mvc.py" line="230"/>
        <source>Project file does not exist.</source>
        <translation>Le fichier du projet n'existe pas.</translation>
    </message>
    <message>
        <location filename="../reports/mvc.py" line="238"/>
        <source>File Read Permission</source>
        <translation>Autorisation de lecture de fichiers</translation>
    </message>
    <message>
        <location filename="../reports/mvc.py" line="238"/>
        <source>Unable to open report file.</source>
        <translation>Impossible d'ouvrir le fichier de rapport.</translation>
    </message>
    <message>
        <location filename="../reports/mvc.py" line="250"/>
        <source>Open Layouts</source>
        <translation>Mises en page ouvertes</translation>
    </message>
    <message>
        <location filename="../reports/mvc.py" line="250"/>
        <source>Unable to open the QGIS project file.</source>
        <translation>Impossible d'ouvrir le fichier du projet QGIS.</translation>
    </message>
</context>
<context>
    <name>Dialog</name>
    <message>
        <location filename="../gui/DlgDatasetMetadata.ui" line="14"/>
        <source>Dataset Metadata</source>
        <translation>Métadonnées de l'ensemble de données</translation>
    </message>
    <message>
        <location filename="../gui/DlgDatasetMetadata.ui" line="50"/>
        <source>General</source>
        <translation>Général</translation>
    </message>
    <message>
        <location filename="../gui/DlgDatasetMetadata.ui" line="59"/>
        <source>Abstract</source>
        <translation>Résumé</translation>
    </message>
    <message>
        <location filename="../gui/DlgDatasetMetadata.ui" line="66"/>
        <source>Title</source>
        <translation>Titre</translation>
    </message>
    <message>
        <location filename="../gui/DlgDatasetMetadata.ui" line="79"/>
        <source>Topics</source>
        <translation>Sujets</translation>
    </message>
    <message>
        <location filename="../gui/DlgDatasetMetadata.ui" line="94"/>
        <source>Add selected ISO categories to metadata</source>
        <translation>Ajouter les catégories ISO sélectionnées aux métadonnées</translation>
    </message>
    <message>
        <location filename="../gui/DlgDatasetMetadata.ui" line="107"/>
        <source>Add a new custom category to the metadata</source>
        <translation>Ajouter une nouvelle catégorie personnalisée aux métadonnées</translation>
    </message>
    <message>
        <location filename="../gui/DlgDatasetMetadata.ui" line="123"/>
        <source>Remove selected categories from metadata</source>
        <translation>Supprimer les catégories sélectionnées à partir de métadonnées</translation>
    </message>
    <message>
        <location filename="../gui/DlgDatasetMetadata.ui" line="136"/>
        <source>Contact</source>
        <translation>Contact</translation>
    </message>
    <message>
        <location filename="../gui/DlgDatasetMetadata.ui" line="220"/>
        <source>Address</source>
        <translation>Adresse</translation>
    </message>
    <message>
        <location filename="../gui/DlgDatasetMetadata.ui" line="168"/>
        <source>Name</source>
        <translation>Nom</translation>
    </message>
    <message>
        <location filename="../gui/DlgDatasetMetadata.ui" line="175"/>
        <source>Role</source>
        <translation>Poste</translation>
    </message>
    <message>
        <location filename="../gui/DlgDatasetMetadata.ui" line="192"/>
        <source>Phone</source>
        <translation>Téléphone</translation>
    </message>
    <message>
        <location filename="../gui/DlgDatasetMetadata.ui" line="212"/>
        <source>Type</source>
        <translation>Type</translation>
    </message>
    <message>
        <location filename="../gui/DlgDatasetMetadata.ui" line="215"/>
        <source>Type of address, e.g &apos;postal&apos;</source>
        <translation>Type d'adresse, par exemple « postale ».</translation>
    </message>
    <message>
        <location filename="../gui/DlgDatasetMetadata.ui" line="223"/>
        <source>Free-form physical address component</source>
        <translation>Composant d'adresse physique de forme libre</translation>
    </message>
    <message>
        <location filename="../gui/DlgDatasetMetadata.ui" line="228"/>
        <source>Postal Code</source>
        <translation>Code postal</translation>
    </message>
    <message>
        <location filename="../gui/DlgDatasetMetadata.ui" line="231"/>
        <source>Postal (or ZIP) code</source>
        <translation>Code postal (ou ZIP)</translation>
    </message>
    <message>
        <location filename="../gui/DlgDatasetMetadata.ui" line="236"/>
        <source>City</source>
        <translation>Ville</translation>
    </message>
    <message>
        <location filename="../gui/DlgDatasetMetadata.ui" line="239"/>
        <source>City or locality name</source>
        <translation>Nom de la ville ou de la localité</translation>
    </message>
    <message>
        <location filename="../gui/DlgDatasetMetadata.ui" line="244"/>
        <source>Administrative Area</source>
        <translation>Zone administrative</translation>
    </message>
    <message>
        <location filename="../gui/DlgDatasetMetadata.ui" line="247"/>
        <source>Administrative area (state, province/territory, etc.)</source>
        <translation>Zone administrative (état, province/territoire, etc.)</translation>
    </message>
    <message>
        <location filename="../gui/DlgDatasetMetadata.ui" line="252"/>
        <source>Country</source>
        <translation>Pays</translation>
    </message>
    <message>
        <location filename="../gui/DlgDatasetMetadata.ui" line="255"/>
        <source>Free-form country</source>
        <translation>Pays de forme libre</translation>
    </message>
    <message>
        <location filename="../gui/DlgDatasetMetadata.ui" line="288"/>
        <source>Organization</source>
        <translation>Organisation</translation>
    </message>
    <message>
        <location filename="../gui/DlgDatasetMetadata.ui" line="298"/>
        <source>Email</source>
        <translation>E-mail</translation>
    </message>
    <message>
        <location filename="../gui/DlgSelectDS.ui" line="14"/>
        <source>Dataset selection</source>
        <translation>Sélection des données</translation>
    </message>
    <message>
        <location filename="../gui/DlgSelectDS.ui" line="20"/>
        <source>sdg-15-3-1-summary</source>
        <translation>sdg-15-3-1-sommaire</translation>
    </message>
    <message>
        <location filename="../gui/DlgSelectDS.ui" line="27"/>
        <source>SDG 15.3.1 Indicator</source>
        <translation>Indicateur SDG 15.3.1 </translation>
    </message>
    <message>
        <location filename="../gui/DlgSelectDS.ui" line="34"/>
        <source>Soil organic carbon degradation</source>
        <translation>Dégradation du carbone organique du sol</translation>
    </message>
    <message>
        <location filename="../gui/DlgSelectDS.ui" line="41"/>
        <source>Dataset</source>
        <translation>Série de données</translation>
    </message>
    <message>
        <location filename="../gui/DlgSelectDS.ui" line="48"/>
        <source>SDG 15.3.1 indicator</source>
        <translation>Indicateur ODD 15.3.1</translation>
    </message>
    <message>
        <location filename="../gui/DlgSelectDS.ui" line="63"/>
        <source>The current selected region of interest</source>
        <translation>La région d'intérêt actuellement sélectionnée</translation>
    </message>
    <message>
        <location filename="../gui/DlgSelectDS.ui" line="66"/>
        <source>region name</source>
        <translation>Nom de la région</translation>
    </message>
    <message>
        <location filename="../gui/DlgSelectDS.ui" line="76"/>
        <source>&lt;html&gt;&lt;head/&gt;&lt;body&gt;&lt;p&gt;Opens settings dialog in order to change region of interest.&lt;/p&gt;&lt;/body&gt;&lt;/html&gt;</source>
        <translation>&lt;html&gt;&lt;head/&gt;&lt;body&gt;&lt;p&gt;Ouvre le dialogue de paramétrage afin de modifier la région d'intérêt. &lt;/p&gt;&lt;/body&gt;&lt;/html&gt;</translation>
    </message>
    <message>
        <location filename="../gui/DlgSelectDS.ui" line="79"/>
        <source>Change region</source>
        <translation>Changez de région</translation>
    </message>
    <message>
        <location filename="../gui/DlgSelectDS.ui" line="88"/>
        <source>Soil organic carbon (degradation)</source>
        <translation>Carbone organique du sol (dégradation)</translation>
    </message>
    <message>
        <location filename="../gui/DlgSelectDS.ui" line="95"/>
        <source>Land Productivity Dynamics (from JRC)</source>
        <translation>Dynamique de la productivité des terres (du CCR)</translation>
    </message>
    <message>
        <location filename="../gui/DlgSelectDS.ui" line="102"/>
        <source>Land cover (degradation)</source>
        <translation>Couverture terrestre (dégradation)</translation>
    </message>
    <message>
        <location filename="../gui/DlgSelectDS.ui" line="109"/>
        <source>Land cover degradation</source>
        <translation>Dégradation du couvert végétal</translation>
    </message>
    <message>
        <location filename="../gui/DlgSelectDS.ui" line="116"/>
        <source>Productivity degradation</source>
        <translation>Dégradation de la productivité</translation>
    </message>
</context>
<context>
    <name>DlgAbout</name>
    <message>
        <location filename="../gui/DlgAbout.ui" line="26"/>
        <source>About trends.earth</source>
        <translation>À propos de trends.earth</translation>
    </message>
    <message>
        <location filename="../gui/DlgAbout.ui" line="102"/>
        <source>&lt;html&gt;&lt;head/&gt;&lt;body&gt;&lt;p align=&quot;center&quot;&gt;&lt;span style=&quot; font-size:12pt;&quot;&gt;Version VERSION_NUMBER&lt;/span&gt;&lt;/p&gt;&lt;p align=&quot;center&quot;&gt;&lt;br/&gt;&lt;/p&gt;&lt;p align=&quot;center&quot;&gt;&lt;span style=&quot; font-size:12pt;&quot;&gt;Access the user guide here:&lt;/span&gt;&lt;/p&gt;&lt;p align=&quot;center&quot;&gt;&lt;a href=&quot;http://trends.earth/docs/en&quot;&gt;&lt;span style=&quot; font-size:12pt; text-decoration: underline; color:#0000ff;&quot;&gt;http://trends.earth/docs/en&lt;/span&gt;&lt;/a&gt;&lt;/p&gt;&lt;p&gt;&lt;br/&gt;&lt;/p&gt;&lt;p&gt;&lt;span style=&quot; font-size:8pt;&quot;&gt;trends.earth (formerly the Land Degradation Monitoring Toolbox) is a tool for monitoring land change. trends.earth is a &lt;/span&gt;&lt;a href=&quot;http://www.qgis.org&quot;&gt;&lt;span style=&quot; font-size:8pt; text-decoration: underline; color:#0000ff;&quot;&gt;QGIS&lt;/span&gt;&lt;/a&gt;&lt;span style=&quot; font-size:8pt;&quot;&gt; plugin that supports monitoring of land change, including changes in productivity, land cover, and soil organic carbon. The tool can support monitoring land degradation for reporting to the Global Environment Facility (GEF) and United Nations Convention to Combat Desertification (UNCCD), as well as tracking progress towards achivement of Sustainable Development Goal (SDG) target 15.3, Land Degradation Neutrality (LDN).&lt;/span&gt;&lt;/p&gt;&lt;p&gt;&lt;br/&gt;&lt;/p&gt;&lt;p&gt;&lt;span style=&quot; font-size:8pt;&quot;&gt;trends.earth was produced as an output of the GEF-funded project &amp;quot;&lt;/span&gt;&lt;a href=&quot;http://vitalsigns.org/gef-ldmp&quot;&gt;&lt;span style=&quot; font-size:8pt; text-decoration: underline; color:#0000ff;&quot;&gt;Enabling the use of global data sources to assess and monitor land degradation at multiple scales&amp;quot;&lt;/span&gt;&lt;/a&gt;&lt;span style=&quot; font-size:8pt;&quot;&gt;. The project aims to provide guidance on robust methods and a tool for assessing, monitoring status, and estimating trends in land degradation using remote sensing technology.&lt;/span&gt;&lt;/p&gt;&lt;p&gt;&lt;br/&gt;&lt;/p&gt;&lt;p&gt;&lt;span style=&quot; font-size:8pt;&quot;&gt;trends.earth is free and open-source. The &lt;/span&gt;&lt;a href=&quot;https://github.com/ConservationInternational/trends.earth&quot;&gt;&lt;span style=&quot; font-size:8pt; text-decoration: underline; color:#0000ff;&quot;&gt;code is freely available online&lt;/span&gt;&lt;/a&gt;&lt;span style=&quot; font-size:8pt;&quot;&gt;. The code is licensed under the GNU General Public License, version 2.0 or later.&lt;/span&gt;&lt;/p&gt;&lt;p&gt;&lt;br/&gt;&lt;/p&gt;&lt;p&gt;&lt;span style=&quot; font-size:8pt;&quot;&gt;This products of trends.earth are made available under the terms of the Creative Commons Attribution 4.0 International License (&lt;/span&gt;&lt;a href=&quot;https://creativecommons.org/licenses/by/4.0/&quot;&gt;&lt;span style=&quot; font-size:8pt; text-decoration: underline; color:#0000ff;&quot;&gt;CC BY 4.0&lt;/span&gt;&lt;/a&gt;&lt;span style=&quot; font-size:8pt;&quot;&gt;). The boundaries and names used, and the designations used, in trends.earth do not imply official endorsement or acceptance by Conservation International Foundation, or its partner organizations and contributors.&lt;/span&gt;&lt;/p&gt;&lt;p&gt;&lt;br/&gt;&lt;/p&gt;&lt;p&gt;&lt;span style=&quot; font-size:8pt;&quot;&gt;If you encounter any bugs or have any issues with using the plugin, please contact us at &lt;/span&gt;&lt;a href=&quot;mailto:trends.earth@conservation.org&quot;&gt;&lt;span style=&quot; font-size:8pt; text-decoration: underline; color:#0000ff;&quot;&gt;trends.earth@conservation.org&lt;/span&gt;&lt;/a&gt;&lt;span style=&quot; font-size:8pt;&quot;&gt;, or &lt;/span&gt;&lt;a href=&quot;https://github.com/ConservationInternational/trends.earth/issues&quot;&gt;&lt;span style=&quot; font-size:8pt; text-decoration: underline; color:#0000ff;&quot;&gt;report an issue on github&lt;/span&gt;&lt;/a&gt;&lt;span style=&quot; font-size:8pt;&quot;&gt;.&lt;/span&gt;&lt;/p&gt;&lt;p&gt;&lt;br/&gt;&lt;/p&gt;&lt;p&gt;&lt;span style=&quot; font-size:8pt;&quot;&gt;Citation:&lt;/span&gt;&lt;/p&gt;&lt;p&gt;&lt;span style=&quot; font-size:8pt;&quot;&gt;Trends.Earth. Conservation International. Available online at: http://trends.earth. 2022.&lt;/span&gt;&lt;/p&gt;&lt;p&gt;&lt;br/&gt;&lt;/p&gt;&lt;p&gt;&lt;br/&gt;&lt;/p&gt;&lt;p&gt;&lt;br/&gt;&lt;/p&gt;&lt;/body&gt;&lt;/html&gt;</source>
        <translation>&lt;html&gt;&lt;head/&gt;&lt;body&gt;&lt;p align=&quot;center&quot;&gt;&lt;span style=&quot; font-size:12pt;&quot;&gt;Version NUMÉRO_DE_VERSION&lt;/span&gt;&lt;/p&gt;&lt;p align=&quot;center&quot;&gt;&lt;br/&gt;&lt;/p&gt;&lt;p align=&quot;center&quot;&gt;&lt;span style=&quot; font-size:12pt;&quot;&gt;Accédez au guide utilisateur ici :&lt;/span&gt;&lt;/p&gt;&lt;p align=&quot;center&quot;&gt;&lt;a href=&quot;http://trends.earth/docs/en&quot;&gt;&lt;span style=&quot; font-size:12pt; text-decoration: underline; color:#0000ff;&quot;&gt;http://trends.earth/docs/en&lt;/span&gt;&lt;/a&gt;&lt;/p&gt;&lt;p&gt;&lt;br/&gt;&lt;/p&gt;&lt;p&gt;&lt;span style=&quot; font-size:8pt;&quot;&gt;trends.earth (anciennement Land Degradation Monitoring Toolbox) est un outil de surveillance du changement des terres. trends.earth est un &lt;/span&gt;&lt;a href=&quot;http://www.qgis.org&quot;&gt;&lt;span style=&quot; font-size:8pt; text-decoration: underline; color:#0000ff;&quot;&gt;QGIS&lt;/span&gt;&lt;/a&gt;&lt;span style=&quot; font-size:8pt;&quot;&gt; plugin qui prend en charge la surveillance du changement des terres, notamment les changements de productivité, de couverture des terres et de carbone organique du sol. L'outil peut soutenir le suivi de la dégradation des terres pour les rapports au Fonds pour l'environnement mondial (FEM) et à la Convention des Nations Unies sur la lutte contre la désertification (CNULCD), ainsi que le suivi des progrès vers la réalisation de la cible 15 des Objectifs de développement durable (ODD).&lt;/span&gt;&lt;/p&gt;&lt;p&gt;&lt;br/&gt;&lt;/p&gt;&lt;p&gt;&lt;span style=&quot; font-size:8pt;&quot;&gt;trends.earth a été produit dans le cadre du projet financé par le FEM &quot;&lt;/span&gt;&lt;a href=&quot;http://vitalsigns.org/gef-ldmp&quot;&gt;&lt;span style=&quot; font-size:8pt; text-decoration: underline; color:#0000ff;&quot;&gt;Permettre l'utilisation de sources de données mondiales pour évaluer et surveiller la dégradation des terres à plusieurs échelles&quot;&lt;/span&gt;&lt;/a&gt;&lt;span style=&quot; font-size:8pt;&quot;&gt;. Le projet vise à fournir des conseils sur des méthodes robustes et un outil pour évaluer, surveiller l'état et estimer les tendances de la dégradation des terres à l'aide de la technologie de la télédétection &lt;/span&gt;&lt;/p&gt;&lt;p&gt;&lt;br/&gt;&lt;/p&gt;&lt;p&gt;&lt;span style=&quot; font-size:8pt;&quot;&gt;trends.earth est gratuit et open-source. Le &lt;/span&gt;&lt;a href=&quot;https://github.com/ConservationInternational/trends.earth&quot;&gt;&lt;span style=&quot; font-size:8pt; text-decoration: underline; color:#0000ff;&quot;&gt;code est disponible gratuitement en ligne&lt;/span&gt;&lt;/a&gt;&lt;span style=&quot; font-size:8pt;&quot;&gt;. Le code est sous licence GNU General Public License, version 2.0 ou ultérieure.&lt;/span&gt;&lt;/p&gt;&lt;p&gt;&lt;br/&gt;&lt;/p&gt;&lt;p&gt;&lt;span style=&quot; font-size:8pt;&quot;&gt;Ces produits de trends.earth sont mis à disposition selon les termes de la Creative Commons Attribution 4.0 International License (&lt;/span&gt;&lt;a href=&quot;https://creativecommons.org/licenses/by/4.0/&quot;&gt;&lt;span style=&quot; font-size:8pt; text-decoration: underline; color:#0000ff;&quot;&gt;CC BY 4.0&lt;/span&gt;&lt;/a&gt;&lt;span style=&quot; font-size:8pt;&quot;&gt;). Les limites et les noms utilisés, ainsi que les désignations utilisées, dans trends.earth n'impliquent pas une approbation ou une acceptation officielle de la part de la Fondation internationale de la conservation, ou de ses organisations partenaires et contributeurs.&lt;/span&gt;&lt;/p&gt;&lt;p&gt;&lt;br/&gt;&lt;/p&gt;&lt;p&gt;&lt;span style=&quot; font-size:8pt;&quot;&gt;Si vous rencontrez des bogues ou si vous avez des difficultés à utiliser le plugin, veuillez nous contacter à &lt;/span&gt;&lt;a href=&quot;mailto:trends.earth@conservation.org&quot;&gt;&lt;span style=&quot; font-size:8pt; text-decoration: underline; color:#0000ff;&quot;&gt;trends.earth@conservation.org&lt;/span&gt;&lt;/a&gt;&lt;span style=&quot; font-size:8pt;&quot;&gt;, ou &lt;/span&gt;&lt;a href=&quot;https://github.com/ConservationInternational/trends.earth/issues&quot;&gt;&lt;span style=&quot; font-size:8pt; text-decoration: underline; color:#0000ff;&quot;&gt;reporter un problème sur github&lt;/span&gt;&lt;/a&gt;&lt;span style=&quot; font-size:8pt;&quot;&gt;.&lt;/span&gt;&lt;/p&gt;&lt;p&gt;&lt;br/&gt;&lt;/p&gt;&lt;p&gt;&lt;span style=&quot; font-size:8pt;&quot;&gt;Citation:&lt;/span&gt;&lt;/p&gt;&lt;p&gt;&lt;span style=&quot; font-size:8pt;&quot;&gt;Trends.Earth. Conservation International. Disponible en ligne à l'adresse suivante : http://trends.earth. 2022.&lt;/span&gt;&lt;/p&gt;&lt;p&gt;&lt;br/&gt;&lt;/p&gt;&lt;p&gt;&lt;br/&gt;&lt;/p&gt;&lt;p&gt;&lt;br/&gt;&lt;/p&gt;&lt;/body&gt;&lt;/html&gt;</translation>
    </message>
</context>
<context>
    <name>DlgCalculate</name>
    <message>
        <location filename="../gui/DlgCalculate.ui" line="23"/>
        <source>Calculate Indicators</source>
        <translation>Calculer les indicateurs</translation>
    </message>
    <message>
        <location filename="../gui/DlgCalculate.ui" line="41"/>
        <source>Trends.Earth tools</source>
        <translation>Outils Trends.Earth</translation>
    </message>
    <message>
        <location filename="../gui/DlgCalculate.ui" line="65"/>
        <source>Land degradation indicator
(SDG indicator 15.3.1)</source>
        <translation>Indicateur de dégradation des sols (indicateur SDG 15.3.1)</translation>
    </message>
    <message>
        <location filename="../gui/DlgCalculate.ui" line="91"/>
        <source>Urban change and land consumption indicators
(SDG indicator 11.3.1)</source>
        <translation>Indicateurs de changement urbain et de consommation de terres (indicateur 11.3.1 des ODD)</translation>
    </message>
    <message>
        <location filename="../gui/DlgCalculate.ui" line="113"/>
        <source>Experimental tools (BETA versions - these tools are still under development, and are supplied for testing only)</source>
        <translation>Outils expérimentaux (versions BETA - ces outils sont encore en développement et ne sont fournis que pour les tests)</translation>
    </message>
    <message>
        <location filename="../gui/DlgCalculate.ui" line="131"/>
        <source>Total carbon (above and belowground, emissions from deforestation)</source>
        <translation>Total carbone (émissions souterraines et souterraines dues à la déforestation)</translation>
    </message>
    <message>
        <location filename="../gui/DlgCalculate.ui" line="150"/>
        <source>Potential change in biomass due to restoration (above and belowground woody)</source>
        <translation>Variation potentielle de la biomasse due à la restauration (ligneuses souterraines et souterraines)</translation>
    </message>
</context>
<context>
    <name>DlgCalculateDrought</name>
    <message>
        <location filename="../calculate_drought_vulnerability.py" line="107"/>
        <source>Error</source>
        <translation>Erreur</translation>
    </message>
    <message>
        <location filename="../calculate_drought_vulnerability.py" line="107"/>
        <source>Initial and final year are less 5 years apart in - results will be more reliable if more data (years) are included in the analysis.</source>
        <translation>L'année initiale et l'année finale sont séparées de moins de 5 ans en - les résultats seront plus fiables si davantage de données (années) sont incluses dans l'analyse.</translation>
    </message>
</context>
<context>
    <name>DlgCalculateDroughtSummary</name>
    <message>
        <location filename="../gui/DlgCalculateDroughtSummary.ui" line="20"/>
        <source>Summarise drought indicators</source>
        <translation>Résumer les indicateurs de sécheresse</translation>
    </message>
    <message>
        <location filename="../gui/DlgCalculateDroughtSummary.ui" line="102"/>
        <source>Drought dataset (hazard and exposure)</source>
        <translation>Ensemble de données sur la sécheresse (danger et exposition)</translation>
    </message>
    <message>
        <location filename="../gui/DlgCalculateDroughtSummary.ui" line="154"/>
        <source>Drought dataset for vulnerability</source>
        <translation>Ensemble de données sur la sécheresse pour la vulnérabilité</translation>
    </message>
    <message>
        <location filename="../gui/DlgCalculateDroughtSummary.ui" line="223"/>
        <source>The current selected region of interest</source>
        <translation>La région d'intérêt actuellement sélectionnée</translation>
    </message>
    <message>
        <location filename="../gui/DlgCalculateDroughtSummary.ui" line="236"/>
        <source>&lt;html&gt;&lt;head/&gt;&lt;body&gt;&lt;p&gt;Opens settings dialog in order to change region of interest.&lt;/p&gt;&lt;/body&gt;&lt;/html&gt;</source>
        <translation>&lt;html&gt;&lt;head/&gt;&lt;body&gt;&lt;p&gt; Ouvre le dialogue de paramétrage afin de modifier la région d'intérêt. &lt;/p&gt;&lt;/body&gt;&lt;/html&gt;</translation>
    </message>
    <message>
        <location filename="../gui/DlgCalculateDroughtSummary.ui" line="239"/>
        <source>Change region</source>
        <translation>Changer de région</translation>
    </message>
    <message>
        <location filename="../gui/DlgCalculateDroughtSummary.ui" line="248"/>
        <source>Execution name:</source>
        <translation>Nom de l'exécution :</translation>
    </message>
    <message>
        <location filename="../gui/DlgCalculateDroughtSummary.ui" line="255"/>
        <source>&lt;html&gt;&lt;head/&gt;&lt;body&gt;&lt;p&gt;Input for the name that will be assigned to the execution task, if not filled the algorithm name will be used as the task name.&lt;/p&gt;&lt;/body&gt;&lt;/html&gt;</source>
        <translation>&lt;html&gt;&lt;head/&gt;&lt;body&gt;&lt;p&gt;Entrée pour le nom qui sera attribué à la tâche d'exécution ; s'il n'est pas rempli, le nom de l'algorithme sera utilisé comme nom de la tâche.&lt;/p&gt;&lt;/body&gt;&lt;/html&gt;</translation>
    </message>
    <message>
        <location filename="../gui/DlgCalculateDroughtSummary.ui" line="262"/>
        <source>Notes:</source>
        <translation>Remarques:</translation>
    </message>
    <message>
        <location filename="../gui/DlgCalculateDroughtSummary.ui" line="287"/>
        <source>User notes associated with the executed task.</source>
        <translation>Notes de l'utilisateur associées à la tâche exécutée.</translation>
    </message>
    <message>
        <location filename="../gui/DlgCalculateDroughtSummary.ui" line="321"/>
        <source>&lt;!DOCTYPE HTML PUBLIC &quot;-//W3C//DTD HTML 4.0//EN&quot; &quot;http://www.w3.org/TR/REC-html40/strict.dtd&quot;&gt;
&lt;html&gt;&lt;head&gt;&lt;meta name=&quot;qrichtext&quot; content=&quot;1&quot; /&gt;&lt;style type=&quot;text/css&quot;&gt;
p, li { white-space: pre-wrap; }
&lt;/style&gt;&lt;/head&gt;&lt;body style=&quot; font-family:&apos;MS Shell Dlg 2&apos;; font-size:12pt; font-weight:400; font-style:normal;&quot;&gt;
&lt;p style=&quot; margin-top:18px; margin-bottom:12px; margin-left:0px; margin-right:0px; -qt-block-indent:0; text-indent:0px;&quot;&gt;&lt;span style=&quot; font-family:&apos;Ubuntu&apos;; font-size:11pt; font-weight:600;&quot;&gt;Drought summary&lt;/span&gt;&lt;/p&gt;
&lt;p style=&quot; margin-top:12px; margin-bottom:12px; margin-left:0px; margin-right:0px; -qt-block-indent:0; text-indent:0px;&quot;&gt;&lt;span style=&quot; font-family:&apos;Ubuntu&apos;; font-size:11pt;&quot;&gt;This tool facilitates summarizing indicators of drought vulnerability for assessment of maximum drought (over four year periods within the interval selected). The output of this tool can be used to assess drought indicators within a particular region, or to prepare data for reporting to UNCCD on Strategic Objective 3.&lt;/span&gt;&lt;/p&gt;
&lt;p style=&quot;-qt-paragraph-type:empty; margin-top:12px; margin-bottom:12px; margin-left:0px; margin-right:0px; -qt-block-indent:0; text-indent:0px; font-family:&apos;Ubuntu&apos;; font-size:11pt;&quot;&gt;&lt;br /&gt;&lt;/p&gt;
&lt;p style=&quot; margin-top:12px; margin-bottom:12px; margin-left:0px; margin-right:0px; -qt-block-indent:0; text-indent:0px;&quot;&gt;&lt;a href=&quot;http://trends.earth/docs/en/background/understanding_indicators15.html#sdg-indicator-15-3-1&quot;&gt;&lt;span style=&quot; font-family:&apos;Ubuntu&apos;; font-size:11pt; text-decoration: underline; color:#0000ff;&quot;&gt;More information&lt;/span&gt;&lt;/a&gt;&lt;/p&gt;&lt;/body&gt;&lt;/html&gt;</source>
        <translation>&lt;!DOCTYPE HTML PUBLIC &quot;-//W3C//DTD HTML 4.0//EN&quot; &quot;http://www.w3.org/TR/REC-html40/strict.dtd&quot;&gt;
&lt;html&gt;&lt;head&gt;&lt;meta name=&quot;qrichtext&quot; content=&quot;1&quot; /&gt;&lt;style type=&quot;text/css&quot;&gt;
p, li { white-space: pre-wrap; }
&lt;/style&gt;&lt;/head&gt;&lt;body style=&quot; font-family:'MS Shell Dlg 2'; font-size:12pt; font-weight:400; font-style:normal;&quot;&gt;
&lt;p style=&quot; margin-top:18px; margin-bottom:12px; margin-left:0px; margin-right:0px; -qt-block-indent:0; text-indent:0px;&quot;&gt;&lt;span style=&quot; font-family:'Ubuntu'; font-size:11pt; font-weight:600;&quot;&gt;Résumé de la sécheresse&lt;/span&gt;&lt;/p&gt;
&lt;p style=&quot; margin-top:12px; margin-bottom:12px; margin-left:0px; margin-right:0px; -qt-block-indent:0; text-indent:0px;&quot;&gt;&lt;span style=&quot; font-family:'Ubuntu'; font-size:11pt;&quot;&gt;Cet outil facilite la synthèse des indicateurs de vulnérabilité à la sécheresse pour l'évaluation de la sécheresse maximale (sur des périodes de quatre ans dans l'intervalle sélectionné). La sortie de cet outil peut être utilisée pour évaluer les indicateurs de sécheresse dans une région particulière, ou pour préparer les données pour le rapport à la CNULCD sur l'objectif stratégique 3.&lt;/span&gt;&lt;/p&gt;
&lt;p style=&quot;-qt-paragraph-type:empty; margin-top:12px; margin-bottom:12px; margin-left:0px; margin-right:0px; -qt-block-indent:0; text-indent:0px; font-family:'Ubuntu'; font-size:11pt;&quot;&gt;&lt;br /&gt;&lt;/p&gt;
&lt;p style=&quot; margin-top:12px; margin-bottom:12px; margin-left:0px; margin-right:0px; -qt-block-indent:0; text-indent:0px;&quot;&gt;&lt;a href=&quot;http://trends.earth/docs/en/background/understanding_indicators15.html#sdg-indicator-15-3-1&quot;&gt;&lt;span style=&quot; font-family:'Ubuntu'; font-size:11pt; text-decoration: underline; color:#0000ff;&quot;&gt;Plus d'informations&lt;/span&gt;&lt;/a&gt;&lt;/p&gt;&lt;/body&gt;&lt;/html&gt;</translation>
    </message>
    <message>
        <location filename="../calculate_drought_vulnerability.py" line="242"/>
        <source>Error</source>
        <translation>Erreur</translation>
    </message>
    <message>
        <location filename="../calculate_drought_vulnerability.py" line="197"/>
        <source>You must select a {dataset_name} layer before you can use the drought tool.</source>
        <translation>Vous devez sélectionner une couche {dataset_name} avant de pouvoir utiliser l'outil de sécheresse.</translation>
    </message>
    <message>
        <location filename="../calculate_drought_vulnerability.py" line="210"/>
        <source>You must select a {layer_name} layer before you can use the drought tool.</source>
        <translation>Vous devez sélectionner une couche {layer_name} avant de pouvoir utiliser l'outil de sécheresse.</translation>
    </message>
    <message>
        <location filename="../calculate_drought_vulnerability.py" line="242"/>
        <source>Area of interest is not entirely within the drought dataset.</source>
        <translation>La région d'intérêt n'est pas entièrement dans l'ensemble de données sur la sécheresse.</translation>
    </message>
</context>
<context>
    <name>DlgCalculateLC</name>
    <message>
        <location filename="../gui/DlgCalculateLC.ui" line="20"/>
        <source> Land Cover | Land Degradation</source>
        <translation>Couverture des terres | Dégradation des terres</translation>
    </message>
    <message>
        <location filename="../gui/DlgCalculateLC.ui" line="62"/>
        <source>The current selected region of interest</source>
        <translation>La région d'intérêt actuellement sélectionnée</translation>
    </message>
    <message>
        <location filename="../gui/DlgCalculateLC.ui" line="65"/>
        <source>region name</source>
        <translation>nom de la région</translation>
    </message>
    <message>
        <location filename="../gui/DlgCalculateLC.ui" line="75"/>
        <source>&lt;html&gt;&lt;head/&gt;&lt;body&gt;&lt;p&gt;Opens settings dialog in order to change region of interest.&lt;/p&gt;&lt;/body&gt;&lt;/html&gt;</source>
        <translation>&lt;html&gt;&lt;head/&gt;&lt;body&gt;&lt;p&gt;Ouvre la boîte de dialogue des paramètres afin de modifier la région d'intérêt.&lt;/p&gt;&lt;/body&gt;&lt;/html&gt;</translation>
    </message>
    <message>
        <location filename="../gui/DlgCalculateLC.ui" line="78"/>
        <source>Change region</source>
        <translation>Changer de région</translation>
    </message>
    <message>
        <location filename="../gui/DlgCalculateLC.ui" line="93"/>
        <source>Input the name that will be assigned to the execution task.</source>
        <translation>Saisissez le nom qui sera attribué à la tâche d'exécution.</translation>
    </message>
    <message>
        <location filename="../gui/DlgCalculateLC.ui" line="96"/>
        <source>Execution name:</source>
        <translation>Nom d'exécution :</translation>
    </message>
    <message>
        <location filename="../gui/DlgCalculateLC.ui" line="103"/>
        <source>&lt;html&gt;&lt;head/&gt;&lt;body&gt;&lt;p&gt;Input for the name that will be assigned to the execution task, if not filled the algorithm name will be used as the task name.&lt;/p&gt;&lt;/body&gt;&lt;/html&gt;</source>
        <translation>&lt;html&gt;&lt;head/&gt;&lt;body&gt;&lt;p&gt;Entrée pour le nom qui sera attribué à la tâche d'exécution ; s'il n'est pas rempli, le nom de l'algorithme sera utilisé comme nom de la tâche.&lt;/p&gt;&lt;/body&gt;&lt;/html&gt;</translation>
    </message>
    <message>
        <location filename="../gui/DlgCalculateLC.ui" line="116"/>
        <source>Notes:</source>
        <translation>Remarques:</translation>
    </message>
    <message>
        <location filename="../gui/DlgCalculateLC.ui" line="141"/>
        <source>User notes associated with the executed task.</source>
        <translation>Notes de l'utilisateur associées à la tâche d'exécution.</translation>
    </message>
    <message>
        <location filename="../gui/DlgCalculateLC.ui" line="154"/>
        <source>Advanced configuration</source>
        <translation>Configuration avancée</translation>
    </message>
    <message>
        <location filename="../gui/DlgCalculateLC.ui" line="189"/>
        <source>&lt;!DOCTYPE HTML PUBLIC &quot;-//W3C//DTD HTML 4.0//EN&quot; &quot;http://www.w3.org/TR/REC-html40/strict.dtd&quot;&gt;
&lt;html&gt;&lt;head&gt;&lt;meta name=&quot;qrichtext&quot; content=&quot;1&quot; /&gt;&lt;style type=&quot;text/css&quot;&gt;
p, li { white-space: pre-wrap; }
&lt;/style&gt;&lt;/head&gt;&lt;body style=&quot; font-family:&apos;Ubuntu&apos;; font-size:11pt; font-weight:400; font-style:normal;&quot;&gt;
&lt;h3 style=&quot; margin-top:14px; margin-bottom:12px; margin-left:0px; margin-right:0px; -qt-block-indent:0; text-indent:0px;&quot;&gt;&lt;span style=&quot; font-size:large; font-weight:600;&quot;&gt;Land cover&lt;/span&gt;&lt;/h3&gt;
&lt;p style=&quot; margin-top:12px; margin-bottom:12px; margin-left:0px; margin-right:0px; -qt-block-indent:0; text-indent:0px;&quot;&gt;To assess changes in land cover users need land cover maps covering the study area for the baseline and target years. These maps need to be of acceptable accuracy and created in such a way which allows for valid comparisons. Trends.Earth uses ESA CCI land cover maps as the default dataset, but local maps can also be used. The indicator is computed as follows:&lt;/p&gt;
&lt;ol style=&quot;margin-top: 0px; margin-bottom: 0px; margin-left: 0px; margin-right: 0px; -qt-list-indent: 1;&quot;&gt;&lt;li style=&quot; margin-top:12px; margin-bottom:12px; margin-left:0px; margin-right:0px; -qt-block-indent:0; text-indent:0px;&quot;&gt;Reclassify both land cover maps to the 7 land cover classes needed for reporting to the UNCCD (forest, grassland, cropland, wetland, artificial area, bare land and water).&lt;/li&gt;
&lt;li style=&quot; margin-top:12px; margin-bottom:12px; margin-left:0px; margin-right:0px; -qt-block-indent:0; text-indent:0px;&quot;&gt;Perform a land cover transition analysis to identify which pixels remained in the same land cover class, and which ones changed.&lt;/li&gt;
&lt;li style=&quot; margin-top:12px; margin-bottom:12px; margin-left:0px; margin-right:0px; -qt-block-indent:0; text-indent:0px;&quot;&gt;Based on your local knowledge of the conditions in the study area and the land degradation processed occurring there, use the table below, in the advanced section, to identify which transitions correspond to degradation (- sign), improvement (+ sign), or no change in terms of land condition (zero).&lt;/li&gt;
&lt;li style=&quot; margin-top:12px; margin-bottom:12px; margin-left:0px; margin-right:0px; -qt-block-indent:0; text-indent:0px;&quot;&gt; Trends.Earth will combine the information from the land cover maps and the table of degradation typologies by land cover transition to compute the land cover sub-indicator.&lt;/li&gt;&lt;/ol&gt;
&lt;p style=&quot;-qt-paragraph-type:empty; margin-top:12px; margin-bottom:12px; margin-left:0px; margin-right:0px; -qt-block-indent:0; text-indent:0px;&quot;&gt;&lt;br /&gt;&lt;/p&gt;
&lt;p style=&quot; margin-top:12px; margin-bottom:12px; margin-left:0px; margin-right:0px; -qt-block-indent:0; text-indent:0px;&quot;&gt;&lt;a href=&quot;http://trends.earth/docs/en/background/understanding_indicators15.html#land-cover&quot;&gt;&lt;span style=&quot; text-decoration: underline; color:#0000ff;&quot;&gt;More information on the Land Cover SDG 15.3.1 Sub-indicator&lt;/span&gt;&lt;/a&gt;&lt;/p&gt;&lt;/body&gt;&lt;/html&gt;</source>
        <translation>&lt;!DOCTYPE HTML PUBLIC &quot;-//W3C//DTD HTML 4.0//EN&quot; &quot;http://www.w3.org/TR/REC-html40/strict.dtd&quot;&gt;
&lt;html&gt;&lt;head&gt;&lt;meta name=&quot;qrichtext&quot; content=&quot;1&quot; /&gt;&lt;style type=&quot;text/css&quot;&gt;
p, li { white-space: pre-wrap; }
&lt;/style&gt;&lt;/head&gt;&lt;body style=&quot; font-family:'Ubuntu'; font-size:11pt; font-weight:400; font-style:normal;&quot;&gt;
&lt;h3 style=&quot; margin-top:14px; margin-bottom:12px; margin-left:0px; margin-right:0px; -qt-block-indent:0; text-indent:0px;&quot;&gt;&lt;span style=&quot; font-size:large; font-weight:600;&quot;&gt;Couverture terrestre&lt;/span&gt;&lt;/h3&gt;
&lt;p style=&quot; margin-top:12px; margin-bottom:12px; margin-left:0px; margin-right:0px; -qt-block-indent:0; text-indent:0px;&quot;&gt;Pour évaluer les changements de la couverture terrestre, les utilisateurs ont besoin de cartes de couverture terrestre couvrant la zone d'étude pour les années de référence et les années cibles. Ces cartes doivent être d'une précision acceptable et créées de manière à permettre des comparaisons valables. Trends.Earth utilise les cartes de couverture terrestre de l'ESA CCI comme ensemble de données par défaut, mais des cartes locales peuvent également être utilisées. L'indicateur est calculé comme suit :&lt;/p&gt;
&lt;ol style=&quot;margin-top: 0px; margin-bottom: 0px; margin-left: 0px; margin-right: 0px; -qt-list-indent: 1;&quot;&gt;&lt;li style=&quot; margin-top:12px; margin-bottom:12px; margin-left:0px; margin-right:0px; -qt-block-indent:0; text-indent:0px;&quot;&gt;Reclassez les deux cartes d'occupation du sol dans les 7 classes d'occupation du sol nécessaires à l'établissement de rapports pour la CNULCD (forêt, prairie, terre cultivée, zone humide, zone artificielle, terre nue et eau).&lt;/li&gt;
&lt;li style=&quot; margin-top:12px; margin-bottom:12px; margin-left:0px; margin-right:0px; -qt-block-indent:0; text-indent:0px;&quot;&gt;Effectuez une analyse de transition de la couverture terrestre pour identifier les pixels qui sont restés dans la même classe de couverture terrestre, et ceux qui ont changé.&lt;/li&gt;
&lt;li style=&quot; margin-top:12px; margin-bottom:12px; margin-left:0px; margin-right:0px; -qt-block-indent:0; text-indent:0px;&quot;&gt;Sur la base de vos connaissances locales des conditions de la zone d'étude et de la dégradation des terres qui y est traitée, utilisez le tableau ci-dessous, dans la section avancée, pour identifier les transitions qui correspondent à une dégradation (signe -), à une amélioration (signe +), ou à aucun changement en ce qui concerne l'état des terres (zéro).&lt;/li&gt;
&lt;li style=&quot; margin-top:12px; margin-bottom:12px; margin-left:0px; margin-right:0px; -qt-block-indent:0; text-indent:0px;&quot;&gt; Trends.Earth combinera les informations des cartes de la couverture terrestre et du tableau des typologies de dégradation par transition de la couverture terrestre pour calculer le sous-indicateur de la couverture terrestre.&lt;/li&gt;&lt;/ol&gt;
&lt;p style=&quot;-qt-paragraph-type:empty; margin-top:12px; margin-bottom:12px; margin-left:0px; margin-right:0px; -qt-block-indent:0; text-indent:0px;&quot;&gt;&lt;br /&gt;&lt;/p&gt;
&lt;p style=&quot; margin-top:12px; margin-bottom:12px; margin-left:0px; margin-right:0px; -qt-block-indent:0; text-indent:0px;&quot;&gt;&lt;a href=&quot;http://trends.earth/docs/en/background/understanding_indicators15.html#land-cover&quot;&gt;&lt;span style=&quot; text-decoration: underline; color:#0000ff;&quot;&gt;Plus d'informations sur le sous-indicateur de l'ODD 15.3.1 « Couverture des terres »&lt;/span&gt;&lt;/a&gt;&lt;/p&gt;&lt;/body&gt;&lt;/html&gt;</translation>
    </message>
    <message>
        <location filename="../calculate_lc.py" line="187"/>
        <source>Error</source>
        <translation>Erreur</translation>
    </message>
    <message>
        <location filename="../calculate_lc.py" line="118"/>
        <source>You must add an initial land cover layer to your map before you can run the calculation.</source>
        <translation>Vous devez ajouter une couche de couverture terrestre initiale à votre carte avant de pouvoir faire le calcul.</translation>
    </message>
    <message>
        <location filename="../calculate_lc.py" line="129"/>
        <source>You must add a final land cover layer to your map before you can run the calculation.</source>
        <translation>Vous devez ajouter une couche de couverture terrestre finale à votre carte avant de pouvoir faire le calcul.</translation>
    </message>
    <message>
        <location filename="../calculate_lc.py" line="143"/>
        <source>Warning</source>
        <translation>Attention</translation>
    </message>
    <message>
        <location filename="../calculate_lc.py" line="143"/>
        <source>The initial year ({}) is greater than or equal to the target year ({}) - this analysis might generate strange results.</source>
        <translation>L'année initiale ({}) est supérieure ou égale à l'année cible ({}) - cette analyse peut générer des résultats étranges.</translation>
    </message>
    <message>
        <location filename="../calculate_lc.py" line="156"/>
        <source>Area of interest is not entirely within the initial land cover layer.</source>
        <translation>La zone d'intérêt n'est pas entièrement comprise dans la couche de couverture terrestre initiale.</translation>
    </message>
    <message>
        <location filename="../calculate_lc.py" line="169"/>
        <source>Area of interest is not entirely within the final land cover layer.</source>
        <translation>La zone d'intérêt n'est pas entièrement comprise dans la couche de couverture terrestre finale.</translation>
    </message>
    <message>
        <location filename="../calculate_lc.py" line="187"/>
        <source>Nesting of land cover legends for initial and final land cover layer must be identical.</source>
        <translation>L'imbrication des légendes de couverture terrestre pour la couche de couverture terrestre initiale et finale doit être identique.</translation>
    </message>
</context>
<context>
    <name>DlgCalculateLCSetAggregation</name>
    <message>
        <location filename="../gui/DlgCalculateLCSetAggregation.ui" line="29"/>
        <source>Setup aggregation of land cover data</source>
        <translation>Configuration de l'agrégation des données de couverture terrestre</translation>
    </message>
    <message>
        <location filename="../gui/DlgCalculateLCSetAggregation.ui" line="47"/>
        <source>Save definition to file</source>
        <translation>Enregistrer la définition dans un fichier</translation>
    </message>
    <message>
        <location filename="../gui/DlgCalculateLCSetAggregation.ui" line="66"/>
        <source>Load definition from file</source>
        <translation>Charger la définition à partir du fichier</translation>
    </message>
    <message>
        <location filename="../gui/DlgCalculateLCSetAggregation.ui" line="110"/>
        <source>Reset to default</source>
        <translation>Réinitialiser aux valeurs par défaut</translation>
    </message>
    <message>
        <location filename="../gui/DlgCalculateLCSetAggregation.ui" line="129"/>
        <source>Save</source>
        <translation>Enregistrez</translation>
    </message>
    <message>
        <location filename="../lc_setup.py" line="356"/>
        <source>Select a land cover definition file</source>
        <translation>Sélectionner un fichier de définition de la couverture terrestre</translation>
    </message>
    <message>
        <location filename="../lc_setup.py" line="387"/>
        <source>Land cover definition (*.json)</source>
        <translation>Définition de la couverture terrestre (* .json)</translation>
    </message>
    <message>
        <location filename="../lc_setup.py" line="400"/>
        <source>Error</source>
        <translation>Erreur</translation>
    </message>
    <message>
        <location filename="../lc_setup.py" line="369"/>
        <source>Cannot read {}. Choose a different file.</source>
        <translation>Impossible à lire {}. Choisissez un fichier différent.</translation>
    </message>
    <message>
        <location filename="../lc_setup.py" line="387"/>
        <source>Choose where to save this land cover definition</source>
        <translation>Choisir où sauvegarder cette définition de la couverture terrestre</translation>
    </message>
    <message>
        <location filename="../lc_setup.py" line="400"/>
        <source>Cannot write to {}. Choose a different file.</source>
        <translation>Impossible d'écrire sur {}. Choisissez un fichier différent.</translation>
    </message>
    <message>
        <location filename="../lc_setup.py" line="456"/>
        <source>Warning</source>
        <translation>Avertissement</translation>
    </message>
    <message>
        <location filename="../lc_setup.py" line="446"/>
        <source>Some of the class codes ({unnecessary_child_codes!r}) in the definition file do not appear in the chosen data file.</source>
        <translation>Certains des codes de classe ({unnecessary_child_codes!r}) du fichier de définition n'apparaissent pas dans le fichier de données choisi.</translation>
    </message>
    <message>
        <location filename="../lc_setup.py" line="456"/>
        <source>Some of the class codes ({child_codes_missing_from_input!r}) in the data file do not appear in the chosen definition file.</source>
        <translation>Certains des codes de classe ({child_codes_missing_from_input!r}) du fichier de données n'apparaissent pas dans le fichier de définition choisi.</translation>
    </message>
</context>
<context>
    <name>DlgCalculateLDNErrorRecode</name>
    <message>
        <location filename="../gui/DlgCalculateLDNErrorRecode.ui" line="20"/>
        <source>Correct errors found in SDG 15.3.1 indicator layer</source>
        <translation>Corrigez les erreurs trouvées dans la couche d'indicateurs ODD 15.3.1</translation>
    </message>
    <message>
        <location filename="../gui/DlgCalculateLDNErrorRecode.ui" line="102"/>
        <source>Input layer</source>
        <translation>Couche d'entrée</translation>
    </message>
    <message>
        <location filename="../gui/DlgCalculateLDNErrorRecode.ui" line="108"/>
        <source>Productivity</source>
        <translation>Productivité</translation>
    </message>
    <message>
        <location filename="../gui/DlgCalculateLDNErrorRecode.ui" line="118"/>
        <source>Land cover</source>
        <translation>Couverture terrestre</translation>
    </message>
    <message>
        <location filename="../gui/DlgCalculateLDNErrorRecode.ui" line="128"/>
        <source>SDG</source>
        <translation>ODD</translation>
    </message>
    <message>
        <location filename="../gui/DlgCalculateLDNErrorRecode.ui" line="141"/>
        <source>Soil organic carbon</source>
        <translation>Carbone organique du sol</translation>
    </message>
    <message>
        <location filename="../gui/DlgCalculateLDNErrorRecode.ui" line="200"/>
        <source>Error polygon dataset</source>
        <translation>Jeu de données de polygones d'erreurs</translation>
    </message>
    <message>
        <location filename="../gui/DlgCalculateLDNErrorRecode.ui" line="242"/>
        <source>The current selected region of interest</source>
        <translation>La région d'intérêt actuellement sélectionnée</translation>
    </message>
    <message>
        <location filename="../gui/DlgCalculateLDNErrorRecode.ui" line="255"/>
        <source>&lt;html&gt;&lt;head/&gt;&lt;body&gt;&lt;p&gt;Opens settings dialog in order to change region of interest.&lt;/p&gt;&lt;/body&gt;&lt;/html&gt;</source>
        <translation>&lt;html&gt;&lt;head/&gt;&lt;body&gt;&lt;p&gt;Ouvre la boîte de dialogue des paramètres afin de modifier la région d'intérêt.&lt;/p&gt;&lt;/body&gt;&lt;/html&gt;</translation>
    </message>
    <message>
        <location filename="../gui/DlgCalculateLDNErrorRecode.ui" line="258"/>
        <source>Change region</source>
        <translation>Changer de région</translation>
    </message>
    <message>
        <location filename="../gui/DlgCalculateLDNErrorRecode.ui" line="267"/>
        <source>Execution name:</source>
        <translation>Nom d'exécution :</translation>
    </message>
    <message>
        <location filename="../gui/DlgCalculateLDNErrorRecode.ui" line="274"/>
        <source>&lt;html&gt;&lt;head/&gt;&lt;body&gt;&lt;p&gt;Input for the name that will be assigned to the execution task, if not filled the algorithm name will be used as the task name.&lt;/p&gt;&lt;/body&gt;&lt;/html&gt;</source>
        <translation>&lt;html&gt;&lt;head/&gt;&lt;body&gt;&lt;p&gt;Entrée pour le nom qui sera attribué à la tâche d'exécution ; s'il n'est pas rempli, le nom de l'algorithme sera utilisé comme nom de la tâche.&lt;/p&gt;&lt;/body&gt;&lt;/html&gt;</translation>
    </message>
    <message>
        <location filename="../gui/DlgCalculateLDNErrorRecode.ui" line="281"/>
        <source>Notes:</source>
        <translation>Remarques:</translation>
    </message>
    <message>
        <location filename="../gui/DlgCalculateLDNErrorRecode.ui" line="306"/>
        <source>User notes associated with the executed task.</source>
        <translation>Notes de l'utilisateur associées à la tâche exécutée.</translation>
    </message>
    <message>
        <location filename="../gui/DlgCalculateLDNErrorRecode.ui" line="343"/>
        <source>&lt;!DOCTYPE HTML PUBLIC &quot;-//W3C//DTD HTML 4.0//EN&quot; &quot;http://www.w3.org/TR/REC-html40/strict.dtd&quot;&gt;
&lt;html&gt;&lt;head&gt;&lt;meta name=&quot;qrichtext&quot; content=&quot;1&quot; /&gt;&lt;style type=&quot;text/css&quot;&gt;
p, li { white-space: pre-wrap; }
&lt;/style&gt;&lt;/head&gt;&lt;body style=&quot; font-family:&apos;MS Shell Dlg 2&apos;; font-size:12pt; font-weight:400; font-style:normal;&quot;&gt;
&lt;p style=&quot; margin-top:18px; margin-bottom:12px; margin-left:0px; margin-right:0px; -qt-block-indent:0; text-indent:0px;&quot;&gt;&lt;span style=&quot; font-family:&apos;Ubuntu&apos;; font-size:11pt; font-weight:600;&quot;&gt;Recode indicator (false positive/negative)&lt;/span&gt;&lt;/p&gt;
&lt;p style=&quot; margin-top:12px; margin-bottom:12px; margin-left:0px; margin-right:0px; -qt-block-indent:0; text-indent:0px;&quot;&gt;&lt;span style=&quot; font-family:&apos;Ubuntu&apos;; font-size:11pt;&quot;&gt;This tool supports recalculating an indicator layer in order to correct known errors (false positives or false negatives).&lt;/span&gt;&lt;/p&gt;&lt;/body&gt;&lt;/html&gt;</source>
        <translation>&lt;!DOCTYPE HTML PUBLIC &quot;-//W3C//DTD HTML 4.0//EN&quot; &quot;http://www.w3.org/TR/REC-html40/strict.dtd&quot;&gt;
&lt;html&gt;&lt;head&gt;&lt;meta name=&quot;qrichtext&quot; content=&quot;1&quot; /&gt;&lt;style type=&quot;text/css&quot;&gt;
p, li { white-space : pre-wrap ; }
&lt;/style&gt;&lt;/head&gt;&lt;body style=&quot; font-family:'MS Shell Dlg 2'; font-size:12pt; font-weight:400; font-style:normal;&quot;&gt;
&lt;p style=&quot; margin-top:18px; margin-bottom:12px; margin-left:0px; margin-right:0px; -qt-block-indent:0; text-indent:0px;&quot;&gt;&lt;span style=&quot; font-family:'Ubuntu'; font-size:11pt; font-weight:600;&quot;&gt;Indicateur de recodage (faux positif/négatif)&lt;/span&gt;&lt;/p&gt;
&lt;p style=&quot; margin-top:12px; margin-bottom:12px; margin-left:0px; margin-right:0px; -qt-block-indent:0; text-indent:0px;&quot;&gt;&lt;span style=&quot; font-family:'Ubuntu'; font-size:11pt;&quot;&gt;Cet outil permet de recalculer une couche d'indicateur afin de corriger des erreurs connues (faux positifs ou faux négatifs).&lt;/span&gt;&lt;/p&gt;&lt;/body&gt;&lt;/html&gt;</translation>
    </message>
    <message>
        <location filename="../calculate_ldn.py" line="1055"/>
        <source>Coming soon!</source>
        <translation>Prochainement!</translation>
    </message>
    <message>
        <location filename="../calculate_ldn.py" line="1055"/>
        <source>This function coming soon!</source>
        <translation>Cette fonction sera bientôt disponible !</translation>
    </message>
    <message>
        <location filename="../calculate_ldn.py" line="1072"/>
        <source>Error</source>
        <translation>Erreur</translation>
    </message>
    <message>
        <location filename="../calculate_ldn.py" line="1072"/>
        <source>Initial and final year are less 5 years apart in - results will be more reliable if more data (years) are included in the analysis.</source>
        <translation>L'année initiale et l'année finale sont séparées de moins de 5 ans ; les résultats seront plus fiables si davantage de données (années) sont incluses dans l'analyse.</translation>
    </message>
</context>
<context>
    <name>DlgCalculateLDNSummaryTableAdmin</name>
    <message>
        <location filename="../gui/DlgCalculateLDNSummaryTableAdmin.ui" line="20"/>
        <source>SDG 15.3.1 Indicator (Summary) | Land Degradation</source>
        <translation>Indicateur de l'ODD 15.3.1 (résumé) | Dégradation des terres</translation>
    </message>
    <message>
        <location filename="../gui/DlgCalculateLDNSummaryTableAdmin.ui" line="78"/>
        <source>Land productivity data</source>
        <translation>Données sur la productivité des terres</translation>
    </message>
    <message>
        <location filename="../gui/DlgCalculateLDNSummaryTableAdmin.ui" line="84"/>
        <source>Trends.Earth land productivity dynamics</source>
        <translation>Dynamique de la productivité des terres de Trends.Earth</translation>
    </message>
    <message>
        <location filename="../gui/DlgCalculateLDNSummaryTableAdmin.ui" line="94"/>
        <source>Pre-calculated land productivity dynamics (from JRC or FAO-WOCAT)</source>
        <translation>Dynamique de la productivité des terres pré-calculée (de JRC ou de FAO-WOCAT)</translation>
    </message>
    <message>
        <location filename="../gui/DlgCalculateLDNSummaryTableAdmin.ui" line="131"/>
        <source>Baseline dataset</source>
        <translation>Jeu de données de base</translation>
    </message>
    <message>
        <location filename="../gui/DlgCalculateLDNSummaryTableAdmin.ui" line="162"/>
        <source>Advanced (baseline)</source>
        <translation>Avancé (ligne de base)</translation>
    </message>
    <message>
        <location filename="../gui/DlgCalculateLDNSummaryTableAdmin.ui" line="733"/>
        <source>Productivity</source>
        <translation>Productivité</translation>
    </message>
    <message>
        <location filename="../gui/DlgCalculateLDNSummaryTableAdmin.ui" line="835"/>
        <source>State (degradation)</source>
        <translation>État (dégradation)</translation>
    </message>
    <message>
        <location filename="../gui/DlgCalculateLDNSummaryTableAdmin.ui" line="790"/>
        <source>Performance (degradation)</source>
        <translation>Performance (dégradation)</translation>
    </message>
    <message>
        <location filename="../gui/DlgCalculateLDNSummaryTableAdmin.ui" line="869"/>
        <source>Land Productivity Dynamics (LPD) dataset</source>
        <translation>Jeu de données sur la dynamique de la productivité des terres (LPD)</translation>
    </message>
    <message>
        <location filename="../gui/DlgCalculateLDNSummaryTableAdmin.ui" line="348"/>
        <source>Trend (degradation)</source>
        <translation>Tendance (dégradation)</translation>
    </message>
    <message>
        <location filename="../gui/DlgCalculateLDNSummaryTableAdmin.ui" line="928"/>
        <source>Land cover (degradation)</source>
        <translation>Couverture terrestre (dégradation)</translation>
    </message>
    <message>
        <location filename="../gui/DlgCalculateLDNSummaryTableAdmin.ui" line="980"/>
        <source>Soil carbon (degradation)</source>
        <translation>Carbone du sol (dégradation)</translation>
    </message>
    <message>
        <location filename="../gui/DlgCalculateLDNSummaryTableAdmin.ui" line="1032"/>
        <source>Population (required to calculate population exposed by degradation)</source>
        <translation>Population (nécessaire pour calculer la population exposée par la dégradation)</translation>
    </message>
    <message>
        <location filename="../gui/DlgCalculateLDNSummaryTableAdmin.ui" line="1118"/>
        <source>Total population</source>
        <translation>Population totale</translation>
    </message>
    <message>
        <location filename="../gui/DlgCalculateLDNSummaryTableAdmin.ui" line="1054"/>
        <source>&lt;html&gt;&lt;head/&gt;&lt;body&gt;&lt;p align=&quot;right&quot;&gt;Male population&lt;/p&gt;&lt;/body&gt;&lt;/html&gt;</source>
        <translation>&lt;html&gt;&lt;head/&gt;&lt;body&gt;&lt;p align=&quot;right&quot;&gt;Population masculine&lt;/p&gt;&lt;/body&gt;&lt;/html&gt;</translation>
    </message>
    <message>
        <location filename="../gui/DlgCalculateLDNSummaryTableAdmin.ui" line="1061"/>
        <source>&lt;html&gt;&lt;head/&gt;&lt;body&gt;&lt;p align=&quot;right&quot;&gt;Female population&lt;/p&gt;&lt;/body&gt;&lt;/html&gt;</source>
        <translation>&lt;html&gt;&lt;head/&gt;&lt;body&gt;&lt;p align=&quot;right&quot;&gt;Population féminine&lt;/p&gt;&lt;/body&gt;&lt;/html&gt;</translation>
    </message>
    <message>
<<<<<<< HEAD
        <location filename="../gui/DlgCalculateLDNSummaryTableAdmin.ui" line="1150"/>
        <source>type</source>
        <translation type="obsolete">type</translation>
    </message>
    <message>
        <location filename="../gui/DlgCalculateLDNSummaryTableAdmin.ui" line="1086"/>
        <source>male</source>
        <translation type="obsolete">homme</translation>
    </message>
    <message>
        <location filename="../gui/DlgCalculateLDNSummaryTableAdmin.ui" line="1111"/>
        <source>female</source>
        <translation type="obsolete">femme</translation>
    </message>
    <message>
=======
>>>>>>> 1fb613ee
        <location filename="../gui/DlgCalculateLDNSummaryTableAdmin.ui" line="1044"/>
        <source>Population broken down by sex</source>
        <translation>Population ventilée par sexe</translation>
    </message>
    <message>
        <location filename="../gui/DlgCalculateLDNSummaryTableAdmin.ui" line="1128"/>
        <source>&lt;html&gt;&lt;head/&gt;&lt;body&gt;&lt;p align=&quot;right&quot;&gt;Total population&lt;/p&gt;&lt;/body&gt;&lt;/html&gt;</source>
        <translation>&lt;html&gt;&lt;head/&gt;&lt;body&gt;&lt;p align=&quot;right&quot;&gt;Population totale&lt;/p&gt;&lt;/body&gt;&lt;/html&gt;</translation>
    </message>
    <message>
<<<<<<< HEAD
        <location filename="../gui/DlgCalculateLDNSummaryTableAdmin.ui" line="1153"/>
        <source>total</source>
        <translation type="obsolete">total</translation>
    </message>
    <message>
=======
>>>>>>> 1fb613ee
        <location filename="../gui/DlgCalculateLDNSummaryTableAdmin.ui" line="617"/>
        <source>Include progress period (for comparison to baseline)</source>
        <translation>Inclure la période de progrès (pour la comparaison avec la ligne de base)</translation>
    </message>
    <message>
        <location filename="../gui/DlgCalculateLDNSummaryTableAdmin.ui" line="648"/>
        <source>Progress dataset</source>
        <translation>Ensemble de données sur les progrès</translation>
    </message>
    <message>
        <location filename="../gui/DlgCalculateLDNSummaryTableAdmin.ui" line="703"/>
        <source>Advanced (progress period)</source>
        <translation>Avancé (période de progrès)</translation>
    </message>
    <message>
        <location filename="../gui/DlgCalculateLDNSummaryTableAdmin.ui" line="751"/>
        <source>&lt;html&gt;&lt;head/&gt;&lt;body&gt;&lt;p&gt;&lt;span style=&quot; font-style:italic;&quot;&gt;Trend (degradation)&lt;/span&gt;&lt;/p&gt;&lt;/body&gt;&lt;/html&gt;</source>
        <translation>&lt;html&gt;&lt;head/&gt;&lt;body&gt;&lt;p&gt;&lt;span style=&quot; font-style:italic;&quot;&gt;Tendance (dégradation)&lt;/span&gt;&lt;/p&gt;&lt;/body&gt;&lt;/html&gt;</translation>
    </message>
    <message>
        <location filename="../gui/DlgCalculateLDNSummaryTableAdmin.ui" line="1177"/>
        <source>The current selected region of interest</source>
        <translation>La région d'intérêt sélectionnée actuelle</translation>
    </message>
    <message>
        <location filename="../gui/DlgCalculateLDNSummaryTableAdmin.ui" line="1190"/>
        <source>&lt;html&gt;&lt;head/&gt;&lt;body&gt;&lt;p&gt;Opens settings dialog in order to change region of interest.&lt;/p&gt;&lt;/body&gt;&lt;/html&gt;</source>
        <translation>&lt;html&gt;&lt;head/&gt;&lt;body&gt;&lt;p&gt;Ouvre le dialogue de paramétrage afin de modifier la région d'intérêt.&lt;/p&gt;&lt;/body&gt;&lt;/html&gt;</translation>
    </message>
    <message>
        <location filename="../gui/DlgCalculateLDNSummaryTableAdmin.ui" line="1193"/>
        <source>Change region</source>
        <translation>Changer de région</translation>
    </message>
    <message>
        <location filename="../gui/DlgCalculateLDNSummaryTableAdmin.ui" line="1202"/>
        <source>Execution name:</source>
        <translation>Nom d'exécution :</translation>
    </message>
    <message>
        <location filename="../gui/DlgCalculateLDNSummaryTableAdmin.ui" line="1209"/>
        <source>&lt;html&gt;&lt;head/&gt;&lt;body&gt;&lt;p&gt;Input for the name that will be assigned to the execution task, if not filled the algorithm name will be used as the task name.&lt;/p&gt;&lt;/body&gt;&lt;/html&gt;</source>
        <translation>&lt;html&gt;&lt;head/&gt;&lt;body&gt;&lt;p&gt;Entrée pour le nom qui sera attribué à la tâche d'exécution ; s'il n'est pas rempli, le nom de l'algorithme sera utilisé comme nom de la tâche.&lt;/p&gt;&lt;/body&gt;&lt;/html&gt;</translation>
    </message>
    <message>
        <location filename="../gui/DlgCalculateLDNSummaryTableAdmin.ui" line="1216"/>
        <source>Notes:</source>
        <translation>Remarques:</translation>
    </message>
    <message>
        <location filename="../gui/DlgCalculateLDNSummaryTableAdmin.ui" line="1241"/>
        <source>User notes associated with the executed task.</source>
        <translation>Notes de l'utilisateur associées à la tâche exécutée.</translation>
    </message>
    <message>
        <location filename="../gui/DlgCalculateLDNSummaryTableAdmin.ui" line="1275"/>
        <source>&lt;!DOCTYPE HTML PUBLIC &quot;-//W3C//DTD HTML 4.0//EN&quot; &quot;http://www.w3.org/TR/REC-html40/strict.dtd&quot;&gt;
&lt;html&gt;&lt;head&gt;&lt;meta name=&quot;qrichtext&quot; content=&quot;1&quot; /&gt;&lt;style type=&quot;text/css&quot;&gt;
p, li { white-space: pre-wrap; }
&lt;/style&gt;&lt;/head&gt;&lt;body style=&quot; font-family:&apos;MS Shell Dlg 2&apos;; font-size:8.25pt; font-weight:400; font-style:normal;&quot;&gt;
&lt;p style=&quot; margin-top:18px; margin-bottom:12px; margin-left:0px; margin-right:0px; -qt-block-indent:0; text-indent:0px;&quot;&gt;&lt;span style=&quot; font-family:&apos;Ubuntu&apos;; font-size:11pt; font-weight:600;&quot;&gt;SDG Indicator 15.3.1&lt;/span&gt;&lt;/p&gt;
&lt;p style=&quot; margin-top:12px; margin-bottom:12px; margin-left:0px; margin-right:0px; -qt-block-indent:0; text-indent:0px;&quot;&gt;&lt;span style=&quot; font-family:&apos;Ubuntu&apos;; font-size:11pt;&quot;&gt;As part of the &#xe2;&#x80;&#x9c;2030 Agenda for Sustainable Development&#xe2;&#x80;&#x9d;, Sustainable Development Goal (SDG) 15 is to:&lt;/span&gt;&lt;/p&gt;
&lt;p style=&quot; margin-top:12px; margin-bottom:12px; margin-left:40px; margin-right:40px; -qt-block-indent:0; text-indent:0px;&quot;&gt;&lt;span style=&quot; font-family:&apos;Ubuntu&apos;; font-size:11pt;&quot;&gt;&#xe2;&#x80;&#x9c;Protect, restore and promote sustainable use of terrestrial ecosystems, sustainably manage forests, combat desertification, and halt and reverse land degradation and halt biodiversity loss&#xe2;&#x80;&#x9d;&lt;/span&gt;&lt;/p&gt;
&lt;p style=&quot; margin-top:12px; margin-bottom:12px; margin-left:0px; margin-right:0px; -qt-block-indent:0; text-indent:0px;&quot;&gt;&lt;span style=&quot; font-family:&apos;Ubuntu&apos;; font-size:11pt;&quot;&gt;Each SDG has specific targets addressing different components, in this case, of life on land. Target 15.3 aims to:&lt;/span&gt;&lt;/p&gt;
&lt;p style=&quot; margin-top:12px; margin-bottom:12px; margin-left:40px; margin-right:40px; -qt-block-indent:0; text-indent:0px;&quot;&gt;&lt;span style=&quot; font-family:&apos;Ubuntu&apos;; font-size:11pt;&quot;&gt;&#xe2;&#x80;&#x9c;By 2030, combat desertification, restore degraded land and soil, including land exposed by desertification, drought and floods, and strive to achieve a land degradation-neutral world&#xe2;&#x80;&#x9d;&lt;/span&gt;&lt;/p&gt;
&lt;p style=&quot; margin-top:12px; margin-bottom:12px; margin-left:0px; margin-right:0px; -qt-block-indent:0; text-indent:0px;&quot;&gt;&lt;span style=&quot; font-family:&apos;Ubuntu&apos;; font-size:11pt;&quot;&gt;Indicators will be used then to assess the progress of each SDG target. In the case of SDG 15.3 the progress towards a land degradation neutral world will be assessed using indicator 15.3.1:&lt;/span&gt;&lt;/p&gt;
&lt;p style=&quot; margin-top:12px; margin-bottom:12px; margin-left:40px; margin-right:40px; -qt-block-indent:0; text-indent:0px;&quot;&gt;&lt;span style=&quot; font-family:&apos;Ubuntu&apos;; font-size:11pt;&quot;&gt;&#xe2;&#x80;&#x9c;proportion of land that is degraded over total land area&#xe2;&#x80;&#x9d;&lt;/span&gt;&lt;/p&gt;
&lt;p style=&quot; margin-top:12px; margin-bottom:12px; margin-left:0px; margin-right:0px; -qt-block-indent:0; text-indent:0px;&quot;&gt;&lt;span style=&quot; font-family:&apos;Ubuntu&apos;; font-size:11pt;&quot;&gt;As the custodian agency for SDG 15.3, the United Nations Convention to Combat Desertification (UNCCD) has developed a &lt;/span&gt;&lt;a href=&quot;http://www2.unccd.int/sites/default/files/relevant-links/2017-10/Good%20Practice%20Guidance_SDG%20Indicator%2015.3.1_Version%201.0.pdf&quot;&gt;&lt;span style=&quot; font-family:&apos;Ubuntu&apos;; font-size:11pt; text-decoration: underline; color:#0000ff;&quot;&gt;Good Practice Guidance (GPG)&lt;/span&gt;&lt;/a&gt;&lt;span style=&quot; font-family:&apos;Ubuntu&apos;; font-size:11pt;&quot;&gt;. providing recommendations on how to calculate SDG Indicator 15.3.1.&lt;/span&gt;&lt;/p&gt;
&lt;p style=&quot; margin-top:12px; margin-bottom:12px; margin-left:0px; margin-right:0px; -qt-block-indent:0; text-indent:0px;&quot;&gt;&lt;span style=&quot; font-family:&apos;Ubuntu&apos;; font-size:11pt;&quot;&gt;In order to assess the area degraded, SDG Indicator 15.3.1 uses information from 3 sub-indicators:&lt;/span&gt;&lt;/p&gt;
&lt;ol style=&quot;margin-top: 0px; margin-bottom: 0px; margin-left: 0px; margin-right: 0px; -qt-list-indent: 1;&quot;&gt;&lt;li style=&quot; font-family:&apos;Ubuntu&apos;; font-size:11pt;&quot; style=&quot; margin-top:12px; margin-bottom:12px; margin-left:0px; margin-right:0px; -qt-block-indent:0; text-indent:0px;&quot;&gt;Vegetation productivity&lt;/li&gt;
&lt;li style=&quot; font-family:&apos;Ubuntu&apos;; font-size:11pt;&quot; style=&quot; margin-top:12px; margin-bottom:12px; margin-left:0px; margin-right:0px; -qt-block-indent:0; text-indent:0px;&quot;&gt;Land cover&lt;/li&gt;
&lt;li style=&quot; font-family:&apos;Ubuntu&apos;; font-size:11pt;&quot; style=&quot; margin-top:12px; margin-bottom:12px; margin-left:0px; margin-right:0px; -qt-block-indent:0; text-indent:0px;&quot;&gt;Soil organic carbon&lt;/li&gt;&lt;/ol&gt;
&lt;p style=&quot;-qt-paragraph-type:empty; margin-top:12px; margin-bottom:12px; margin-left:0px; margin-right:0px; -qt-block-indent:0; text-indent:0px; font-family:&apos;Ubuntu&apos;; font-size:11pt;&quot;&gt;&lt;br /&gt;&lt;/p&gt;
&lt;p style=&quot; margin-top:12px; margin-bottom:12px; margin-left:0px; margin-right:0px; -qt-block-indent:0; text-indent:0px;&quot;&gt;&lt;span style=&quot; font-family:&apos;Ubuntu&apos;; font-size:11pt;&quot;&gt;Trends.Earth allows the user to compute each of these subindicators in a spatially explicit way generating raster maps which are then integrated into a final SDG 15.3.1 indicator map and produces a table result reporting areas potentially improved and degraded for the area of analysis.&lt;/span&gt;&lt;/p&gt;
&lt;p style=&quot;-qt-paragraph-type:empty; margin-top:12px; margin-bottom:12px; margin-left:0px; margin-right:0px; -qt-block-indent:0; text-indent:0px; font-family:&apos;Ubuntu&apos;; font-size:11pt;&quot;&gt;&lt;br /&gt;&lt;/p&gt;
&lt;p style=&quot; margin-top:12px; margin-bottom:12px; margin-left:0px; margin-right:0px; -qt-block-indent:0; text-indent:0px;&quot;&gt;&lt;a href=&quot;http://trends.earth/docs/en/background/understanding_indicators15.html#sdg-indicator-15-3-1&quot;&gt;&lt;span style=&quot; font-family:&apos;Ubuntu&apos;; font-size:11pt; text-decoration: underline; color:#0000ff;&quot;&gt;More information on indicator SDG 15.3.1&lt;/span&gt;&lt;/a&gt;&lt;/p&gt;&lt;/body&gt;&lt;/html&gt;</source>
        <translation type="unfinished"></translation>
    </message>
    <message>
        <location filename="../calculate_ldn.py" line="613"/>
        <source>No datasets available in this region (see advanced)</source>
        <translation>Aucun jeu de données disponible dans cette région (voir avancé)</translation>
    </message>
    <message>
        <location filename="../calculate_ldn.py" line="822"/>
        <source>Error</source>
        <translation>Erreur</translation>
    </message>
    <message>
        <location filename="../calculate_ldn.py" line="713"/>
        <source>You must select a {layer_name} layer before you can use the SDG calculation tool.</source>
        <translation>Vous devez sélectionner une couche {layer_name} avant de pouvoir utiliser l'outil de calcul ODD.</translation>
    </message>
    <message>
        <location filename="../calculate_ldn.py" line="762"/>
        <source>Area of interest is not entirely within the {check_layer_name} layer.</source>
        <translation>La zone d'intérêt n'est pas entièrement comprise dans la couche {check_layer_name}.</translation>
    </message>
    <message>
        <location filename="../calculate_ldn.py" line="814"/>
        <source>Resolutions of {model_layer_name} layer and {check_layer_name} layer do not match.</source>
        <translation>Les résolutions de la couche {model_layer_name} et de la couche {check_layer_name} ne correspondent pas.</translation>
    </message>
    <message>
        <location filename="../calculate_ldn.py" line="822"/>
        <source>Coordinate systems of {model_layer_name} layer and {check_layer_name} layer do not match.</source>
        <translation>Les systèmes de coordonnées de la couche {model_layer_name} et de la couche {check_layer_name} ne correspondent pas.</translation>
    </message>
</context>
<context>
    <name>DlgCalculateLDNSummaryTablePolygons</name>
    <message>
        <location filename="../gui/DlgCalculateLDNSummaryTablePolygons.ui" line="20"/>
        <source>Calculate SDG 15.3.1 Indicator</source>
        <translation>Calculer l'indicateur de l'ODD 15.3.1</translation>
    </message>
    <message>
        <location filename="../gui/DlgCalculateLDNSummaryTablePolygons.ui" line="39"/>
        <source>Input</source>
        <translation>Entrée</translation>
    </message>
    <message>
        <location filename="../gui/DlgCalculateLDNSummaryTablePolygons.ui" line="63"/>
        <source>Select raster layer input</source>
        <translation>Sélectionner l&amp;#39;entrée de la couche raster</translation>
    </message>
    <message>
        <location filename="../gui/DlgCalculateLDNSummaryTablePolygons.ui" line="69"/>
        <source>Trends.Earth layer</source>
        <translation>Tendances Couche de terre</translation>
    </message>
    <message>
        <location filename="../gui/DlgCalculateLDNSummaryTablePolygons.ui" line="131"/>
        <source>Click &quot;Browse&quot; to choose a file...</source>
        <translation>Cliquez sur &quot;Naviguer&quot; pour choisir un fichier ...</translation>
    </message>
    <message>
        <location filename="../gui/DlgCalculateLDNSummaryTablePolygons.ui" line="159"/>
        <source>Browse</source>
        <translation>Naviguer</translation>
    </message>
    <message>
        <location filename="../gui/DlgCalculateLDNSummaryTablePolygons.ui" line="169"/>
        <source>Upload raster layer (.tif)</source>
        <translation>Télécharger la couche raster (.tif)</translation>
    </message>
    <message>
        <location filename="../gui/DlgCalculateLDNSummaryTablePolygons.ui" line="213"/>
        <source>Next</source>
        <translation>Suivant</translation>
    </message>
    <message>
        <location filename="../gui/DlgCalculateLDNSummaryTablePolygons.ui" line="232"/>
        <source>Calculate</source>
        <translation>Calculer</translation>
    </message>
    <message>
        <location filename="../gui/DlgCalculateLDNSummaryTablePolygons.ui" line="251"/>
        <source>Previous</source>
        <translation>Précédent</translation>
    </message>
</context>
<context>
    <name>DlgCalculateOneStep</name>
    <message>
        <location filename="../gui/DlgCalculateDrought.ui" line="20"/>
        <source>Calulate Standardized Precipitation Index (SPI)</source>
        <translation>Calculez l'indice de précipitation standardisé (SPI)</translation>
    </message>
    <message>
        <location filename="../gui/DlgCalculateOneStep.ui" line="1078"/>
        <source>User notes associated with the executed task.</source>
        <translation>Notes de l'utilisateur associées à la tâche exécutée.</translation>
    </message>
    <message>
        <location filename="../gui/DlgCalculateDrought.ui" line="99"/>
        <source>Hazard and Exposure indicators</source>
        <translation>Indicateurs de danger et d'exposition</translation>
    </message>
    <message>
        <location filename="../gui/DlgCalculateDrought.ui" line="117"/>
        <source>Initial year:</source>
        <translation>Année initiale:</translation>
    </message>
    <message>
        <location filename="../gui/DlgCalculateDrought.ui" line="130"/>
        <source>Final year:</source>
        <translation>Année finale:</translation>
    </message>
    <message>
        <location filename="../gui/DlgCalculateDrought.ui" line="155"/>
        <source>Select the final year, should be great than the initial year</source>
        <translation>Sélectionnez l'année finale, elle doit être supérieure à l'année initiale.</translation>
    </message>
    <message>
        <location filename="../gui/DlgCalculateDrought.ui" line="193"/>
        <source>Select the initial year, should be less than the final year.</source>
        <translation>Sélectionnez l'année initiale, elle doit être inférieure à l'année finale.</translation>
    </message>
    <message>
        <location filename="../gui/DlgCalculateDrought.ui" line="223"/>
        <source>Lag (months):</source>
        <translation>Décalage (mois) :</translation>
    </message>
    <message>
        <location filename="../gui/DlgCalculateDrought.ui" line="248"/>
        <source>Precipitation dataset</source>
        <translation>Ensemble de données sur les précipitations</translation>
    </message>
    <message>
        <location filename="../gui/DlgCalculateDrought.ui" line="255"/>
        <source>GPCC</source>
        <translation>GPCC</translation>
    </message>
    <message>
        <location filename="../gui/DlgCalculateDrought.ui" line="268"/>
        <source>CHIRPS</source>
        <translation>CHIRPS</translation>
    </message>
    <message>
        <location filename="../gui/DlgCalculateDrought.ui" line="286"/>
        <source>Vulnerability indicator</source>
        <translation>Indicateur de vulnérabilité</translation>
    </message>
    <message>
        <location filename="../gui/DlgCalculateDrought.ui" line="292"/>
        <source>Include JRC Vulnerability Index</source>
        <translation>Inclure l'indice de vulnérabilité de JRC</translation>
    </message>
    <message>
        <location filename="../gui/DlgCalculateOneStep.ui" line="1014"/>
        <source>The current selected region of interest</source>
        <translation>La région d'intérêt actuellement sélectionnée</translation>
    </message>
    <message>
        <location filename="../gui/DlgCalculateOneStep.ui" line="1027"/>
        <source>&lt;html&gt;&lt;head/&gt;&lt;body&gt;&lt;p&gt;Opens settings dialog in order to change region of interest.&lt;/p&gt;&lt;/body&gt;&lt;/html&gt;</source>
        <translation>&lt;html&gt;&lt;head/&gt;&lt;body&gt;&lt;p&gt;Ouvre le dialogue de paramétrage afin de modifier la région d'intérêt.&lt;/p&gt;&lt;/body&gt;&lt;/html&gt;</translation>
    </message>
    <message>
        <location filename="../gui/DlgCalculateOneStep.ui" line="1030"/>
        <source>Change region</source>
        <translation>Changer de région</translation>
    </message>
    <message>
        <location filename="../gui/DlgCalculateOneStep.ui" line="1039"/>
        <source>Execution name:</source>
        <translation>Nom d'exécution :</translation>
    </message>
    <message>
        <location filename="../gui/DlgCalculateOneStep.ui" line="1046"/>
        <source>&lt;html&gt;&lt;head/&gt;&lt;body&gt;&lt;p&gt;Input for the name that will be assigned to the execution task, if not filled the algorithm name will be used as the task name.&lt;/p&gt;&lt;/body&gt;&lt;/html&gt;</source>
        <translation>&lt;html&gt;&lt;head/&gt;&lt;body&gt;&lt;p&gt;Entrée pour le nom qui sera attribué à la tâche d'exécution ; s'il n'est pas rempli, le nom de l'algorithme sera utilisé comme nom de tâche.&lt;/p&gt;&lt;/body&gt;&lt;/html&gt;</translation>
    </message>
    <message>
        <location filename="../gui/DlgCalculateOneStep.ui" line="1053"/>
        <source>Notes:</source>
        <translation>Remarques:</translation>
    </message>
    <message>
        <location filename="../gui/DlgCalculateDrought.ui" line="417"/>
        <source>&lt;!DOCTYPE HTML PUBLIC &quot;-//W3C//DTD HTML 4.0//EN&quot; &quot;http://www.w3.org/TR/REC-html40/strict.dtd&quot;&gt;
&lt;html&gt;&lt;head&gt;&lt;meta name=&quot;qrichtext&quot; content=&quot;1&quot; /&gt;&lt;style type=&quot;text/css&quot;&gt;
p, li { white-space: pre-wrap; }
&lt;/style&gt;&lt;/head&gt;&lt;body style=&quot; font-family:&apos;MS Shell Dlg 2&apos;; font-size:12pt; font-weight:400; font-style:normal;&quot;&gt;
&lt;p style=&quot; margin-top:16px; margin-bottom:12px; margin-left:0px; margin-right:0px; -qt-block-indent:0; text-indent:0px;&quot;&gt;&lt;span style=&quot; font-family:&apos;Ubuntu&apos;; font-size:11pt; font-weight:600;&quot;&gt;Calculate Drought Vulnerability Indicators&lt;/span&gt;&lt;/p&gt;
&lt;p style=&quot; margin-top:12px; margin-bottom:12px; margin-left:0px; margin-right:0px; -qt-block-indent:0; text-indent:0px;&quot;&gt;&lt;span style=&quot; font-family:&apos;Ubuntu&apos;; font-size:11pt;&quot;&gt;Calculate indicators that can be used to assess drought vulnerability, consistent with Good Practice Guidance from UNCCD on Strategic Objective 3.&lt;/span&gt;&lt;/p&gt;
&lt;p style=&quot; margin-top:12px; margin-bottom:12px; margin-left:0px; margin-right:0px; -qt-block-indent:0; text-indent:0px;&quot;&gt;&lt;span style=&quot; font-family:&apos;Ubuntu&apos;; font-size:11pt;&quot;&gt;In addition to indicators of drought derived from precipitation data (using the Standardized Precipitation Index), this tool also can provide access to a drought vulnerability dataset for 2018, produced by the Joint Research Commission (JRC) of the European Commission. This dataset is most useful for global-scale assessments.&lt;/span&gt;&lt;/p&gt;
&lt;p style=&quot; margin-top:12px; margin-bottom:12px; margin-left:0px; margin-right:0px; -qt-block-indent:0; text-indent:0px;&quot;&gt;&lt;span style=&quot; font-family:&apos;Ubuntu&apos;; font-size:11pt;&quot;&gt;For further recommendations on assessing drought vulnerability, we recommend users review the recommendations of the Tools4LDN project, available in &lt;/span&gt;&lt;a href=&quot;https://static1.squarespace.com/static/5dffad039a288739c6ae0b85/t/6033f28abca1996aedc492d5/1614017200233/ci-4-Tools4LDN2-FNL+web.pdf&quot;&gt;&lt;span style=&quot; text-decoration: underline; color:#0000ff;&quot;&gt;English&lt;/span&gt;&lt;/a&gt;&lt;span style=&quot; font-family:&apos;Ubuntu&apos;; font-size:11pt;&quot;&gt; and &lt;/span&gt;&lt;a href=&quot;https://static1.squarespace.com/static/5dffad039a288739c6ae0b85/t/60f08dd4d2de6f76157bb62b/1626377693923/ci-3-Tools4LDN2-SPN_WebUpdate.pdf&quot;&gt;&lt;span style=&quot; text-decoration: underline; color:#0000ff;&quot;&gt;Spanish&lt;/span&gt;&lt;/a&gt;&lt;span style=&quot; font-family:&apos;Ubuntu&apos;; font-size:11pt;&quot;&gt; from the project website.&lt;/span&gt;&lt;/p&gt;
&lt;p style=&quot;-qt-paragraph-type:empty; margin-top:12px; margin-bottom:12px; margin-left:0px; margin-right:0px; -qt-block-indent:0; text-indent:0px; font-family:&apos;Ubuntu&apos;; font-size:11pt;&quot;&gt;&lt;br /&gt;&lt;/p&gt;
&lt;p style=&quot; margin-top:12px; margin-bottom:12px; margin-left:0px; margin-right:0px; -qt-block-indent:0; text-indent:0px;&quot;&gt;&lt;a href=&quot;http://trends.earth/docs/en/background/understanding_indicators15.html#&quot;&gt;&lt;span style=&quot; font-family:&apos;Ubuntu&apos;; font-size:11pt; text-decoration: underline; color:#0000ff;&quot;&gt;More information&lt;/span&gt;&lt;/a&gt;&lt;/p&gt;&lt;/body&gt;&lt;/html&gt;</source>
        <translation>&lt;!DOCTYPE HTML PUBLIC &quot;-//W3C//DTD HTML 4.0//EN&quot; &quot;http://www.w3.org/TR/REC-html40/strict.dtd&quot;&gt;
&lt;html&gt;&lt;head&gt;&lt;meta name=&quot;qrichtext&quot; content=&quot;1&quot; /&gt;&lt;style type=&quot;text/css&quot;&gt;
p, li { white-space: pre-wrap; }
&lt;/style&gt;&lt;/head&gt;&lt;body style=&quot; font-family:'MS Shell Dlg 2'; font-size:12pt; font-weight:400; font-style:normal;&quot;&gt;
&lt;p style=&quot; margin-top:16px; margin-bottom:12px; margin-left:0px; margin-right:0px; -qt-block-indent:0; text-indent:0px;&quot;&gt;&lt;span style=&quot; font-family:'Ubuntu'; font-size:11pt; font-weight:600;&quot;&gt;Calculer les indicateurs de vulnérabilité à la sécheresse&lt;/span&gt;&lt;/p&gt;
&lt;p style=&quot; margin-top:12px; margin-bottom:12px; margin-left:0px; margin-right:0px; -qt-block-indent:0; text-indent:0px;&quot;&gt;&lt;span style=&quot; font-family:'Ubuntu'; font-size:11pt;&quot;&gt;Calculer des indicateurs qui peuvent être utilisés pour évaluer la vulnérabilité à la sécheresse, conformément au guide de bonnes pratiques de la CNULCD sur l'objectif stratégique 3.&lt;/span&gt;&lt;/p&gt;
&lt;p style=&quot; margin-top:12px; margin-bottom:12px; margin-left:0px; margin-right:0px; -qt-block-indent:0; text-indent:0px;&quot;&gt;&lt;span style=&quot; font-family:'Ubuntu'; font-size:11pt;&quot;&gt;Outre les indicateurs de sécheresse dérivés des données de précipitations (à l'aide de l'indice de précipitation standardisé), cet outil peut également donner accès à un ensemble de données sur la vulnérabilité à la sécheresse pour 2018, produit par la Commission conjointe de recherche (CCR) de la Commission européenne. Cet ensemble de données est très utile pour les évaluations à l'échelle mondiale.&lt;/span&gt;&lt;/p&gt;
&lt;p style=&quot; margin-top:12px; margin-bottom:12px; margin-left:0px; margin-right:0px; -qt-block-indent:0; text-indent:0px;&quot;&gt;&lt;span style=&quot; font-family:'Ubuntu'; font-size:11pt;&quot;&gt;Pour d'autres recommandations sur l'évaluation de la vulnérabilité à la sécheresse, nous recommandons aux utilisateurs de consulter les recommandations du projet Tools4LDN, disponibles en &lt;/span&gt;&lt;a href=&quot;https://static1.squarespace.com/static/5dffad039a288739c6ae0b85/t/6033f28abca1996aedc492d5/1614017200233/ci-4-Tools4LDN2-FNL+web.pdf&quot;&gt;&lt;span style=&quot; text-decoration: underline; color:#0000ff;&quot;&gt;anglais&lt;/span&gt;&lt;/a&gt;&lt;span style=&quot; font-family:'Ubuntu'; font-size:11pt;&quot;&gt; et &lt;/span&gt;&lt;a href=&quot;https://static1.squarespace.com/static/5dffad039a288739c6ae0b85/t/60f08dd4d2de6f76157bb62b/1626377693923/ci-3-Tools4LDN2-SPN_WebUpdate.pdf&quot;&gt;&lt;span style=&quot; text-decoration: underline; color:#0000ff;&quot;&gt;espagnol&lt;/span&gt;&lt;/a&gt;&lt;span style=&quot; font-family:'Ubuntu'; font-size:11pt;&quot;&gt; sur le site Web du projet.&lt;/span&gt;&lt;/p&gt;
&lt;p style=&quot;-qt-paragraph-type:empty; margin-top:12px; margin-bottom:12px; margin-left:0px; margin-right:0px; -qt-block-indent:0; text-indent:0px; font-family:'Ubuntu'; font-size:11pt;&quot;&gt;&lt;br /&gt;&lt;/p&gt;
&lt;p style=&quot; margin-top:12px; margin-bottom:12px; margin-left:0px; margin-right:0px; -qt-block-indent:0; text-indent:0px;&quot;&gt;&lt;a href=&quot;http://trends.earth/docs/en/background/understanding_indicators15.html#&quot;&gt;&lt;span style=&quot; font-family:'Ubuntu'; font-size:11pt; text-decoration: underline; color:#0000ff;&quot;&gt;Plus d'informations&lt;/span&gt;&lt;/a&gt;&lt;/p&gt;&lt;/body&gt;&lt;/html&gt;</translation>
    </message>
    <message>
        <location filename="../gui/DlgCalculateOneStep.ui" line="20"/>
        <source>SDG 15.3.1 Indicator (one-step) | Land Degradation</source>
        <translation>Indicateur ODD 15.3.1 (une étape) | Dégradation des terres</translation>
    </message>
    <message>
        <location filename="../gui/DlgCalculateOneStep.ui" line="87"/>
        <source>Presets for UNCCD 2016-2019 reporting period</source>
        <translation>Préréglages pour la période de rapport de la CNULCD 2016-2019</translation>
    </message>
    <message>
        <location filename="../gui/DlgCalculateOneStep.ui" line="105"/>
        <source>UNCCD Default Data</source>
        <translation>Données par défaut de la CNULCD</translation>
    </message>
    <message>
        <location filename="../gui/DlgCalculateOneStep.ui" line="118"/>
        <source>Trends.Earth Default Data</source>
        <translation>Données par défaut de Trends.Earth</translation>
    </message>
    <message>
        <location filename="../gui/DlgCalculateOneStep.ui" line="131"/>
        <source>FAO-WOCAT Default Data</source>
        <translation>Données par défaut de FAO-WOCAT</translation>
    </message>
    <message>
        <location filename="../gui/DlgCalculateOneStep.ui" line="141"/>
        <source>Land productivity data</source>
        <translation>Données sur la productivité des terres</translation>
    </message>
    <message>
        <location filename="../gui/DlgCalculateOneStep.ui" line="147"/>
        <source>Trends.Earth land productivity dynamics</source>
        <translation>Dynamique de la productivité des terres de Trends.Earth</translation>
    </message>
    <message>
        <location filename="../gui/DlgCalculateOneStep.ui" line="157"/>
        <source>Pre-calculated land productivity dynamics (from JRC or FAO-WOCAT)</source>
        <translation>Dynamique de la productivité des terres pré-calculée (de JRC ou de FAO-WOCAT)</translation>
    </message>
    <message>
        <location filename="../gui/DlgCalculateOneStep.ui" line="182"/>
        <source>Baseline period</source>
        <translation>Période de référence</translation>
    </message>
    <message>
        <location filename="../gui/DlgCalculateOneStep.ui" line="730"/>
        <source>Soil organic carbon</source>
        <translation>Carbone organique du sol</translation>
    </message>
    <message>
        <location filename="../gui/DlgCalculateOneStep.ui" line="756"/>
        <source>Initial year</source>
        <translation>Année initiale</translation>
    </message>
    <message>
        <location filename="../gui/DlgCalculateOneStep.ui" line="990"/>
        <source>yyyy</source>
        <translation>aaaa</translation>
    </message>
    <message>
        <location filename="../gui/DlgCalculateOneStep.ui" line="737"/>
        <source>Productivity</source>
        <translation>Productivité</translation>
    </message>
    <message>
        <location filename="../gui/DlgCalculateOneStep.ui" line="723"/>
        <source>Final year</source>
        <translation>Année finale</translation>
    </message>
    <message>
        <location filename="../gui/DlgCalculateOneStep.ui" line="770"/>
        <source>Allow time period to vary by indicator:</source>
        <translation>Permettez à la période de temps de varier par indicateur :</translation>
    </message>
    <message>
        <location filename="../gui/DlgCalculateOneStep.ui" line="957"/>
        <source>Use the same time period across all indicators:</source>
        <translation>Utilisez la même période de temps pour tous les indicateurs :</translation>
    </message>
    <message>
        <location filename="../gui/DlgCalculateOneStep.ui" line="777"/>
        <source>Land cover</source>
        <translation>Couverture terrestre</translation>
    </message>
    <message>
        <location filename="../gui/DlgCalculateOneStep.ui" line="763"/>
        <source>Land Productivity Dynamics (LPD) dataset</source>
        <translation>Ensemble de données sur la dynamique de la productivité des terres (LPD)</translation>
    </message>
    <message>
        <location filename="../gui/DlgCalculateOneStep.ui" line="615"/>
        <source>Include progress period (for comparison to baseline)</source>
        <translation>Inclure la période de progrès (pour la comparaison avec la ligne de base)</translation>
    </message>
    <message>
        <location filename="../gui/DlgCalculateOneStep.ui" line="634"/>
        <source>Progress period</source>
        <translation>Période de progrès</translation>
    </message>
    <message>
        <location filename="../gui/DlgCalculateOneStep.ui" line="1085"/>
        <source>Advanced configuration</source>
        <translation>Configuration avancée</translation>
    </message>
    <message>
        <location filename="../gui/DlgCalculateOneStep.ui" line="1094"/>
        <source>Land Cover Setup</source>
        <translation>Configuration de la couverture terrestre</translation>
    </message>
    <message>
        <location filename="../gui/DlgCalculateOneStep.ui" line="1125"/>
        <source>Define Effects of Land Cover Change</source>
        <translation>Définir les effets du changement de couverture terrestre</translation>
    </message>
    <message>
        <location filename="../gui/DlgCalculateOneStep.ui" line="1186"/>
        <source>&lt;!DOCTYPE HTML PUBLIC &quot;-//W3C//DTD HTML 4.0//EN&quot; &quot;http://www.w3.org/TR/REC-html40/strict.dtd&quot;&gt;
&lt;html&gt;&lt;head&gt;&lt;meta name=&quot;qrichtext&quot; content=&quot;1&quot; /&gt;&lt;style type=&quot;text/css&quot;&gt;
p, li { white-space: pre-wrap; }
&lt;/style&gt;&lt;/head&gt;&lt;body style=&quot; font-family:&apos;MS Shell Dlg 2&apos;; font-size:8pt; font-weight:400; font-style:normal;&quot;&gt;
&lt;p style=&quot; margin-top:16px; margin-bottom:12px; margin-left:0px; margin-right:0px; -qt-block-indent:0; text-indent:0px;&quot;&gt;&lt;span style=&quot; font-family:&apos;Ubuntu&apos;; font-size:11pt; font-weight:600;&quot;&gt;Calculate all SDG 15.3.1 sub-indicators in a single step&lt;/span&gt;&lt;/p&gt;
&lt;p style=&quot; margin-top:12px; margin-bottom:12px; margin-left:0px; margin-right:0px; -qt-block-indent:0; text-indent:0px;&quot;&gt;&lt;span style=&quot; font-family:&apos;Ubuntu&apos;; font-size:11pt;&quot;&gt;This algorithm enables the simultaneous calculation of the three SDG 15.3.1 sub-indicators (Productivity, Land Cover and Soil Organic Carbon) in a single step. This is done using the remote Trends.Earth datasets described in each of the individual sub-indicator&apos;s sections.&lt;/span&gt;&lt;/p&gt;
&lt;p style=&quot;-qt-paragraph-type:empty; margin-top:12px; margin-bottom:12px; margin-left:0px; margin-right:0px; -qt-block-indent:0; text-indent:0px; font-family:&apos;Ubuntu&apos;; font-size:11pt;&quot;&gt;&lt;br /&gt;&lt;/p&gt;
&lt;p style=&quot; margin-top:12px; margin-bottom:12px; margin-left:0px; margin-right:0px; -qt-block-indent:0; text-indent:0px;&quot;&gt;&lt;a href=&quot;http://trends.earth/docs/en/background/understanding_indicators15.html#&quot;&gt;&lt;span style=&quot; font-family:&apos;Ubuntu&apos;; font-size:11pt; text-decoration: underline; color:#0000ff;&quot;&gt;More information&lt;/span&gt;&lt;/a&gt;&lt;/p&gt;&lt;/body&gt;&lt;/html&gt;</source>
        <translation>&lt;!DOCTYPE HTML PUBLIC &quot;-//W3C//DTD HTML 4.0//EN&quot; &quot;http://www.w3.org/TR/REC-html40/strict.dtd&quot;&gt;
&lt;html&gt;&lt;head&gt;&lt;meta name=&quot;qrichtext&quot; content=&quot;1&quot; /&gt;&lt;style type=&quot;text/css&quot;&gt;
p, li { white-space: pre-wrap; }
&lt;/style&gt;&lt;/head&gt;&lt;body style=&quot; font-family:'MS Shell Dlg 2'; font-size:8pt; font-weight:400; font-style:normal;&quot;&gt;
&lt;p style=&quot; margin-top:16px; margin-bottom:12px; margin-left:0px; margin-right:0px; -qt-block-indent:0; text-indent:0px;&quot;&gt;&lt;span style=&quot; font-family:'Ubuntu'; font-size:11pt; font-weight:600;&quot;&gt;Calculer tous les sous-indicateurs de l'ODD 15.3.1 en une seule étape&lt;/span&gt;&lt;/p&gt;
&lt;p style=&quot; margin-top:12px; margin-bottom:12px; margin-left:0px; margin-right:0px; -qt-block-indent:0; text-indent:0px;&quot;&gt;&lt;span style=&quot; font-family:'Ubuntu'; font-size:11pt;&quot;&gt;Cet algorithme permet le calcul simultané des trois sous-indicateurs de l'ODD 15.3.1 (productivité, couverture terrestre et carbone organique du sol) en une seule étape. Pour ce faire, il utilise les jeux de données à distance de Trends.Earth décrits dans chacune des sections des sous-indicateurs individuels.&lt;/span&gt;&lt;/p&gt;
&lt;p style=&quot;-qt-paragraph-type:empty; margin-top:12px; margin-bottom:12px; margin-left:0px; margin-right:0px; -qt-block-indent:0; text-indent:0px; font-family:'Ubuntu'; font-size:11pt;&quot;&gt;&lt;br /&gt;&lt;/p&gt;
&lt;p style=&quot; margin-top:12px; margin-bottom:12px; margin-left:0px; margin-right:0px; -qt-block-indent:0; text-indent:0px;&quot;&gt;&lt;a href=&quot;http://trends.earth/docs/en/background/understanding_indicators15.html#&quot;&gt;&lt;span style=&quot; font-family:'Ubuntu'; font-size:11pt; text-decoration: underline; color:#0000ff;&quot;&gt;Plus d'informations&lt;/span&gt;&lt;/a&gt;&lt;/p&gt;&lt;/body&gt;&lt;/html&gt;</translation>
    </message>
    <message>
        <location filename="../calculate_ldn.py" line="441"/>
        <source>Warning</source>
        <translation>Avertissement</translation>
    </message>
    <message>
        <location filename="../calculate_ldn.py" line="441"/>
        <source>Initial and final year are less 10 years apart in {period} - results will be more reliable if more data (years) are included in the analysis.</source>
        <translation>L'année initiale et l'année finale sont séparées de moins de dix ans dans {period} ; les résultats seront plus fiables si davantage de données (années) sont incluses dans l'analyse.
Productivité des terres | Dégradation des terres
Dynamique de la productivité des terres pré-calculée (de JRC ou de FAO-WOCAT)</translation>
    </message>
</context>
<context>
    <name>DlgCalculateProd</name>
    <message>
        <location filename="../gui/DlgCalculateProd.ui" line="26"/>
        <source>Land Productivity | Land Degradation</source>
        <translation>Productivité des terres | Dégradation des terres</translation>
    </message>
    <message>
        <location filename="../gui/DlgCalculateProd.ui" line="99"/>
        <source>Indicators to calculate</source>
        <translation>Indicateurs à calculer</translation>
    </message>
    <message>
        <location filename="../gui/DlgCalculateProd.ui" line="111"/>
        <source>Trends.Earth land productivity</source>
        <translation>Productivité des terres Trends.Earth </translation>
    </message>
    <message>
        <location filename="../gui/DlgCalculateProd.ui" line="127"/>
        <source>Pre-calculated land productivity dynamics (from JRC or FAO-WOCAT)</source>
        <translation>Dynamique de la productivité des terres pré-calculée (de JRC ou de FAO-WOCAT)</translation>
    </message>
    <message>
        <location filename="../gui/DlgCalculateProd.ui" line="164"/>
        <source>The current selected region of interest</source>
        <translation>La région d'intérêt actuellement sélectionnée</translation>
    </message>
    <message>
        <location filename="../gui/DlgCalculateProd.ui" line="177"/>
        <source>&lt;html&gt;&lt;head/&gt;&lt;body&gt;&lt;p&gt;Opens settings dialog in order to change region of interest.&lt;/p&gt;&lt;/body&gt;&lt;/html&gt;</source>
        <translation>&lt;html&gt;&lt;head/&gt;&lt;body&gt;&lt;p&gt;Ouvre le dialogue de paramétrage afin de modifier la région d'intérêt.&lt;/p&gt;&lt;/body&gt;&lt;/html&gt;</translation>
    </message>
    <message>
        <location filename="../gui/DlgCalculateProd.ui" line="180"/>
        <source>Change region</source>
        <translation>Changer de région</translation>
    </message>
    <message>
        <location filename="../gui/DlgCalculateProd.ui" line="189"/>
        <source>Execution name:</source>
        <translation>Nom d'exécution :</translation>
    </message>
    <message>
        <location filename="../gui/DlgCalculateProd.ui" line="196"/>
        <source>&lt;html&gt;&lt;head/&gt;&lt;body&gt;&lt;p&gt;Input for the name that will be assigned to the execution task, if not filled the algorithm name will be used as the task name.&lt;/p&gt;&lt;/body&gt;&lt;/html&gt;</source>
        <translation>&lt;html&gt;&lt;head/&gt;&lt;body&gt;&lt;p&gt;Entrée pour le nom qui sera attribué à la tâche d'exécution ; s'il n'est pas rempli, le nom de l'algorithme sera utilisé comme nom de la tâche.&lt;/p&gt;&lt;/body&gt;&lt;/html&gt;</translation>
    </message>
    <message>
        <location filename="../gui/DlgCalculateProd.ui" line="203"/>
        <source>Notes:</source>
        <translation>Remarques:</translation>
    </message>
    <message>
        <location filename="../gui/DlgCalculateProd.ui" line="228"/>
        <source>User notes associated with the executed task.</source>
        <translation>Notes de l'utilisateur associées à la tâche exécutée.</translation>
    </message>
    <message>
        <location filename="../gui/DlgCalculateProd.ui" line="235"/>
        <source>Advanced configuration</source>
        <translation>Configuration avancée</translation>
    </message>
    <message>
        <location filename="../gui/DlgCalculateProd.ui" line="256"/>
        <source>NDVI dataset</source>
        <translation>Données NDVI</translation>
    </message>
    <message>
        <location filename="../gui/DlgCalculateProd.ui" line="277"/>
        <source>Select the type of the NDVI dataset.</source>
        <translation>Sélectionnez le type de l'ensemble de données NDVI.</translation>
    </message>
    <message>
        <location filename="../gui/DlgCalculateProd.ui" line="287"/>
        <source>Trend (related to rate of change of  productivity over time)</source>
        <translation>Tendance (liée au taux de variation de la productivité dans le temps)</translation>
    </message>
    <message>
        <location filename="../gui/DlgCalculateProd.ui" line="305"/>
        <source>Trend indicator</source>
        <translation>Indicateur de tendance</translation>
    </message>
    <message>
        <location filename="../gui/DlgCalculateProd.ui" line="333"/>
        <source>Period</source>
        <translation>Période</translation>
    </message>
    <message>
        <location filename="../gui/DlgCalculateProd.ui" line="918"/>
        <source>Starting year:</source>
        <translation>Année de début:</translation>
    </message>
    <message>
        <location filename="../gui/DlgCalculateProd.ui" line="790"/>
        <source>Ending year:</source>
        <translation>Année de fin:</translation>
    </message>
    <message>
        <location filename="../gui/DlgCalculateProd.ui" line="466"/>
        <source>Climate dataset</source>
        <translation>Séries de données climatiques</translation>
    </message>
    <message>
        <location filename="../gui/DlgCalculateProd.ui" line="497"/>
        <source>Performance (a measure of how productivity in an area compares to that of similar areas)</source>
        <translation>Performance (mesure de la comparaison entre la productivité d'une zone et celle de zones similaires)</translation>
    </message>
    <message>
        <location filename="../gui/DlgCalculateProd.ui" line="630"/>
        <source>State (compares current productivity in an area to past productivity in the same area)</source>
        <translation>État (compare la productivité actuelle dans une zone à la productivité passée dans la même zone)</translation>
    </message>
    <message>
        <location filename="../gui/DlgCalculateProd.ui" line="639"/>
        <source>Initial period</source>
        <translation>Période initiale</translation>
    </message>
    <message>
        <location filename="../gui/DlgCalculateProd.ui" line="775"/>
        <source>Comparison period</source>
        <translation>Période de comparaison</translation>
    </message>
    <message>
        <location filename="../gui/DlgCalculateProd.ui" line="974"/>
        <source>&lt;!DOCTYPE HTML PUBLIC &quot;-//W3C//DTD HTML 4.0//EN&quot; &quot;http://www.w3.org/TR/REC-html40/strict.dtd&quot;&gt;
&lt;html&gt;&lt;head&gt;&lt;meta name=&quot;qrichtext&quot; content=&quot;1&quot; /&gt;&lt;style type=&quot;text/css&quot;&gt;
p, li { white-space: pre-wrap; }
&lt;/style&gt;&lt;/head&gt;&lt;body style=&quot; font-family:&apos;MS Shell Dlg 2&apos;; font-size:12pt; font-weight:400; font-style:normal;&quot;&gt;
&lt;p style=&quot; margin-top:0px; margin-bottom:0px; margin-left:0px; margin-right:0px; -qt-block-indent:0; text-indent:0px;&quot;&gt;&lt;span style=&quot; font-family:&apos;Ubuntu&apos;; font-size:11pt; font-weight:600;&quot;&gt;Productivity&lt;/span&gt;&lt;/p&gt;
&lt;p style=&quot; margin-top:12px; margin-bottom:12px; margin-left:0px; margin-right:0px; -qt-block-indent:0; text-indent:0px;&quot;&gt;&lt;span style=&quot; font-family:&apos;Ubuntu&apos;; font-size:11pt;&quot;&gt;Land productivity is the biological productive capacity of the land, the source of all the food, fiber and fuel that sustains humans (United Nations Statistical Commission 2016). Net primary productivity (NPP) is the net amount of carbon assimilated after photosynthesis and autotrophic respiration over a given period of time (Clark et al. 2001) and is typically represented in units such as kg/ha/yr. NPP is a variable time consuming and costly to estimate, for that reason, we rely on remotely sensed information to derive indicators of NPP.&lt;/span&gt;&lt;/p&gt;
&lt;p style=&quot;-qt-paragraph-type:empty; margin-top:12px; margin-bottom:12px; margin-left:0px; margin-right:0px; -qt-block-indent:0; text-indent:0px; font-family:&apos;Ubuntu&apos;; font-size:11pt;&quot;&gt;&lt;br /&gt;&lt;/p&gt;
&lt;p style=&quot; margin-top:12px; margin-bottom:12px; margin-left:0px; margin-right:0px; -qt-block-indent:0; text-indent:0px;&quot;&gt;&lt;span style=&quot; font-family:&apos;Ubuntu&apos;; font-size:11pt;&quot;&gt;One of the most commonly used surrogates of NPP is the Normalized Difference Vegetation Index (NDVI), computed using information from the red and near infrared portions of the electromagnetic spectrum. In Trends.Earth we make use of bi-weekly products from MODIS and AVHRR to compute annual integrals of NDVI (computed as the mean annual NDVI for simplicity of interpretation of results). These annual integrals of NDVI are then used to compute each of the productivity indicators explained below.&lt;/span&gt;&lt;/p&gt;
&lt;p style=&quot;-qt-paragraph-type:empty; margin-top:12px; margin-bottom:12px; margin-left:0px; margin-right:0px; -qt-block-indent:0; text-indent:0px; font-family:&apos;Ubuntu&apos;; font-size:11pt;&quot;&gt;&lt;br /&gt;&lt;/p&gt;
&lt;p style=&quot; margin-top:12px; margin-bottom:12px; margin-left:0px; margin-right:0px; -qt-block-indent:0; text-indent:0px;&quot;&gt;&lt;a href=&quot;http://trends.earth/docs/en/background/understanding_indicators15.html#productivity&quot;&gt;&lt;span style=&quot; font-family:&apos;Ubuntu&apos;; font-size:11pt; text-decoration: underline; color:#0000ff;&quot;&gt;More information on the Productivity SDG 15.3.1 sub-indicator&lt;/span&gt;&lt;/a&gt;&lt;/p&gt;
&lt;p style=&quot;-qt-paragraph-type:empty; margin-top:12px; margin-bottom:12px; margin-left:0px; margin-right:0px; -qt-block-indent:0; text-indent:0px; font-family:&apos;Ubuntu&apos;; font-size:11pt;&quot;&gt;&lt;br /&gt;&lt;/p&gt;
&lt;p style=&quot; margin-top:12px; margin-bottom:12px; margin-left:0px; margin-right:0px; -qt-block-indent:0; text-indent:0px;&quot;&gt;&lt;span style=&quot; font-family:&apos;Ubuntu&apos;; font-size:11pt;&quot;&gt;Land productivity is assessed in Trends.Earth using three measures of change derived from NDVI time series data: &lt;/span&gt;&lt;/p&gt;
&lt;ul style=&quot;margin-top: 0px; margin-bottom: 0px; margin-left: 0px; margin-right: 0px; -qt-list-indent: 1;&quot;&gt;&lt;li style=&quot; font-family:&apos;Ubuntu&apos;; font-size:11pt;&quot; style=&quot; margin-top:12px; margin-bottom:0px; margin-left:0px; margin-right:0px; -qt-block-indent:0; text-indent:0px;&quot;&gt;trend&lt;/li&gt;
&lt;li style=&quot; font-family:&apos;Ubuntu&apos;; font-size:11pt;&quot; style=&quot; margin-top:0px; margin-bottom:0px; margin-left:0px; margin-right:0px; -qt-block-indent:0; text-indent:0px;&quot;&gt;Performance&lt;/li&gt;
&lt;li style=&quot; font-family:&apos;Ubuntu&apos;; font-size:11pt;&quot; style=&quot; margin-top:0px; margin-bottom:12px; margin-left:0px; margin-right:0px; -qt-block-indent:0; text-indent:0px;&quot;&gt;State&lt;/li&gt;&lt;/ul&gt;
&lt;p style=&quot;-qt-paragraph-type:empty; margin-top:0px; margin-bottom:12px; margin-left:0px; margin-right:0px; -qt-block-indent:0; text-indent:0px; font-family:&apos;Ubuntu&apos;; font-size:11pt;&quot;&gt;&lt;br /&gt;&lt;/p&gt;
&lt;p style=&quot; margin-top:0px; margin-bottom:12px; margin-left:0px; margin-right:0px; -qt-block-indent:0; text-indent:0px;&quot;&gt;&lt;span style=&quot; font-family:&apos;Ubuntu&apos;; font-size:11pt; font-weight:600;&quot;&gt;Productivity trend&lt;/span&gt;&lt;/p&gt;
&lt;p style=&quot; margin-top:12px; margin-bottom:12px; margin-left:0px; margin-right:0px; -qt-block-indent:0; text-indent:0px;&quot;&gt;&lt;span style=&quot; font-family:&apos;Ubuntu&apos;; font-size:11pt;&quot;&gt;trend measures the rate of change in primary productivity over time. Trends.Earth computes a linear regression at the pixel level to identify areas experiencing changes in primary productivity for the period under analysis. A Mann-Kendall non-paremetric significance test is then applied, considering only significant changes those that show a p-value &#xe2;&#x89;&#xa4; 0.05. Positive significant trends in NDVI would indicate potential improvement in land condition, and negative significant trends potential degradation.&lt;/span&gt;&lt;/p&gt;
&lt;p style=&quot;-qt-paragraph-type:empty; margin-top:12px; margin-bottom:12px; margin-left:0px; margin-right:0px; -qt-block-indent:0; text-indent:0px; font-family:&apos;Ubuntu&apos;; font-size:11pt;&quot;&gt;&lt;br /&gt;&lt;/p&gt;
&lt;p style=&quot; margin-top:12px; margin-bottom:12px; margin-left:0px; margin-right:0px; -qt-block-indent:0; text-indent:0px;&quot;&gt;&lt;a href=&quot;http://trends.earth/docs/en/background/understanding_indicators15.html#productivity-trajectory&quot;&gt;&lt;span style=&quot; font-family:&apos;Ubuntu&apos;; font-size:11pt; text-decoration: underline; color:#0000ff;&quot;&gt;More information on Productivity Trajectory&lt;/span&gt;&lt;/a&gt;&lt;/p&gt;
&lt;p style=&quot;-qt-paragraph-type:empty; margin-top:12px; margin-bottom:12px; margin-left:0px; margin-right:0px; -qt-block-indent:0; text-indent:0px; font-family:&apos;Ubuntu&apos;; font-size:11pt;&quot;&gt;&lt;br /&gt;&lt;/p&gt;
&lt;p style=&quot; margin-top:12px; margin-bottom:12px; margin-left:0px; margin-right:0px; -qt-block-indent:0; text-indent:0px;&quot;&gt;&lt;span style=&quot; font-family:&apos;Ubuntu&apos;; font-size:11pt; font-weight:600;&quot;&gt;Productivity State&lt;/span&gt;&lt;/p&gt;
&lt;p style=&quot; margin-top:12px; margin-bottom:12px; margin-left:0px; margin-right:0px; -qt-block-indent:0; text-indent:0px;&quot;&gt;&lt;span style=&quot; font-family:&apos;Ubuntu&apos;; font-size:11pt;&quot;&gt;The Productivity State indicator allows for the detection of recent changes in primary productivity as compared to a baseline period. The indicator is computed as follows:&lt;/span&gt;&lt;/p&gt;
&lt;ol style=&quot;margin-top: 0px; margin-bottom: 0px; margin-left: 0px; margin-right: 0px; -qt-list-indent: 1;&quot;&gt;&lt;li style=&quot; font-family:&apos;Ubuntu&apos;; font-size:11pt;&quot; style=&quot; margin-top:12px; margin-bottom:12px; margin-left:0px; margin-right:0px; -qt-block-indent:0; text-indent:0px;&quot;&gt;Define the baseline period (historical period to which to compare recent primary productivity).&lt;/li&gt;
&lt;li style=&quot; font-family:&apos;Ubuntu&apos;; font-size:11pt;&quot; style=&quot; margin-top:12px; margin-bottom:12px; margin-left:0px; margin-right:0px; -qt-block-indent:0; text-indent:0px;&quot;&gt;Define the comparison period (recent years used to compute comparison). It is recommended to use a 3-year to avoid annual fluctuations related to climate.&lt;/li&gt;
&lt;li style=&quot; font-family:&apos;Ubuntu&apos;; font-size:11pt;&quot; style=&quot; margin-top:12px; margin-bottom:12px; margin-left:0px; margin-right:0px; -qt-block-indent:0; text-indent:0px;&quot;&gt;For each pixel, use the annual integrals of NDVI for the baseline period to compute a frequency distribution. In case the baseline period missed some extreme values in NDVI, add 5% on both extremes of the distribution. That expanded frequency distribution curve is then used to define the cut-off values of the 10 percentile classes.&lt;/li&gt;
&lt;li style=&quot; font-family:&apos;Ubuntu&apos;; font-size:11pt;&quot; style=&quot; margin-top:12px; margin-bottom:12px; margin-left:0px; margin-right:0px; -qt-block-indent:0; text-indent:0px;&quot;&gt;Compute the mean NDVI for the baseline period, and determine the percentile class it belongs to. Assign to the mean NDVI for the baseline period the number corresponding to that percentile class. Possible values range from 1 (lowest class) to 10 (highest class).&lt;/li&gt;
&lt;li style=&quot; font-family:&apos;Ubuntu&apos;; font-size:11pt;&quot; style=&quot; margin-top:12px; margin-bottom:12px; margin-left:0px; margin-right:0px; -qt-block-indent:0; text-indent:0px;&quot;&gt;Compute the mean NDVI for the comparison period, and determine the percentile class it belongs to. Assign to the mean NDVI for the comparison period the number corresponding to that percentile class. Possible values range from 1 (lowest class) to 10 (highest class).&lt;/li&gt;
&lt;li style=&quot; font-family:&apos;Ubuntu&apos;; font-size:11pt;&quot; style=&quot; margin-top:12px; margin-bottom:12px; margin-left:0px; margin-right:0px; -qt-block-indent:0; text-indent:0px;&quot;&gt;Determine the difference in class number between the comparison and the baseline period (comparison minus baseline).&lt;/li&gt;
&lt;li style=&quot; font-family:&apos;Ubuntu&apos;; font-size:11pt;&quot; style=&quot; margin-top:12px; margin-bottom:12px; margin-left:0px; margin-right:0px; -qt-block-indent:0; text-indent:0px;&quot;&gt;If the difference in class between the baseline and the comparison period is &#xe2;&#x89;&#xa4; 2, then that pixel could potentially be degraded. If the difference is &#xe2;&#x89;&#xa5; 2, that pixel would indicate a recent improvement in terms of primary productivity. Pixels with small changes are considered stable.&lt;/li&gt;&lt;/ol&gt;
&lt;p style=&quot;-qt-paragraph-type:empty; margin-top:12px; margin-bottom:12px; margin-left:0px; margin-right:0px; -qt-block-indent:0; text-indent:0px; font-family:&apos;Ubuntu&apos;; font-size:11pt;&quot;&gt;&lt;br /&gt;&lt;/p&gt;
&lt;p style=&quot; margin-top:12px; margin-bottom:12px; margin-left:0px; margin-right:0px; -qt-block-indent:0; text-indent:0px;&quot;&gt;&lt;a href=&quot;http://trends.earth/docs/en/background/understanding_indicators15.html#productivity-state&quot;&gt;&lt;span style=&quot; font-family:&apos;Ubuntu&apos;; font-size:11pt; text-decoration: underline; color:#0000ff;&quot;&gt;More information on Productivity State&lt;/span&gt;&lt;/a&gt;&lt;/p&gt;
&lt;p style=&quot;-qt-paragraph-type:empty; margin-top:0px; margin-bottom:0px; margin-left:0px; margin-right:0px; -qt-block-indent:0; text-indent:0px; font-family:&apos;Ubuntu&apos;; font-size:11pt; text-decoration: underline; color:#0000ff;&quot;&gt;&lt;br /&gt;&lt;/p&gt;
&lt;p style=&quot; margin-top:12px; margin-bottom:12px; margin-left:0px; margin-right:0px; -qt-block-indent:0; text-indent:0px;&quot;&gt;&lt;span style=&quot; font-family:&apos;Ubuntu&apos;; font-size:11pt; font-weight:600;&quot;&gt;Productivity Performance&lt;/span&gt;&lt;/p&gt;
&lt;p style=&quot; margin-top:12px; margin-bottom:12px; margin-left:0px; margin-right:0px; -qt-block-indent:0; text-indent:0px;&quot;&gt;&lt;span style=&quot; font-family:&apos;Ubuntu&apos;; font-size:11pt;&quot;&gt;The Productivity Performance indicator measures local productivity relative to other similar vegetation types in similar land cover types or bioclimatic regions throughout the study area. Trends.Earth uses the unique combination of soil units (soil taxonomy units using USDA system provided by SoilGrids at 250m resolution) and land cover (full 37 land cover classes provided by ESA CCI at 300m resolution) to define this areas of analysis. The indicator is computed as follows:&lt;/span&gt;&lt;/p&gt;
&lt;ol style=&quot;margin-top: 0px; margin-bottom: 0px; margin-left: 0px; margin-right: 0px; -qt-list-indent: 1;&quot;&gt;&lt;li style=&quot; font-family:&apos;Ubuntu&apos;; font-size:11pt;&quot; style=&quot; margin-top:12px; margin-bottom:12px; margin-left:0px; margin-right:0px; -qt-block-indent:0; text-indent:0px;&quot;&gt;Define the analysis period, and use the time series of NDVI to compute mean the NDVI for each pixel.&lt;/li&gt;
&lt;li style=&quot; font-family:&apos;Ubuntu&apos;; font-size:11pt;&quot; style=&quot; margin-top:12px; margin-bottom:12px; margin-left:0px; margin-right:0px; -qt-block-indent:0; text-indent:0px;&quot;&gt;Define similar ecologically similar units as the unique intersection of land cover and soil type.&lt;/li&gt;
&lt;li style=&quot; font-family:&apos;Ubuntu&apos;; font-size:11pt;&quot; style=&quot; margin-top:12px; margin-bottom:12px; margin-left:0px; margin-right:0px; -qt-block-indent:0; text-indent:0px;&quot;&gt;For each unit, extract all the mean NDVI values computed in step 1, and create a frequency distribution. From this distribution determine the value which represents the 90th percentile (we don&#xe2;&#x80;&#x99;t recommend using the absolute maximum NDVI value to avoid possible errors due to the presence of outliers). The value representing the 90th percentile will be considered the maximum productivity for that unit.&lt;/li&gt;
&lt;li style=&quot; font-family:&apos;Ubuntu&apos;; font-size:11pt;&quot; style=&quot; margin-top:12px; margin-bottom:12px; margin-left:0px; margin-right:0px; -qt-block-indent:0; text-indent:0px;&quot;&gt;Compute the ratio of mean NDVI and maximum productivity (in each case compare the mean observed value to the maximum for its corresponding unit).&lt;/li&gt;
&lt;li style=&quot; font-family:&apos;Ubuntu&apos;; font-size:11pt;&quot; style=&quot; margin-top:12px; margin-bottom:12px; margin-left:0px; margin-right:0px; -qt-block-indent:0; text-indent:0px;&quot;&gt;If observed mean NDVI is lower than 50% than the maximum productivity, that pixel is considered potentially degraded for this indicator.&lt;/li&gt;&lt;/ol&gt;
&lt;p style=&quot;-qt-paragraph-type:empty; margin-top:12px; margin-bottom:12px; margin-left:0px; margin-right:0px; -qt-block-indent:0; text-indent:0px; font-family:&apos;Ubuntu&apos;; font-size:11pt;&quot;&gt;&lt;br /&gt;&lt;/p&gt;
&lt;p style=&quot; margin-top:12px; margin-bottom:12px; margin-left:0px; margin-right:0px; -qt-block-indent:0; text-indent:0px;&quot;&gt;&lt;a href=&quot;http://trends.earth/docs/en/background/understanding_indicators15.html#productivity-performance&quot;&gt;&lt;span style=&quot; font-family:&apos;Ubuntu&apos;; font-size:11pt; text-decoration: underline; color:#0000ff;&quot;&gt;More information on Productivity Performance&lt;/span&gt;&lt;/a&gt;&lt;/p&gt;&lt;/body&gt;&lt;/html&gt;</source>
<<<<<<< HEAD
        <translation type="unfinished"></translation>
=======
        <translation type="unfinished">&lt;!DOCTYPE HTML PUBLIC &quot;-//W3C//DTD HTML 4.0//EN&quot; &quot;http://www.w3.org/TR/REC-html40/strict.dtd&quot;&gt;
&lt;html&gt;&lt;head&gt;&lt;meta name=&quot;qrichtext&quot; content=&quot;1&quot; /&gt;&lt;style type=&quot;text/css&quot;&gt;
p, li { white-space: pre-wrap; }
&lt;/style&gt;&lt;/head&gt;&lt;body style=&quot; font-family:'MS Shell Dlg 2'; font-size:12pt; font-weight:400; font-style:normal;&quot;&gt;
&lt;p style=&quot; margin-top:0px; margin-bottom:0px; margin-left:0px; margin-right:0px; -qt-block-indent:0; text-indent:0px;&quot;&gt;&lt;span style=&quot; font-family:'Ubuntu'; font-size:11pt; font-weight:600;&quot;&gt;Productivité&lt;/span&gt;&lt;/p&gt;
&lt;p style=&quot; margin-top:12px; margin-bottom:12px; margin-left:0px; margin-right:0px; -qt-block-indent:0; text-indent:0px;&quot;&gt;&lt;span style=&quot; font-family:'Ubuntu'; font-size:11pt;&quot;&gt;La productivité des sols est la capacité de production biologique de la terre, la source de toute la nourriture, des fibres et des combustibles soutenant les êtres humains (Commission de statistique des Nations Unies, 2016). La productivité primaire nette (PPN) est la quantité nette de carbone assimilée après la photosynthèse et la respiration autotrophe sur une période donnée (Clark et al., 2001) et est généralement représentée en unités telles que kg/ha/an. La PPN est une variable dont l'estimation est longue et coûteuse. C'est pour cela que nous utilisons des informations de télédétection pour obtenir des indicateurs de PPN.&lt;/span&gt;&lt;/p&gt;
&lt;p style=&quot;-qt-paragraph-type:empty; margin-top:12px; margin-bottom:12px; margin-left:0px; margin-right:0px; -qt-block-indent:0; text-indent:0px; font-family:'Ubuntu'; font-size:11pt;&quot;&gt;&lt;br /&gt;&lt;/p&gt;
&lt;p style=&quot; margin-top:12px; margin-bottom:12px; margin-left:0px; margin-right:0px; -qt-block-indent:0; text-indent:0px;&quot;&gt;&lt;span style=&quot; font-family:'Ubuntu'; font-size:11pt;&quot;&gt;L’un des substituts les plus couramment utilisés à la PPN est l’Indice de végétation par différence normalisée (IVDN), calculé à partir des informations provenant des parties rouge et proche infrarouge du spectre électromagnétique. Dans Trends.Earth, nous utilisons des produits bihebdomadaires de MODIS et AVHRR pour calculer les intégrales annuelles de l'IVDN (calculé comme IVDN annuel moyen pour simplifier l’interprétation des résultats). Ces intégrales annuelles de l'IVDN sont ensuite utilisées pour calculer chacun des indicateurs de productivité expliqués ci-dessous.&lt;/span&gt;&lt;/p&gt;
&lt;p style=&quot;-qt-paragraph-type:empty; margin-top:12px; margin-bottom:12px; margin-left:0px; margin-right:0px; -qt-block-indent:0; text-indent:0px; font-family:'Ubuntu'; font-size:11pt;&quot;&gt;&lt;br /&gt;&lt;/p&gt;
&lt;p style=&quot; margin-top:12px; margin-bottom:12px; margin-left:0px; margin-right:0px; -qt-block-indent:0; text-indent:0px;&quot;&gt;&lt;a href=&quot;http://trends.earth/docs/en/background/understanding_indicators15.html#productivity&quot;&gt;&lt;span style=&quot; font-family:'Ubuntu'; font-size:11pt; text-decoration: underline; color:#0000ff;&quot;&gt;Plus d'informations sur le sous-indicateur Productivité de l'ODD 15.3.1&lt;/span&gt;&lt;/a&gt;&lt;/p&gt;
&lt;p style=&quot;-qt-paragraph-type:empty; margin-top:12px; margin-bottom:12px; margin-left:0px; margin-right:0px; -qt-block-indent:0; text-indent:0px; font-family:'Ubuntu'; font-size:11pt;&quot;&gt;&lt;br /&gt;&lt;/p&gt;
&lt;p style=&quot; margin-top:12px; margin-bottom:12px; margin-left:0px; margin-right:0px; -qt-block-indent:0; text-indent:0px;&quot;&gt;&lt;span style=&quot; font-family:'Ubuntu'; font-size:11pt;&quot;&gt;La productivité des terres est évaluée dans Trends.Earth à l'aide de trois mesures de changement dérivées des données de séries chronologiques de l'IVDN : &lt;/span&gt;&lt;/p&gt;
&lt;ul style=&quot;margin-top: 0px; margin-bottom: 0px; margin-left: 0px; margin-right: 0px; -qt-list-indent: 1;&quot;&gt;&lt;li style=&quot; font-family:'Ubuntu'; font-size:11pt;&quot; style=&quot; margin-top:12px; margin-bottom:0px; margin-left:0px; margin-right:0px; -qt-block-indent:0; text-indent:0px;&quot;&gt;Trajectoire&lt;/li&gt;
&lt;li style=&quot; font-family:'Ubuntu'; font-size:11pt;&quot; style=&quot; margin-top:0px; margin-bottom:0px; margin-left:0px; margin-right:0px; -qt-block-indent:0; text-indent:0px;&quot;&gt;Performance&lt;/li&gt;
&lt;li style=&quot; font-family:'Ubuntu'; font-size:11pt;&quot; style=&quot; margin-top:0px; margin-bottom:12px; margin-left:0px; margin-right:0px; -qt-block-indent:0; text-indent:0px;&quot;&gt;État&lt;/li&gt;&lt;/ul&gt;
&lt;p style=&quot;-qt-paragraph-type:empty; margin-top:0px; margin-bottom:12px; margin-left:0px; margin-right:0px; -qt-block-indent:0; text-indent:0px; font-family:'Ubuntu'; font-size:11pt;&quot;&gt;&lt;br /&gt;&lt;/p&gt;
&lt;p style=&quot; margin-top:0px; margin-bottom:12px; margin-left:0px; margin-right:0px; -qt-block-indent:0; text-indent:0px;&quot;&gt;&lt;span style=&quot; font-family:'Ubuntu'; font-size:11pt; font-weight:600;&quot;&gt;Trajectoire de la productivité&lt;/span&gt;&lt;/p&gt;
&lt;p style=&quot; margin-top:12px; margin-bottom:12px; margin-left:0px; margin-right:0px; -qt-block-indent:0; text-indent:0px;&quot;&gt;&lt;span style=&quot; font-family:'Ubuntu'; font-size:11pt;&quot;&gt;La trajectoire mesure le taux de variation de la productivité primaire au fil du temps. Trends.Earth calcule une régression linéaire au niveau du pixel pour identifier les zones connaissant des changements de productivité primaire pour la période analysée. Un test de signification non paramétrique de Mann-Kendall est ensuite appliqué, en prenant uniquement en compte les changements significatifs affichant une valeur de p â¤ 00,05. Les tendances significatives positives de l'IVDN indiqueraient une amélioration potentielle de l’état des terres et les tendances significatives négatives une dégradation potentielle.&lt;/span&gt;&lt;/p&gt;
&lt;p style=&quot;-qt-paragraph-type:empty; margin-top:12px; margin-bottom:12px; margin-left:0px; margin-right:0px; -qt-block-indent:0; text-indent:0px; font-family:'Ubuntu'; font-size:11pt;&quot;&gt;&lt;br /&gt;&lt;/p&gt;
&lt;p style=&quot; margin-top:12px; margin-bottom:12px; margin-left:0px; margin-right:0px; -qt-block-indent:0; text-indent:0px;&quot;&gt;&lt;a href=&quot;http://trends.earth/docs/en/background/understanding_indicators15.html#productivity-trajectory&quot;&gt;&lt;span style=&quot; font-family:'Ubuntu'; font-size:11pt; text-decoration: underline; color:#0000ff;&quot;&gt;Plus d'informations sur la trajectoire de la productivité&lt;/span&gt;&lt;/a&gt;&lt;/p&gt;
&lt;p style=&quot;-qt-paragraph-type:empty; margin-top:12px; margin-bottom:12px; margin-left:0px; margin-right:0px; -qt-block-indent:0; text-indent:0px; font-family:'Ubuntu'; font-size:11pt;&quot;&gt;&lt;br /&gt;&lt;/p&gt;
&lt;p style=&quot; margin-top:12px; margin-bottom:12px; margin-left:0px; margin-right:0px; -qt-block-indent:0; text-indent:0px;&quot;&gt;&lt;span style=&quot; font-family:'Ubuntu'; font-size:11pt; font-weight:600;&quot;&gt;État de la productivité&lt;/span&gt;&lt;/p&gt;
&lt;p style=&quot; margin-top:12px; margin-bottom:12px; margin-left:0px; margin-right:0px; -qt-block-indent:0; text-indent:0px;&quot;&gt;&lt;span style=&quot; font-family:'Ubuntu'; font-size:11pt;&quot;&gt;L’indicateur de l’état de la productivité permet de détecter les changements récents dans la productivité primaire par rapport à une période de référence. L’indicateur est calculé comme suit :&lt;/span&gt;&lt;/p&gt;
&lt;ol style=&quot;margin-top: 0px; margin-bottom: 0px; margin-left: 0px; margin-right: 0px; -qt-list-indent: 1;&quot;&gt;&lt;li style=&quot; font-family:'Ubuntu'; font-size:11pt;&quot; style=&quot; margin-top:12px; margin-bottom:12px; margin-left:0px; margin-right:0px; -qt-block-indent:0; text-indent:0px;&quot;&gt;Définir la période de référence (période historique à laquelle la productivité primaire récente sera comparée).&lt;/li&gt;
&lt;li style=&quot; font-family:'Ubuntu'; font-size:11pt;&quot; style=&quot; margin-top:12px; margin-bottom:12px; margin-left:0px; margin-right:0px; -qt-block-indent:0; text-indent:0px;&quot;&gt;Définir la période de comparaison (années récentes utilisées pour calculer la comparaison). Il est recommandé d’utiliser une période de trois ans pour éviter les fluctuations annuelles liées au climat.&lt;/li&gt;
&lt;li style=&quot; font-family:'Ubuntu'; font-size:11pt;&quot; style=&quot; margin-top:12px; margin-bottom:12px; margin-left:0px; margin-right:0px; -qt-block-indent:0; text-indent:0px;&quot;&gt;Pour chaque pixel, utilisez les intégrales annuelles de l'IVDN pour la période de référence pour calculer une distribution de fréquence. Lorsque la période de référence a omis des valeurs extrêmes de l'IVDN, ajouter 5 % aux deux extrêmes de la distribution. Cette courbe de distribution de fréquence étendue est ensuite utilisée pour définir les valeurs seuils des classes du 10e centile.&lt;/li&gt;
&lt;li style=&quot; font-family:'Ubuntu'; font-size:11pt;&quot; style=&quot; margin-top:12px; margin-bottom:12px; margin-left:0px; margin-right:0px; -qt-block-indent:0; text-indent:0px;&quot;&gt;Calculer l'IVDN moyen pour la période de référence et déterminer la classe de centile à laquelle elle appartient. Attribuer à l’indicateur IVDN moyen, pour la période de référence, le nombre correspondant à cette classe de centile. Les valeurs possibles vont de 1 (classe la plus basse) à 10 (classe la plus élevée).&lt;/li&gt;
&lt;li style=&quot; font-family:'Ubuntu'; font-size:11pt;&quot; style=&quot; margin-top:12px; margin-bottom:12px; margin-left:0px; margin-right:0px; -qt-block-indent:0; text-indent:0px;&quot;&gt;Calculer l'IVDN moyen pour la période de comparaison et déterminer la classe de centile à laquelle elle appartient. Attribuer à l’indicateur IVDN moyen, pour la période de comparaison, le nombre correspondant à cette classe de centile. Les valeurs possibles vont de 1 (classe la plus basse) à 10 (classe la plus élevée).&lt;/li&gt;
&lt;li style=&quot; font-family:'Ubuntu'; font-size:11pt;&quot; style=&quot; margin-top:12px; margin-bottom:12px; margin-left:0px; margin-right:0px; -qt-block-indent:0; text-indent:0px;&quot;&gt;Déterminer la différence de numéro de classe entre la comparaison et la période de référence (comparaison moins référence).&lt;/li&gt;
&lt;li style=&quot; font-family:'Ubuntu'; font-size:11pt;&quot; style=&quot; margin-top:12px; margin-bottom:12px; margin-left:0px; margin-right:0px; -qt-block-indent:0; text-indent:0px;&quot;&gt;Si la différence de classe entre la référence et la période de comparaison est â¤ 22, alors ce pixel pourrait potentiellement être dégradé. Si la différence est  â¥  2, ce pixel indiquerait une amélioration récente en matière de productivité primaire. Les pixels avec de petites modifications sont considérés comme stables.&lt;/li&gt;&lt;/ol&gt;
&lt;p style=&quot;-qt-paragraph-type:empty; margin-top:12px; margin-bottom:12px; margin-left:0px; margin-right:0px; -qt-block-indent:0; text-indent:0px; font-family:'Ubuntu'; font-size:11pt;&quot;&gt;&lt;br /&gt;&lt;/p&gt;
&lt;p style=&quot; margin-top:12px; margin-bottom:12px; margin-left:0px; margin-right:0px; -qt-block-indent:0; text-indent:0px;&quot;&gt;&lt;a href=&quot;http://trends.earth/docs/en/background/understanding_indicators15.html#productivity-state&quot;&gt;&lt;span style=&quot; font-family:'Ubuntu'; font-size:11pt; text-decoration: underline; color:#0000ff;&quot;&gt;Plus d'informations sur l'état de la productivité&lt;/span&gt;&lt;/a&gt;&lt;/p&gt;
&lt;p style=&quot;-qt-paragraph-type:empty; margin-top:0px; margin-bottom:0px; margin-left:0px; margin-right:0px; -qt-block-indent:0; text-indent:0px; font-family:'Ubuntu'; font-size:11pt; text-decoration: underline; color:#0000ff;&quot;&gt;&lt;br /&gt;&lt;/p&gt;
&lt;p style=&quot; margin-top:12px; margin-bottom:12px; margin-left:0px; margin-right:0px; -qt-block-indent:0; text-indent:0px;&quot;&gt;&lt;span style=&quot; font-family:'Ubuntu'; font-size:11pt; font-weight:600;&quot;&gt;Performance de la productivité&lt;/span&gt;&lt;/p&gt;
&lt;p style=&quot; margin-top:12px; margin-bottom:12px; margin-left:0px; margin-right:0px; -qt-block-indent:0; text-indent:0px;&quot;&gt;&lt;span style=&quot; font-family:'Ubuntu'; font-size:11pt;&quot;&gt;L’indicateur de performance de la productivité mesure la productivité locale par rapport à d’autres types de végétation similaires dans des types de couverture terrestre similaires ou des régions bioclimatiques dans l'ensemble de la zone d’étude. Trends.Earth emploie la combinaison unique d’unités géologiques (unités de taxonomie des sols utilisant le système USDA fourni par SoilGrids à une résolution de 250 m) et de couverture terrestre (37 classes de couverture terrestre fournies par l’ESA CCI à une résolution de 300 m) pour définir cette zone d’analyse. L’indicateur est calculé comme suit :&lt;/span&gt;&lt;/p&gt;
&lt;ol style=&quot;margin-top: 0px; margin-bottom: 0px; margin-left: 0px; margin-right: 0px; -qt-list-indent: 1;&quot;&gt;&lt;li style=&quot; font-family:'Ubuntu'; font-size:11pt;&quot; style=&quot; margin-top:12px; margin-bottom:12px; margin-left:0px; margin-right:0px; -qt-block-indent:0; text-indent:0px;&quot;&gt;Définir la période d’analyse, et utiliser les séries chronologiques de l'IVDN pour calculer l'IVDN pour chaque pixel.&lt;/li&gt;
&lt;li style=&quot; font-family:'Ubuntu'; font-size:11pt;&quot; style=&quot; margin-top:12px; margin-bottom:12px; margin-left:0px; margin-right:0px; -qt-block-indent:0; text-indent:0px;&quot;&gt;Définir des unités similaires sur le plan écologique comme étant l’intersection unique de la couverture terrestre et du type de sol.&lt;/li&gt;
&lt;li style=&quot; font-family:'Ubuntu'; font-size:11pt;&quot; style=&quot; margin-top:12px; margin-bottom:12px; margin-left:0px; margin-right:0px; -qt-block-indent:0; text-indent:0px;&quot;&gt;Pour chaque unité, extraire toutes les valeurs IVDN moyennes calculées lors de l'étape 1, et créer une distribution de fréquence. À partir de cette distribution, déterminer la valeur qui représente le 90e centile (nous déconseillons l'utilisation de la valeur IVDN maximale absolue pour éviter les erreurs possibles dues à la présence de valeurs aberrantes). La valeur représentant le 90e centile sera considérée comme la productivité maximale pour cette unité.&lt;/li&gt;
&lt;li style=&quot; font-family:'Ubuntu'; font-size:11pt;&quot; style=&quot; margin-top:12px; margin-bottom:12px; margin-left:0px; margin-right:0px; -qt-block-indent:0; text-indent:0px;&quot;&gt;Calculer le rapport entre l'IVDN moyen et la productivité maximale (dans chaque cas, comparer la valeur moyenne observée au maximum de l'unité correspondante).&lt;/li&gt;
&lt;li style=&quot; font-family:'Ubuntu'; font-size:11pt;&quot; style=&quot; margin-top:12px; margin-bottom:12px; margin-left:0px; margin-right:0px; -qt-block-indent:0; text-indent:0px;&quot;&gt;Si l'IVDN moyen observé est inférieur à 50 % de la productivité maximale, ce pixel est considéré comme potentiellement dégradé pour cet indicateur.&lt;/li&gt;&lt;/ol&gt;
&lt;p style=&quot;-qt-paragraph-type:empty; margin-top:12px; margin-bottom:12px; margin-left:0px; margin-right:0px; -qt-block-indent:0; text-indent:0px; font-family:'Ubuntu'; font-size:11pt;&quot;&gt;&lt;br /&gt;&lt;/p&gt;
&lt;p style=&quot; margin-top:12px; margin-bottom:12px; margin-left:0px; margin-right:0px; -qt-block-indent:0; text-indent:0px;&quot;&gt;&lt;a href=&quot;http://trends.earth/docs/en/background/understanding_indicators15.html#productivity-performance&quot;&gt;&lt;span style=&quot; font-family:'Ubuntu'; font-size:11pt; text-decoration: underline; color:#0000ff;&quot;&gt;Plus d'informations sur la performance de la productivité&lt;/span&gt;&lt;/a&gt;&lt;/p&gt;&lt;/body&gt;&lt;/html&gt;</translation>
>>>>>>> 1fb613ee
    </message>
    <message>
        <location filename="../calculate_prod.py" line="189"/>
        <source>Error</source>
        <translation>Erreur</translation>
    </message>
    <message>
        <location filename="../calculate_prod.py" line="189"/>
        <source>Choose one or more productivity sub-indicator to calculate.</source>
        <translation>Choisir un ou plusieurs sous-indicateurs de productivité à calculer.</translation>
    </message>
</context>
<context>
    <name>DlgCalculateRestBiomass</name>
    <message>
        <location filename="../gui/DlgCalculateRestBiomass.ui" line="23"/>
        <source>Estimate Likely Change in Biomass Due to Restoration</source>
        <translation>Estimation Changement probable de la biomasse dû à la restauration</translation>
    </message>
    <message>
        <location filename="../gui/DlgCalculateRestBiomass.ui" line="41"/>
        <source>Step 1: Estimate likely change in biomass from restoration</source>
        <translation>Étape 1: Estimer le changement probable de la biomasse résultant de la restauration</translation>
    </message>
    <message>
        <location filename="../gui/DlgCalculateRestBiomass.ui" line="65"/>
        <source>Estimate biomass change due to restoration</source>
        <translation>Estimer le changement de biomasse dû à la restauration</translation>
    </message>
    <message>
        <location filename="../gui/DlgCalculateRestBiomass.ui" line="87"/>
        <source>Step 2: Calculate biomass change summary table</source>
        <translation>Étape 2: Calculer le tableau récapitulatif de l&amp;#39;évolution de la biomasse</translation>
    </message>
    <message>
        <location filename="../gui/DlgCalculateRestBiomass.ui" line="111"/>
        <source>Calculate table summarizing likely changes in biomass due to restoration</source>
        <translation>Calculer le tableau résumant les changements probables de la biomasse dus à la restauration</translation>
    </message>
</context>
<context>
    <name>DlgCalculateRestBiomassData</name>
    <message>
        <location filename="../gui/DlgCalculateRestBiomassData.ui" line="20"/>
        <source>Biomas Change Estimate | Biomass</source>
        <translation>Estimation du changement de biomasse | Biomasse</translation>
    </message>
    <message>
        <location filename="../gui/DlgCalculateRestBiomassData.ui" line="90"/>
        <source>Type of restoration</source>
        <translation>Type de restauration</translation>
    </message>
    <message>
        <location filename="../gui/DlgCalculateRestBiomassData.ui" line="96"/>
        <source>Terrestrial</source>
        <translation>Terrestre</translation>
    </message>
    <message>
        <location filename="../gui/DlgCalculateRestBiomassData.ui" line="112"/>
        <source>Coastal (mangrove)</source>
        <translation>Côtier (mangrove)</translation>
    </message>
    <message>
        <location filename="../gui/DlgCalculateRestBiomassData.ui" line="131"/>
        <source>Planned longevity of intervention (years)</source>
        <translation>Longévité planifiée de l&amp;#39;intervention (années)</translation>
    </message>
    <message>
        <location filename="../gui/DlgCalculateRestBiomassData.ui" line="173"/>
        <source>The current selected region of interest</source>
        <translation>La région d'intérêt actuellement sélectionnée</translation>
    </message>
    <message>
        <location filename="../gui/DlgCalculateRestBiomassData.ui" line="186"/>
        <source>&lt;html&gt;&lt;head/&gt;&lt;body&gt;&lt;p&gt;Opens settings dialog in order to change region of interest.&lt;/p&gt;&lt;/body&gt;&lt;/html&gt;</source>
        <translation>&lt;html&gt;&lt;head/&gt;&lt;body&gt;&lt;p&gt;Ouvre la boîte de dialogue des paramètres afin de modifier la région d'intérêt.&lt;/p&gt;&lt;/body&gt;&lt;/html&gt;</translation>
    </message>
    <message>
        <location filename="../gui/DlgCalculateRestBiomassData.ui" line="189"/>
        <source>Change region</source>
        <translation>Changer de région</translation>
    </message>
    <message>
        <location filename="../gui/DlgCalculateRestBiomassData.ui" line="198"/>
        <source>Execution name:</source>
        <translation>Nom d'exécution :</translation>
    </message>
    <message>
        <location filename="../gui/DlgCalculateRestBiomassData.ui" line="205"/>
        <source>&lt;html&gt;&lt;head/&gt;&lt;body&gt;&lt;p&gt;Input for the name that will be assigned to the execution task, if not filled the algorithm name will be used as the task name.&lt;/p&gt;&lt;/body&gt;&lt;/html&gt;</source>
        <translation>&lt;html&gt;&lt;head/&gt;&lt;body&gt;&lt;p&gt;Entrée pour le nom qui sera attribué à la tâche d'exécution ; s'il n'est pas rempli, le nom de l'algorithme sera utilisé comme nom de la tâche.&lt;/p&gt;&lt;/body&gt;&lt;/html&gt;</translation>
    </message>
    <message>
        <location filename="../gui/DlgCalculateRestBiomassData.ui" line="212"/>
        <source>Notes:</source>
        <translation>Remarques:</translation>
    </message>
    <message>
        <location filename="../gui/DlgCalculateRestBiomassData.ui" line="237"/>
        <source>User notes associated with the executed task.</source>
        <translation>Notes de l'utilisateur associées à la tâche exécutée.</translation>
    </message>
    <message>
        <location filename="../gui/DlgCalculateRestBiomassData.ui" line="271"/>
        <source>&lt;!DOCTYPE HTML PUBLIC &quot;-//W3C//DTD HTML 4.0//EN&quot; &quot;http://www.w3.org/TR/REC-html40/strict.dtd&quot;&gt;
&lt;html&gt;&lt;head&gt;&lt;meta name=&quot;qrichtext&quot; content=&quot;1&quot; /&gt;&lt;style type=&quot;text/css&quot;&gt;
p, li { white-space: pre-wrap; }
&lt;/style&gt;&lt;/head&gt;&lt;body style=&quot; font-family:&apos;Ubuntu&apos;; font-size:11pt; font-weight:400; font-style:normal;&quot;&gt;
&lt;p style=&quot; margin-top:0px; margin-bottom:0px; margin-left:0px; margin-right:0px; -qt-block-indent:0; text-indent:0px;&quot;&gt;&lt;span style=&quot; font-weight:600;&quot;&gt;Biomass Change Estimate&lt;/span&gt;&lt;/p&gt;
&lt;p style=&quot;-qt-paragraph-type:empty; margin-top:0px; margin-bottom:0px; margin-left:0px; margin-right:0px; -qt-block-indent:0; text-indent:0px; font-weight:600;&quot;&gt;&lt;br /&gt;&lt;/p&gt;
&lt;p style=&quot; margin-top:0px; margin-bottom:0px; margin-left:0px; margin-right:0px; -qt-block-indent:0; text-indent:0px;&quot;&gt;Estimate likely change in biomass due to restoration&lt;/p&gt;&lt;/body&gt;&lt;/html&gt;</source>
        <translation>&lt;!DOCTYPE HTML PUBLIC &quot;-//W3C//DTD HTML 4.0//EN&quot; &quot;http://www.w3.org/TR/REC-html40/strict.dtd&quot;&gt;
&lt;html&gt;&lt;head&gt;&lt;meta name=&quot;qrichtext&quot; content=&quot;1&quot; /&gt;&lt;style type=&quot;text/css&quot;&gt;
p, li { white-space: pre-wrap; }
&lt;/style&gt;&lt;/head&gt;&lt;body style=&quot; font-family:'Ubuntu'; font-size:11pt; font-weight:400; font-style:normal;&quot;&gt;
&lt;p style=&quot; margin-top:0px; margin-bottom:0px; margin-left:0px; margin-right:0px; -qt-block-indent:0; text-indent:0px;&quot;&gt;&lt;span style=&quot; font-weight:600;&quot;&gt;Estimation du changement de la biomasse&lt;/span&gt;&lt;/p&gt;
&lt;p style=&quot;-qt-paragraph-type:empty; margin-top:0px; margin-bottom:0px; margin-left:0px; margin-right:0px; -qt-block-indent:0; text-indent:0px; font-weight:600;&quot;&gt;&lt;br /&gt;&lt;/p&gt;
&lt;p style=&quot; margin-top:0px; margin-bottom:0px; margin-left:0px; margin-right:0px; -qt-block-indent:0; text-indent:0px;&quot;&gt;Estimez le changement probable de la biomasse dû à la restauration&lt;/p&gt;&lt;/body&gt;&lt;/html&gt;</translation>
    </message>
</context>
<context>
    <name>DlgCalculateRestBiomassSummaryTable</name>
    <message>
        <location filename="../gui/DlgCalculateRestBiomassSummaryTable.ui" line="20"/>
        <source>Biomass Change Summary | Biomass</source>
        <translation>Résumé des changements dans la biomasse | Biomasse</translation>
    </message>
    <message>
        <location filename="../gui/DlgCalculateRestBiomassSummaryTable.ui" line="108"/>
        <source>Biomass change</source>
        <translation>Changement de biomasse</translation>
    </message>
    <message>
        <location filename="../gui/DlgCalculateRestBiomassSummaryTable.ui" line="126"/>
        <source>&lt;html&gt;&lt;head/&gt;&lt;body&gt;&lt;p&gt;Select the biomass dataset to be used for the biomass change calculations.&lt;/p&gt;&lt;/body&gt;&lt;/html&gt;</source>
        <translation>&lt;html&gt;&lt;head/&gt;&lt;body&gt;&lt;p&gt;Sélectionnez l'ensemble de données de biomasse à utiliser pour les calculs de changement de biomasse.&lt;/p&gt;&lt;/body&gt;&lt;/html&gt;</translation>
    </message>
    <message>
        <location filename="../gui/DlgCalculateRestBiomassSummaryTable.ui" line="153"/>
        <source>The current selected region of interest</source>
        <translation>La région d'intérêt actuellement sélectionnée</translation>
    </message>
    <message>
        <location filename="../gui/DlgCalculateRestBiomassSummaryTable.ui" line="166"/>
        <source>&lt;html&gt;&lt;head/&gt;&lt;body&gt;&lt;p&gt;Opens settings dialog in order to change region of interest.&lt;/p&gt;&lt;/body&gt;&lt;/html&gt;</source>
        <translation>&lt;html&gt;&lt;head/&gt;&lt;body&gt;&lt;p&gt;Ouvre la boîte de dialogue des paramètres afin de modifier la région d'intérêt.&lt;/p&gt;&lt;/body&gt;&lt;/html&gt;</translation>
    </message>
    <message>
        <location filename="../gui/DlgCalculateRestBiomassSummaryTable.ui" line="169"/>
        <source>Change region</source>
        <translation>Changer de région</translation>
    </message>
    <message>
        <location filename="../gui/DlgCalculateRestBiomassSummaryTable.ui" line="178"/>
        <source>Execution name:</source>
        <translation>Nom d'exécution :</translation>
    </message>
    <message>
        <location filename="../gui/DlgCalculateRestBiomassSummaryTable.ui" line="185"/>
        <source>&lt;html&gt;&lt;head/&gt;&lt;body&gt;&lt;p&gt;Input for the name that will be assigned to the execution task, if not filled the algorithm name will be used as the task name.&lt;/p&gt;&lt;/body&gt;&lt;/html&gt;</source>
        <translation>&lt;html&gt;&lt;head/&gt;&lt;body&gt;&lt;p&gt;Entrée pour le nom qui sera attribué à la tâche d'exécution ; s'il n'est pas rempli, le nom de l'algorithme sera utilisé comme nom de la tâche.&lt;/p&gt;&lt;/body&gt;&lt;/html&gt;</translation>
    </message>
    <message>
        <location filename="../gui/DlgCalculateRestBiomassSummaryTable.ui" line="192"/>
        <source>Notes:</source>
        <translation>Remarques:</translation>
    </message>
    <message>
        <location filename="../gui/DlgCalculateRestBiomassSummaryTable.ui" line="217"/>
        <source>User notes associated with the executed task.</source>
        <translation>Notes de l'utilisateur associées à la tâche exécutée.</translation>
    </message>
    <message>
        <location filename="../gui/DlgCalculateRestBiomassSummaryTable.ui" line="251"/>
        <source>&lt;!DOCTYPE HTML PUBLIC &quot;-//W3C//DTD HTML 4.0//EN&quot; &quot;http://www.w3.org/TR/REC-html40/strict.dtd&quot;&gt;
&lt;html&gt;&lt;head&gt;&lt;meta name=&quot;qrichtext&quot; content=&quot;1&quot; /&gt;&lt;style type=&quot;text/css&quot;&gt;
p, li { white-space: pre-wrap; }
&lt;/style&gt;&lt;/head&gt;&lt;body style=&quot; font-family:&apos;Ubuntu&apos;; font-size:11pt; font-weight:400; font-style:normal;&quot;&gt;
&lt;p style=&quot; margin-top:0px; margin-bottom:0px; margin-left:0px; margin-right:0px; -qt-block-indent:0; text-indent:0px;&quot;&gt;&lt;span style=&quot; font-weight:600;&quot;&gt;Biomass Change Summary&lt;/span&gt;&lt;/p&gt;
&lt;p style=&quot;-qt-paragraph-type:empty; margin-top:0px; margin-bottom:0px; margin-left:0px; margin-right:0px; -qt-block-indent:0; text-indent:0px; font-weight:600;&quot;&gt;&lt;br /&gt;&lt;/p&gt;
&lt;p style=&quot; margin-top:0px; margin-bottom:0px; margin-left:0px; margin-right:0px; -qt-block-indent:0; text-indent:0px;&quot;&gt;Summarize likely change in Biomass due to restoration&lt;/p&gt;&lt;/body&gt;&lt;/html&gt;</source>
        <translation>&lt;!DOCTYPE HTML PUBLIC &quot;-//W3C//DTD HTML 4.0//EN&quot; &quot;http://www.w3.org/TR/REC-html40/strict.dtd&quot;&gt;
&lt;html&gt;&lt;head&gt;&lt;meta name=&quot;qrichtext&quot; content=&quot;1&quot; /&gt;&lt;style type=&quot;text/css&quot;&gt;
p, li { white-space: pre-wrap; }
&lt;/style&gt;&lt;/head&gt;&lt;body style=&quot; font-family:'Ubuntu'; font-size:11pt; font-weight:400; font-style:normal;&quot;&gt;
&lt;p style=&quot; margin-top:0px; margin-bottom:0px; margin-left:0px; margin-right:0px; -qt-block-indent:0; text-indent:0px;&quot;&gt;&lt;span style=&quot; font-weight:600;&quot;&gt;Résumé des changements dans la biomasse&lt;/span&gt;&lt;/p&gt;
&lt;p style=&quot;-qt-paragraph-type:empty; margin-top:0px; margin-bottom:0px; margin-left:0px; margin-right:0px; -qt-block-indent:0; text-indent:0px; font-weight:600;&quot;&gt;&lt;br /&gt;&lt;/p&gt;
&lt;p style=&quot; margin-top:0px; margin-bottom:0px; margin-left:0px; margin-right:0px; -qt-block-indent:0; text-indent:0px;&quot;&gt;Résumez le changement probable de la biomasse dû à la restauration.&lt;/p&gt;&lt;/body&gt;&lt;/html&gt;</translation>
    </message>
    <message>
        <location filename="../calculate_rest_biomass.py" line="150"/>
        <source>Error</source>
        <translation>Erreur</translation>
    </message>
    <message>
        <location filename="../calculate_rest_biomass.py" line="134"/>
        <source>You must add a biomass layer to your map before you can use the summary tool.</source>
        <translation>Vous devez ajouter une couche de biomasse à votre carte avant de pouvoir utiliser l&amp;#39;outil de résumé.</translation>
    </message>
    <message>
        <location filename="../calculate_rest_biomass.py" line="150"/>
        <source>Area of interest is not entirely within the biomass layer.</source>
        <translation>La zone d&amp;#39;intérêt ne se situe pas entièrement dans la couche de biomasse.</translation>
    </message>
</context>
<context>
    <name>DlgCalculateSOC</name>
    <message>
        <location filename="../gui/DlgCalculateSOC.ui" line="20"/>
        <source>Soil Organic Carbon | Land Degradation</source>
        <translation>Carbone organique du sol | Dégradation des terres</translation>
    </message>
    <message>
        <location filename="../gui/DlgCalculateSOC.ui" line="60"/>
        <source>Input for the name that will be assigned to the execution task, if not filled the algorithm name will be used as the task name.</source>
        <translation>Entrée pour le nom qui sera attribué à la tâche d'exécution ; s'il n'est pas rempli, le nom de l'algorithme sera utilisé comme nom de la tâche.</translation>
    </message>
    <message>
        <location filename="../gui/DlgCalculateSOC.ui" line="102"/>
        <source>The current selected region of interest</source>
        <translation>La région d'intérêt actuellement sélectionnée</translation>
    </message>
    <message>
        <location filename="../gui/DlgCalculateSOC.ui" line="115"/>
        <source>&lt;html&gt;&lt;head/&gt;&lt;body&gt;&lt;p&gt;Opens settings dialog in order to change region of interest.&lt;/p&gt;&lt;/body&gt;&lt;/html&gt;</source>
        <translation>&lt;html&gt;&lt;head/&gt;&lt;body&gt;&lt;p&gt; Ouvre le dialogue de paramétrage afin de modifier la région d'intérêt.&lt;/p&gt;&lt;/body&gt;&lt;/html&gt;</translation>
    </message>
    <message>
        <location filename="../gui/DlgCalculateSOC.ui" line="118"/>
        <source>Change region</source>
        <translation>Changer de région</translation>
    </message>
    <message>
        <location filename="../gui/DlgCalculateSOC.ui" line="127"/>
        <source>Execution name:</source>
        <translation>Nom de l'exécution :</translation>
    </message>
    <message>
        <location filename="../gui/DlgCalculateSOC.ui" line="134"/>
        <source>&lt;html&gt;&lt;head/&gt;&lt;body&gt;&lt;p&gt;Input for the name that will be assigned to the execution task,if not filled the algorithm name will be used as the task name.&lt;/p&gt;&lt;/body&gt;&lt;/html&gt;</source>
        <translation>&lt;html&gt;&lt;head/&gt;&lt;body&gt;&lt;p&gt;Entrée pour le nom qui sera attribué à la tâche d'exécution ; s'il n'est pas rempli, le nom de l'algorithme sera utilisé comme nom de la tâche.&lt;/p&gt;&lt;/body&gt;&lt;/html&gt;</translation>
    </message>
    <message>
        <location filename="../gui/DlgCalculateSOC.ui" line="141"/>
        <source>Notes:</source>
        <translation>Remarques:</translation>
    </message>
    <message>
        <location filename="../gui/DlgCalculateSOC.ui" line="166"/>
        <source>User notes associated with the executed task.</source>
        <translation>Notes de l'utilisateur associées à la tâche exécutée.</translation>
    </message>
    <message>
        <location filename="../gui/DlgCalculateSOC.ui" line="173"/>
        <source>Advanced configuration</source>
        <translation>Configuration avancée</translation>
    </message>
    <message>
        <location filename="../gui/DlgCalculateSOC.ui" line="188"/>
        <source>Climate regime</source>
        <translation>Régime climatique</translation>
    </message>
    <message>
        <location filename="../gui/DlgCalculateSOC.ui" line="200"/>
        <source>Specify regime</source>
        <translation>Préciser le régime</translation>
    </message>
    <message>
        <location filename="../gui/DlgCalculateSOC.ui" line="213"/>
        <source>Custom value</source>
        <translation>Valeur personnalisée</translation>
    </message>
    <message>
        <location filename="../gui/DlgCalculateSOC.ui" line="267"/>
        <source>Default (determined per-pixel using global climate data)</source>
        <translation>Valeur par défaut (déterminée par pixel en utilisant les données climatiques globales)</translation>
    </message>
    <message>
        <location filename="../gui/DlgCalculateSOC.ui" line="286"/>
        <source>Additional files to download</source>
        <translation>Fichiers supplémentaires à télécharger</translation>
    </message>
    <message>
        <location filename="../gui/DlgCalculateSOC.ui" line="304"/>
        <source>Download annual land cover layers (only first and last land cover layer are downloaded by default)</source>
        <translation>Télécharger les couches annuelles de couverture terrestre (seules les première et dernière couches de couverture terrestre sont téléchargées par défaut)</translation>
    </message>
    <message>
        <location filename="../gui/DlgCalculateSOC.ui" line="314"/>
        <source>Custom initial soil organic carbon dataset</source>
        <translation>Jeu de données sur le carbone organique du sol initial personnalisé</translation>
    </message>
    <message>
        <location filename="../gui/DlgCalculateSOC.ui" line="394"/>
        <source>&lt;!DOCTYPE HTML PUBLIC &quot;-//W3C//DTD HTML 4.0//EN&quot; &quot;http://www.w3.org/TR/REC-html40/strict.dtd&quot;&gt;
&lt;html&gt;&lt;head&gt;&lt;meta name=&quot;qrichtext&quot; content=&quot;1&quot; /&gt;&lt;style type=&quot;text/css&quot;&gt;
p, li { white-space: pre-wrap; }
&lt;/style&gt;&lt;/head&gt;&lt;body style=&quot; font-family:&apos;Ubuntu&apos;; font-size:11pt; font-weight:400; font-style:normal;&quot;&gt;
&lt;h3 style=&quot; margin-top:14px; margin-bottom:12px; margin-left:0px; margin-right:0px; -qt-block-indent:0; text-indent:0px;&quot;&gt;&lt;span style=&quot; font-size:large; font-weight:600;&quot;&gt;Soil organic carbon&lt;/span&gt;&lt;/h3&gt;
&lt;p style=&quot; margin-top:12px; margin-bottom:12px; margin-left:0px; margin-right:0px; -qt-block-indent:0; text-indent:0px;&quot;&gt;The third sub-indicator for monitoring land degradation as part of the SDG process quantifies changes in soil organic carbon (SOC) over the reporting period. Changes in SOC are particularly difficult to assess for several reasons, some of them being the high spatial variability of soil properties, the time and cost intensiveness of conducting representative soil surveys and the lack of time series data on SOC for most regions of the world. To address some of the limitations, a combined land cover/SOC method is used in Trends.Earth to estimate changes in SOC and identify potentially degraded areas. The indicator is computed as follows:&lt;/p&gt;
&lt;ol style=&quot;margin-top: 0px; margin-bottom: 0px; margin-left: 0px; margin-right: 0px; -qt-list-indent: 1;&quot;&gt;&lt;li style=&quot; margin-top:12px; margin-bottom:12px; margin-left:0px; margin-right:0px; -qt-block-indent:0; text-indent:0px;&quot;&gt;Determine the SOC reference values. Trends.Earth uses SoilGrids 250m carbon stocks for the first 30 cm of the soil profile as the reference values for calculation (NOTE: SoilGrids uses information from a variety of data sources and ranging from many years to produce this product, therefore assigning a date for calculations purposes could cause inaccuracies in the stock change calculations).&lt;/li&gt;
&lt;li style=&quot; margin-top:12px; margin-bottom:12px; margin-left:0px; margin-right:0px; -qt-block-indent:0; text-indent:0px;&quot;&gt;Reclassify the land cover maps to the 7 land cover classes needed for reporting to the UNCCD (forest, grassland, cropland, wetland, artificial area, bare land and water). Ideally annual land cover maps are preferred, but at least land cover maps for the starting and end years are needed.&lt;/li&gt;
&lt;li style=&quot; margin-top:12px; margin-bottom:12px; margin-left:0px; margin-right:0px; -qt-block-indent:0; text-indent:0px;&quot;&gt;To estimate the changes in C stocks for the reporting period C conversion coefficients for changes in land use, management and inputs are recommended by the IPCC and the UNCCD. However, spatially explicit information on management and C inputs is not available for most regions. As such, only land use conversion coefficient can be applied for estimating changes in C stocks (using land cover as a proxy for land use). The coefficients used were the result of a literature review performed by the UNCCD and are presented at the &lt;a href=&quot;http://trends.earth/docs/en/background/understanding_indicators15.html#soil-organic-carbon&quot;&gt;&lt;span style=&quot; text-decoration: underline; color:#0000ff;&quot;&gt;Trends.Earth website&lt;/span&gt;&lt;/a&gt;. Those coefficients represent the proportional in C stocks after 20 years of land cover change.&lt;/li&gt;
&lt;p style=&quot; margin-top:12px; margin-bottom:12px; margin-left:0px; margin-right:0px; -qt-block-indent:1; text-indent:0px;&quot;&gt;Changes in SOC are better studied for land cover transitions involving agriculture, and for that reason there is a different set of coefficients for each of the main global climatic regions: Temperate Dry (f = 0.80), Temperate Moist (f = 0.69), Tropical Dry (f = 0.58), Tropical Moist (f = 0.48), and Tropical Montane (f = 0.64).&lt;/p&gt;
&lt;li style=&quot; margin-top:12px; margin-bottom:12px; margin-left:0px; margin-right:0px; -qt-block-indent:0; text-indent:0px;&quot;&gt;Compute relative different in SOC between the baseline and the target period, areas which experienced a loss in SOC of 10% of more during the reporting period will be considered potentially degraded, and areas experiencing a gain of 10% or more as potentially improved.&lt;/li&gt;&lt;/ol&gt;
&lt;p style=&quot;-qt-paragraph-type:empty; margin-top:12px; margin-bottom:12px; margin-left:0px; margin-right:0px; -qt-block-indent:0; text-indent:0px;&quot;&gt;&lt;br /&gt;&lt;/p&gt;
&lt;p style=&quot; margin-top:12px; margin-bottom:12px; margin-left:0px; margin-right:0px; -qt-block-indent:0; text-indent:0px;&quot;&gt;&lt;a href=&quot;http://trends.earth/docs/en/background/understanding_indicators15.html#soil-organic-carbon&quot;&gt;&lt;span style=&quot; text-decoration: underline; color:#0000ff;&quot;&gt;More information on the Soil Organic Carbon SDG 15.3.1 sub-indicator&lt;/span&gt;&lt;/a&gt;&lt;/p&gt;&lt;/body&gt;&lt;/html&gt;</source>
        <translation>&lt;!DOCTYPE HTML PUBLIC &quot;-//W3C//DTD HTML 4.0//EN&quot; &quot;http://www.w3.org/TR/REC-html40/strict.dtd&quot;&gt;
&lt;html&gt;&lt;head&gt;&lt;meta name=&quot;qrichtext&quot; content=&quot;1&quot; /&gt;&lt;style type=&quot;text/css&quot;&gt;
p, li { white-space: pre-wrap; }
&lt;/style&gt;&lt;/head&gt;&lt;body style=&quot; font-family:'Ubuntu'; font-size:11pt; font-weight:400; font-style:normal;&quot;&gt;
&lt;h3 style=&quot; margin-top:14px; margin-bottom:12px; margin-left:0px; margin-right:0px; -qt-block-indent:0; text-indent:0px;&quot;&gt;&lt;span style=&quot; font-size:large; font-weight:600;&quot;&gt;Carbone organique du sol&lt;/span&gt;&lt;/h3&gt;
&lt;p style=&quot; margin-top:12px; margin-bottom:12px; margin-left:0px; margin-right:0px; -qt-block-indent:0; text-indent:0px;&quot;&gt;Le troisième sous-indicateur pour le suivi de la dégradation des terres dans le cadre du processus des ODD quantifie les changements dans le carbone organique du sol (COS) au cours de la période de déclaration. Les changements du COS sont particulièrement difficiles à évaluer pour plusieurs raisons, dont la grande variabilité spatiale des propriétés du sol, le temps et les coûts nécessaires à la réalisation d'études représentatives du sol et le manque de données de séries chronologiques sur le COS pour la plupart des régions du monde. Pour répondre à certaines de ces limitations, une méthode combinée couverture des sols/COS est utilisée dans Trends.Earth pour estimer les changements dans le COS et identifier les zones potentiellement dégradées. L'indicateur est calculé comme suit :&lt;/p&gt;
&lt;ol style=&quot;margin-top: 0px; margin-bottom: 0px; margin-left: 0px; margin-right: 0px; -qt-list-indent: 1;&quot;&gt;&lt;li style=&quot; margin-top:12px; margin-bottom:12px; margin-left:0px; margin-right:0px; -qt-block-indent:0; text-indent:0px;&quot;&gt;Déterminez les valeurs de référence du COS. Trends.Earth utilise les stocks de carbone SoilGrids 250 m pour les 30 premiers centimètres du profil du sol comme valeurs de référence pour le calcul (REMARQUE : SoilGrids utilise des informations provenant de diverses sources de données et s'étendant sur de nombreuses années pour produire ce produit ; par conséquent, l'attribution d'une date à des fins de calcul pourrait entraîner des inexactitudes dans les calculs de variation des stocks).&lt;/li&gt;
&lt;li style=&quot; margin-top:12px; margin-bottom:12px; margin-left:0px; margin-right:0px; -qt-block-indent:0; text-indent:0px;&quot;&gt;Reclassifiez les cartes d'occupation du sol dans les 7 classes d'occupation du sol nécessaires pour le rapportage à la CNULCD (forêt, prairie, terre cultivée, zone humide, zone artificielle, terre nue et eau). Idéalement, des cartes annuelles de couverture des sols sont préférables, mais au moins des cartes de couverture des sols pour les années de début et de fin sont nécessaires.&lt;/li&gt;
&lt;li style=&quot; margin-top:12px; margin-bottom:12px; margin-left:0px; margin-right:0px; -qt-block-indent:0; text-indent:0px;&quot;&gt;Pour estimer les changements dans les stocks de C pour la période de déclaration, des coefficients de conversion de C pour les changements dans l'utilisation des terres, la gestion et les contributions sont recommandés par le GIEC et la CNUCD. Cependant, des informations spatialement explicites sur la gestion et les contributions de C ne sont pas disponibles pour la plupart des régions. Par conséquent, seul le coefficient de conversion de l'utilisation des terres peut être appliqué pour estimer les changements dans les stocks de C (en utilisant la couverture des terres comme substitut de l'utilisation des terres). Les coefficients utilisés sont le résultat d'une revue de la littérature effectuée par la CNULCD et sont présentés sur le site Web de &lt;a href=&quot;http://trends.earth/docs/en/background/understanding_indicators15.html#soil-organic-carbon&quot;&gt;&lt;span style=&quot; text-decoration: underline; color:#0000ff;&quot;&gt;Trends.Earth&lt;/span&gt;&lt;/a&gt;. Ces coefficients représentent la proportion des stocks de C après 20 ans de changement de couverture terrestre.&lt;/li&gt;
&lt;p style=&quot; margin-top:12px; margin-bottom:12px; margin-left:0px; margin-right:0px; -qt-block-indent:1; text-indent:0px;&quot;&gt;Les changements de COS sont mieux étudiés pour les transitions de couverture terrestre impliquant l'agriculture, et pour cette raison, il existe un ensemble différent de coefficients pour chacune des principales régions climatiques mondiales : tempérée sèche (f = 0,80), tempérée humide (f = 0,69), tropicale sèche (f = 0,58), tropicale humide (f = 0,48) et tropicale montagneuse (f = 0,64).&lt;/p&gt;
&lt;li style=&quot; margin-top:12px; margin-bottom:12px; margin-left:0px; margin-right:0px; -qt-block-indent:0; text-indent:0px;&quot;&gt;Calculez la différence relative de COS entre la ligne de base et la période cible, les zones qui ont subi une perte de COS de 10 % ou plus pendant la période de rapport seront considérées comme potentiellement dégradées, et les zones qui ont connu un gain de 10 % ou plus comme potentiellement améliorées.&lt;/li&gt;&lt;/ol&gt;
&lt;p style=&quot;-qt-paragraph-type:empty; margin-top:12px; margin-bottom:12px; margin-left:0px; margin-right:0px; -qt-block-indent:0; text-indent:0px;&quot;&gt;&lt;br /&gt;&lt;/p&gt;
&lt;p style=&quot; margin-top:12px; margin-bottom:12px; margin-left:0px; margin-right:0px; -qt-block-indent:0; text-indent:0px;&quot;&gt;&lt;a href=&quot;http://trends.earth/docs/en/background/understanding_indicators15.html#soil-organic-carbon&quot;&gt;&lt;span style=&quot; text-decoration: underline; color:#0000ff;&quot;&gt;Plus d'informations sur le sous-indicateur de carbone organique du sol de l'ODD 15.3.1&lt;/span&gt;&lt;/a&gt;&lt;/p&gt;&lt;/body&gt;&lt;/html&gt;</translation>
    </message>
    <message>
        <location filename="../calculate_soc.py" line="217"/>
        <source>Error</source>
        <translation>Erreur</translation>
    </message>
    <message>
        <location filename="../calculate_soc.py" line="155"/>
        <source>Due to the options you have chosen, this calculation must occur offline. You MUST select a custom soil organic carbon dataset.</source>
        <translation>En raison des options que vous avez choisies, ce calcul doit se produire hors connexion. Vous DEVEZ sélectionner un jeu de données personnalisé sur le carbone organique du sol.</translation>
    </message>
    <message>
        <location filename="../calculate_soc.py" line="165"/>
        <source>Due to the options you have chosen, this calculation must occur offline. You MUST select a custom land cover dataset.</source>
        <translation>En raison des options que vous avez choisies, ce calcul doit se produire hors connexion. Vous DEVEZ sélectionner un jeu de données de couverture terrestre personnalisé.</translation>
    </message>
    <message>
        <location filename="../calculate_soc.py" line="176"/>
        <source>You must add a soil organic carbon layer to your map before you can run the calculation.</source>
        <translation>Vous devez ajouter une couche de carbone organique du sol à votre carte avant de pouvoir effectuer le calcul.</translation>
    </message>
    <message>
        <location filename="../calculate_soc.py" line="189"/>
        <source>Warning</source>
        <translation>Avertissement</translation>
    </message>
    <message>
        <location filename="../calculate_soc.py" line="189"/>
        <source>The initial year ({year_initial}) is greater than or equal to the final year ({year_final}) - this analysis might generate strange results.</source>
        <translation>L'année initiale ({year_initial}) est supérieure ou égale à l'année finale ({year_final}) ; cette analyse pourrait générer des résultats étranges.</translation>
    </message>
    <message>
        <location filename="../calculate_soc.py" line="203"/>
        <source>Area of interest is not entirely within the initial land cover layer.</source>
        <translation>La zone d'intérêt ne se trouve pas entièrement dans la couche de couverture terrestre initiale.</translation>
    </message>
    <message>
        <location filename="../calculate_soc.py" line="217"/>
        <source>Area of interest is not entirely within the final land cover layer.</source>
        <translation>La zone d'intérêt ne se trouve pas entièrement dans la couche de couverture terrestre finale.</translation>
    </message>
</context>
<context>
    <name>DlgCalculateTC</name>
    <message>
        <location filename="../gui/DlgCalculateTC.ui" line="23"/>
        <source>Calculate Carbon Change Indicators</source>
        <translation>Calculer les indicateurs de changement de carbone</translation>
    </message>
    <message>
        <location filename="../gui/DlgCalculateTC.ui" line="41"/>
        <source>Step 1: Calculate forest change and total carbon</source>
        <translation>Étape 1: Calculer le changement de forêt et le carbone total</translation>
    </message>
    <message>
        <location filename="../gui/DlgCalculateTC.ui" line="65"/>
        <source>Calculate carbon change spatial layers</source>
        <translation>Calculer les couches spatiales de changement de carbone</translation>
    </message>
    <message>
        <location filename="../gui/DlgCalculateTC.ui" line="87"/>
        <source>Step 2: Calculate carbon change summary table</source>
        <translation>Étape 2: Calculer le tableau récapitulatif des changements de carbone</translation>
    </message>
    <message>
        <location filename="../gui/DlgCalculateTC.ui" line="111"/>
        <source>Calculate carbon change summary table for boundary</source>
        <translation>Calculer le tableau récapitulatif des changements de carbone pour les limites</translation>
    </message>
</context>
<context>
    <name>DlgCalculateTCData</name>
    <message>
        <location filename="../gui/DlgCalculateTCData.ui" line="20"/>
        <source>Carbon Change | Total Carbon</source>
        <translation>Changement de carbone | Carbone total</translation>
    </message>
    <message>
        <location filename="../gui/DlgCalculateTCData.ui" line="84"/>
        <source>Period</source>
        <translation>Période</translation>
    </message>
    <message>
        <location filename="../gui/DlgCalculateTCData.ui" line="96"/>
        <source>Target year:</source>
        <translation>Année cible:</translation>
    </message>
    <message>
        <location filename="../gui/DlgCalculateTCData.ui" line="121"/>
        <source>Select the target year, should be great than the initial year</source>
        <translation>Sélectionnez l'année cible, elle doit être supérieure à l'année initiale.</translation>
    </message>
    <message>
        <location filename="../gui/DlgCalculateTCData.ui" line="174"/>
        <source>Initial year:</source>
        <translation>Année initiale:</translation>
    </message>
    <message>
        <location filename="../gui/DlgCalculateTCData.ui" line="181"/>
        <source>Hansen et. al. Global Forest Change product (30 m resolution)</source>
        <translation>Hansen et. Al. Produit Global Forest Change (résolution de 30 m)</translation>
    </message>
    <message>
        <location filename="../gui/DlgCalculateTCData.ui" line="209"/>
        <source>Select the initial year, should be less than the final year.</source>
        <translation>Sélectionnez l'année initiale, elle doit être inférieure à l'année finale.</translation>
    </message>
    <message>
        <location filename="../gui/DlgCalculateTCData.ui" line="243"/>
        <source>Percent tree cover considered forest</source>
        <translation>Pourcentage de couvert arboré considéré comme forêt</translation>
    </message>
    <message>
        <location filename="../gui/DlgCalculateTCData.ui" line="270"/>
        <source>%</source>
        <translation>%</translation>
    </message>
    <message>
        <location filename="../gui/DlgCalculateTCData.ui" line="289"/>
        <source>Custom tree cover dataset</source>
        <translation>Ensemble de données de couverture arborescente personnalisée</translation>
    </message>
    <message>
        <location filename="../gui/DlgCalculateTCData.ui" line="299"/>
        <source>Initial layer (initial year)</source>
        <translation>Couche initiale (année initiale)</translation>
    </message>
    <message>
        <location filename="../gui/DlgCalculateTCData.ui" line="333"/>
        <source>Final layer (target year)</source>
        <translation>Couche finale (année cible)</translation>
    </message>
    <message>
        <location filename="../gui/DlgCalculateTCData.ui" line="378"/>
        <source>The current selected region of interest</source>
        <translation>La région d'intérêt actuellement sélectionnée</translation>
    </message>
    <message>
        <location filename="../gui/DlgCalculateTCData.ui" line="391"/>
        <source>&lt;html&gt;&lt;head/&gt;&lt;body&gt;&lt;p&gt;Opens settings dialog in order to change region of interest.&lt;/p&gt;&lt;/body&gt;&lt;/html&gt;</source>
        <translation>&lt;html&gt;&lt;head/&gt;&lt;body&gt;&lt;p&gt;Ouvre le dialogue de paramétrage afin de changer de région d'intérêt.&lt;/p&gt;&lt;/body&gt;&lt;/html&gt;</translation>
    </message>
    <message>
        <location filename="../gui/DlgCalculateTCData.ui" line="394"/>
        <source>Change region</source>
        <translation>Changer de région</translation>
    </message>
    <message>
        <location filename="../gui/DlgCalculateTCData.ui" line="403"/>
        <source>Execution name:</source>
        <translation>Nom d'exécution :</translation>
    </message>
    <message>
        <location filename="../gui/DlgCalculateTCData.ui" line="410"/>
        <source>&lt;html&gt;&lt;head/&gt;&lt;body&gt;&lt;p&gt;Input for the name that will be assigned to the execution task, if not filled the algorithm name will be used as the task name.&lt;/p&gt;&lt;/body&gt;&lt;/html&gt;</source>
        <translation>&lt;html&gt;&lt;head/&gt;&lt;body&gt;&lt;p&gt;Entrer le nom qui sera attribué à la tâche d'exécution, si ce champ n'est pas rempli, le nom de l'algorithme sera utilisé comme nom de la tâche.&lt;/p&gt;&lt;/body&gt;&lt;/html&gt;</translation>
    </message>
    <message>
        <location filename="../gui/DlgCalculateTCData.ui" line="417"/>
        <source>Notes:</source>
        <translation>Remarques:</translation>
    </message>
    <message>
        <location filename="../gui/DlgCalculateTCData.ui" line="442"/>
        <source>User notes associated with the executed task.</source>
        <translation>Notes de l'utilisateur associées à la tâche exécutée.</translation>
    </message>
    <message>
        <location filename="../gui/DlgCalculateTCData.ui" line="449"/>
        <source>Advanced configuration</source>
        <translation>Configuration avancée</translation>
    </message>
    <message>
        <location filename="../gui/DlgCalculateTCData.ui" line="458"/>
        <source>Aboveground biomass dataset</source>
        <translation>Jeu de données sur la biomasse aérienne</translation>
    </message>
    <message>
        <location filename="../gui/DlgCalculateTCData.ui" line="464"/>
        <source>Woods Hole Research Center (30 m resolution)</source>
        <translation>Centre de recherche de Woods Hole (résolution de 30 m)</translation>
    </message>
    <message>
        <location filename="../gui/DlgCalculateTCData.ui" line="480"/>
        <source>GEOCARBON (1 km resolution, global)</source>
        <translation>GEOCARBON (résolution de 1 km, global)</translation>
    </message>
    <message>
        <location filename="../gui/DlgCalculateTCData.ui" line="496"/>
        <source>Custom dataset - COMING SOON!</source>
        <translation>Jeu de données personnalisé - À VENIR!</translation>
    </message>
    <message>
        <location filename="../gui/DlgCalculateTCData.ui" line="528"/>
        <source>Method for calculation of root to shoot ratio</source>
        <translation>Méthode de calcul du rapport racine / tige</translation>
    </message>
    <message>
        <location filename="../gui/DlgCalculateTCData.ui" line="534"/>
        <source>Mokany et al. 2006</source>
        <translation>Mokany et al. 2006</translation>
    </message>
    <message>
        <location filename="../gui/DlgCalculateTCData.ui" line="547"/>
        <source>IPCC</source>
        <translation>GIEC</translation>
    </message>
    <message>
        <location filename="../gui/DlgCalculateTCData.ui" line="590"/>
        <source>&lt;!DOCTYPE HTML PUBLIC &quot;-//W3C//DTD HTML 4.0//EN&quot; &quot;http://www.w3.org/TR/REC-html40/strict.dtd&quot;&gt;
&lt;html&gt;&lt;head&gt;&lt;meta name=&quot;qrichtext&quot; content=&quot;1&quot; /&gt;&lt;style type=&quot;text/css&quot;&gt;
p, li { white-space: pre-wrap; }
&lt;/style&gt;&lt;/head&gt;&lt;body style=&quot; font-family:&apos;Ubuntu&apos;; font-size:11pt; font-weight:400; font-style:normal;&quot;&gt;
&lt;p style=&quot; margin-top:0px; margin-bottom:0px; margin-left:0px; margin-right:0px; -qt-block-indent:0; text-indent:0px;&quot;&gt;&lt;span style=&quot; font-weight:600;&quot;&gt;Change in Total Carbon&lt;/span&gt;&lt;/p&gt;
&lt;p style=&quot;-qt-paragraph-type:empty; margin-top:0px; margin-bottom:0px; margin-left:0px; margin-right:0px; -qt-block-indent:0; text-indent:0px; font-weight:600;&quot;&gt;&lt;br /&gt;&lt;/p&gt;
&lt;p style=&quot; margin-top:0px; margin-bottom:0px; margin-left:0px; margin-right:0px; -qt-block-indent:0; text-indent:0px;&quot;&gt;Algorithm for calculation above and below ground emissions from deforestation&lt;/p&gt;&lt;/body&gt;&lt;/html&gt;</source>
        <translation>&lt;!DOCTYPE HTML PUBLIC &quot;-//W3C//DTD HTML 4.0//EN&quot; &quot;http://www.w3.org/TR/REC-html40/strict.dtd&quot;&gt;
&lt;html&gt;&lt;head&gt;&lt;meta name=&quot;qrichtext&quot; content=&quot;1&quot; /&gt;&lt;style type=&quot;text/css&quot;&gt;
p, li { white-space : pre-wrap ; }
&lt;/style&gt;&lt;/head&gt;&lt;body style=&quot; font-family:'Ubuntu'; font-size:11pt; font-weight:400; font-style:normal;&quot;&gt;
&lt;p style=&quot; margin-top:0px; margin-bottom:0px; margin-left:0px; margin-right:0px; -qt-block-indent:0; text-indent:0px;&quot;&gt;&lt;span style=&quot; font-weight:600;&quot;&gt;Variation du carbone total&lt;/span&gt;&lt;/p&gt;
&lt;p style=&quot;-qt-paragraph-type:empty; margin-top:0px; margin-bottom:0px; margin-left:0px; margin-right:0px; -qt-block-indent:0; text-indent:0px; font-weight:600;&quot;&gt;&lt;br /&gt;&lt;/p&gt;
&lt;p style=&quot; margin-top:0px; margin-bottom:0px; margin-left:0px; margin-right:0px; -qt-block-indent:0; text-indent:0px;&quot;&gt;Algorithme de calcul des émissions aériennes et souterraines dues à la déforestation&lt;/p&gt;&lt;/body&gt;&lt;/html&gt;</translation>
    </message>
    <message>
        <location filename="../calculate_tc.py" line="192"/>
        <source>Coming soon!</source>
        <translation>Prochainement!</translation>
    </message>
    <message>
        <location filename="../calculate_tc.py" line="192"/>
        <source>Custom forest cover data support is coming soon!</source>
        <translation>Le support personnalisé des données sur la couverture forestière arrive bientôt!</translation>
    </message>
    <message>
        <location filename="../calculate_tc.py" line="334"/>
        <source>Error</source>
        <translation>Erreur</translation>
    </message>
    <message>
        <location filename="../calculate_tc.py" line="231"/>
        <source>Enter a value for percent cover that is considered forest.</source>
        <translation>Entrez une valeur pour le pourcentage de couverture considéré comme une forêt.</translation>
    </message>
    <message>
        <location filename="../calculate_tc.py" line="236"/>
        <source>Choose a method for calculating the root to shoot ratio.</source>
        <translation>Choisissez une méthode pour calculer le rapport racine / pousse.</translation>
    </message>
    <message>
        <location filename="../calculate_tc.py" line="241"/>
        <source>Choose a biomass dataset.</source>
        <translation>Choisissez un jeu de données de biomasse.</translation>
    </message>
    <message>
        <location filename="../calculate_tc.py" line="252"/>
        <source>Due to the options you have chosen, this calculation must occur offline. You MUST select a custom land cover dataset.</source>
        <translation>En raison des options que vous avez choisies, ce calcul doit être effectué hors ligne. Vous DEVEZ sélectionner un ensemble de données personnalisé sur la couverture terrestre.</translation>
    </message>
    <message>
        <location filename="../calculate_tc.py" line="259"/>
        <source>Warning</source>
        <translation>Avertissement</translation>
    </message>
    <message>
        <location filename="../calculate_tc.py" line="259"/>
        <source>The initial year ({year_initial}) is greater than or equal to the final year ({year_final}) - this analysis might generate strange results.</source>
        <translation>L'année initiale ({year_initial}) est supérieure ou égale à l'année finale ({year_final}) - cette analyse pourrait générer des résultats étranges.</translation>
    </message>
    <message>
        <location filename="../calculate_tc.py" line="270"/>
        <source>Area of interest is not entirely within the initial land cover layer.</source>
        <translation>La zone d'intérêt n'est pas entièrement comprise dans la couche de couverture terrestre initiale.</translation>
    </message>
    <message>
        <location filename="../calculate_tc.py" line="275"/>
        <source>Area of interest is not entirely within the final land cover layer.</source>
        <translation>La zone d'intérêt n'est pas entièrement comprise dans la couche de couverture terrestre finale.</translation>
    </message>
    <message>
        <location filename="../calculate_tc.py" line="334"/>
        <source>Error calculating change in toal carbon.</source>
        <translation>Erreur lors du calcul de la variation du carbone total.</translation>
    </message>
</context>
<context>
    <name>DlgCalculateTCSummaryTable</name>
    <message>
        <location filename="../gui/DlgCalculateTCSummaryTable.ui" line="20"/>
        <source>Carbon Change Summary Table | Total Carbon</source>
        <translation>Tableau récapitulatif des variations de carbone | Carbone total</translation>
    </message>
    <message>
        <location filename="../gui/DlgCalculateTCSummaryTable.ui" line="108"/>
        <source>Forest loss</source>
        <translation>Perte de forêt</translation>
    </message>
    <message>
        <location filename="../gui/DlgCalculateTCSummaryTable.ui" line="157"/>
        <source>Total carbon</source>
        <translation>Carbone total</translation>
    </message>
    <message>
        <location filename="../gui/DlgCalculateTCSummaryTable.ui" line="199"/>
        <source>The current selected region of interest</source>
        <translation>La région d'intérêt actuellement sélectionnée</translation>
    </message>
    <message>
        <location filename="../gui/DlgCalculateTCSummaryTable.ui" line="212"/>
        <source>&lt;html&gt;&lt;head/&gt;&lt;body&gt;&lt;p&gt;Opens settings dialog in order to change region of interest.&lt;/p&gt;&lt;/body&gt;&lt;/html&gt;</source>
        <translation>&lt;html&gt;&lt;head/&gt;&lt;body&gt;&lt;p&gt;Ouvre le menu de configuration afin de modifier la région d'intérêt. &lt;/p&gt;&lt;/body&gt;&lt;/html&gt;</translation>
    </message>
    <message>
        <location filename="../gui/DlgCalculateTCSummaryTable.ui" line="215"/>
        <source>Change region</source>
        <translation>Changer de région</translation>
    </message>
    <message>
        <location filename="../gui/DlgCalculateTCSummaryTable.ui" line="224"/>
        <source>Execution name:</source>
        <translation>Nom d'exécution :</translation>
    </message>
    <message>
        <location filename="../gui/DlgCalculateTCSummaryTable.ui" line="231"/>
        <source>&lt;html&gt;&lt;head/&gt;&lt;body&gt;&lt;p&gt;Input for the name that will be assigned to the execution task, if not filled the algorithm name will be used as the task name.&lt;/p&gt;&lt;/body&gt;&lt;/html&gt;</source>
        <translation>&lt;html&gt;&lt;head/&gt;&lt;body&gt;&lt;p&gt;Entrer le nom qui sera attribué à la tâche d'exécution, si ce champ n'est pas rempli, le nom de l'algorithme sera utilisé comme nom de la tâche.&lt;/p&gt;&lt;/body&gt;&lt;/html&gt;</translation>
    </message>
    <message>
        <location filename="../gui/DlgCalculateTCSummaryTable.ui" line="238"/>
        <source>Notes:</source>
        <translation>Remarques:</translation>
    </message>
    <message>
        <location filename="../gui/DlgCalculateTCSummaryTable.ui" line="263"/>
        <source>User notes associated with the executed task.</source>
        <translation>Notes de l'utilisateur liées à la tâche exécutée.</translation>
    </message>
    <message>
        <location filename="../gui/DlgCalculateTCSummaryTable.ui" line="297"/>
        <source>&lt;!DOCTYPE HTML PUBLIC &quot;-//W3C//DTD HTML 4.0//EN&quot; &quot;http://www.w3.org/TR/REC-html40/strict.dtd&quot;&gt;
&lt;html&gt;&lt;head&gt;&lt;meta name=&quot;qrichtext&quot; content=&quot;1&quot; /&gt;&lt;style type=&quot;text/css&quot;&gt;
p, li { white-space: pre-wrap; }
&lt;/style&gt;&lt;/head&gt;&lt;body style=&quot; font-family:&apos;Ubuntu&apos;; font-size:11pt; font-weight:400; font-style:normal;&quot;&gt;
&lt;p style=&quot; margin-top:0px; margin-bottom:0px; margin-left:0px; margin-right:0px; -qt-block-indent:0; text-indent:0px;&quot;&gt;&lt;span style=&quot; font-weight:600;&quot;&gt;Carbon Change Summary Table&lt;/span&gt;&lt;/p&gt;
&lt;p style=&quot;-qt-paragraph-type:empty; margin-top:0px; margin-bottom:0px; margin-left:0px; margin-right:0px; -qt-block-indent:0; text-indent:0px; font-weight:600;&quot;&gt;&lt;br /&gt;&lt;/p&gt;
&lt;p style=&quot; margin-top:0px; margin-bottom:0px; margin-left:0px; margin-right:0px; -qt-block-indent:0; text-indent:0px;&quot;&gt;Algorithm for summary of the calculation above and below ground emissions from deforestation.&lt;/p&gt;
&lt;p style=&quot;-qt-paragraph-type:empty; margin-top:0px; margin-bottom:0px; margin-left:0px; margin-right:0px; -qt-block-indent:0; text-indent:0px; font-weight:600;&quot;&gt;&lt;br /&gt;&lt;/p&gt;&lt;/body&gt;&lt;/html&gt;</source>
        <translation>&lt;!DOCTYPE HTML PUBLIC &quot;-//W3C//DTD HTML 4.0//EN&quot; &quot;http://www.w3.org/TR/REC-html40/strict.dtd&quot;&gt;
&lt;html&gt;&lt;head&gt;&lt;meta name=&quot;qrichtext&quot; content=&quot;1&quot; /&gt;&lt;style type=&quot;text/css&quot;&gt;
p, li { white-space : pre-wrap ; }
&lt;/style&gt;&lt;/head&gt;&lt;body style=&quot; font-family:'Ubuntu'; font-size:11pt; font-weight:400; font-style:normal;&quot;&gt;
&lt;p style=&quot; margin-top:0px; margin-bottom:0px; margin-left:0px; margin-right:0px; -qt-block-indent:0; text-indent:0px;&quot;&gt;&lt;span style=&quot; font-weight:600;&quot;&gt;Tableau récapitulatif des variations de carbone&lt;/span&gt;&lt;/p&gt;
&lt;p style=&quot;-qt-paragraph-type:empty; margin-top:0px; margin-bottom:0px; margin-left:0px; margin-right:0px; -qt-block-indent:0; text-indent:0px; font-weight:600;&quot;&gt;&lt;br /&gt;&lt;/p&gt;
&lt;p style=&quot; margin-top:0px; margin-bottom:0px; margin-left:0px; margin-right:0px; -qt-block-indent:0; text-indent:0px;&quot;&gt;Algorithme de synthèse du calcul des émissions aériennes et souterraines dues à la déforestation&lt;/p&gt;.
&lt;p style=&quot;-qt-paragraph-type:empty; margin-top:0px; margin-bottom:0px; margin-left:0px; margin-right:0px; -qt-block-indent:0; text-indent:0px; font-weight:600;&quot;&gt;&lt;br /&gt;&lt;/p&gt;&lt;/body&gt;&lt;/html&gt;</translation>
    </message>
    <message>
        <location filename="../calculate_tc.py" line="581"/>
        <source>Error</source>
        <translation>Erreur</translation>
    </message>
    <message>
        <location filename="../calculate_tc.py" line="529"/>
        <source>You must add a forest loss layer to your map before you can use the carbon change summary tool.</source>
        <translation>Vous devez ajouter une couche de perte de forêt à votre carte avant de pouvoir utiliser l&amp;#39;outil de synthèse des changements de carbone.</translation>
    </message>
    <message>
        <location filename="../calculate_tc.py" line="539"/>
        <source>You must add a total carbon layer to your map before you can use the carbon change summary tool.</source>
        <translation>Vous devez ajouter une couche de carbone total à votre carte avant de pouvoir utiliser l&amp;#39;outil de synthèse des changements de carbone.</translation>
    </message>
    <message>
        <location filename="../calculate_tc.py" line="553"/>
        <source>Area of interest is not entirely within the forest loss layer.</source>
        <translation>La zone d&amp;#39;intérêt ne se situe pas entièrement dans la couche de perte de forêt.</translation>
    </message>
    <message>
        <location filename="../calculate_tc.py" line="563"/>
        <source>Area of interest is not entirely within the total carbon layer.</source>
        <translation>La zone d&amp;#39;intérêt ne se situe pas entièrement dans la couche de carbone totale.</translation>
    </message>
    <message>
        <location filename="../calculate_tc.py" line="581"/>
        <source>Resolutions of forest loss and total carbon layers do not match.</source>
        <translation>Les résolutions de perte de forêt et de couches de carbone total ne correspondent pas.</translation>
    </message>
</context>
<context>
    <name>DlgCalculateUNCCD</name>
    <message>
        <location filename="../gui/DlgCalculateUNCCD.ui" line="20"/>
        <source>Calculate default datasets for UNCCD reporting</source>
        <translation>Calculer les ensembles de données par défaut pour les rapports de la CNULCD</translation>
    </message>
    <message>
        <location filename="../gui/DlgCalculateUNCCD.ui" line="114"/>
        <source>Baseline period</source>
        <translation>Période de référence</translation>
    </message>
    <message>
        <location filename="../gui/DlgCalculateUNCCD.ui" line="267"/>
        <source>Initial year:</source>
        <translation>Année initiale:</translation>
    </message>
    <message>
        <location filename="../gui/DlgCalculateUNCCD.ui" line="280"/>
        <source>Final year:</source>
        <translation>Année finale:</translation>
    </message>
    <message>
        <location filename="../gui/DlgCalculateUNCCD.ui" line="346"/>
        <source>Select the initial year, should be less than the final year.</source>
        <translation>Sélectionner l'année initiale, qui doit être inférieure à l'année finale.</translation>
    </message>
    <message>
        <location filename="../gui/DlgCalculateUNCCD.ui" line="308"/>
        <source>Select the final year, should be great than the initial year</source>
        <translation>Sélectionner l'année finale, qui doit être supérieure à l'année initiale.</translation>
    </message>
    <message>
        <location filename="../gui/DlgCalculateUNCCD.ui" line="246"/>
        <source>Progress (reporting) period</source>
        <translation>Période d'avancement (rapport)</translation>
    </message>
    <message>
        <location filename="../gui/DlgCalculateUNCCD.ui" line="377"/>
        <source>The current selected region of interest</source>
        <translation>La région d'intérêt actuellement sélectionnée</translation>
    </message>
    <message>
        <location filename="../gui/DlgCalculateUNCCD.ui" line="390"/>
        <source>&lt;html&gt;&lt;head/&gt;&lt;body&gt;&lt;p&gt;Opens settings dialog in order to change region of interest.&lt;/p&gt;&lt;/body&gt;&lt;/html&gt;</source>
        <translation>&lt;html&gt;&lt;head/&gt;&lt;body&gt;&lt;p&gt;Ouvre le menu de configuration pour modifier la région d'intérêt. &lt;/p&gt;&lt;/body&gt;&lt;/html&gt;</translation>
    </message>
    <message>
        <location filename="../gui/DlgCalculateUNCCD.ui" line="393"/>
        <source>Change region</source>
        <translation>Changer de région</translation>
    </message>
    <message>
        <location filename="../gui/DlgCalculateUNCCD.ui" line="402"/>
        <source>Execution name:</source>
        <translation>Nom d'exécution :</translation>
    </message>
    <message>
        <location filename="../gui/DlgCalculateUNCCD.ui" line="409"/>
        <source>&lt;html&gt;&lt;head/&gt;&lt;body&gt;&lt;p&gt;Input for the name that will be assigned to the execution task, if not filled the algorithm name will be used as the task name.&lt;/p&gt;&lt;/body&gt;&lt;/html&gt;</source>
        <translation>&lt;html&gt;&lt;head/&gt;&lt;body&gt;&lt;p&gt;Entrer le nom qui sera attribué à la tâche d'exécution, si ce champ n'est pas rempli, le nom de l'algorithme sera utilisé comme nom de la tâche.&lt;/p&gt;&lt;/body&gt;&lt;/html&gt;</translation>
    </message>
    <message>
        <location filename="../gui/DlgCalculateUNCCD.ui" line="416"/>
        <source>Notes:</source>
        <translation>Remarques:</translation>
    </message>
    <message>
        <location filename="../gui/DlgCalculateUNCCD.ui" line="441"/>
        <source>User notes associated with the executed task.</source>
        <translation>Notes de l'utilisateur associées à la tâche exécutée.</translation>
    </message>
    <message>
        <location filename="../gui/DlgCalculateUNCCD.ui" line="478"/>
        <source>&lt;!DOCTYPE HTML PUBLIC &quot;-//W3C//DTD HTML 4.0//EN&quot; &quot;http://www.w3.org/TR/REC-html40/strict.dtd&quot;&gt;
&lt;html&gt;&lt;head&gt;&lt;meta name=&quot;qrichtext&quot; content=&quot;1&quot; /&gt;&lt;style type=&quot;text/css&quot;&gt;
p, li { white-space: pre-wrap; }
&lt;/style&gt;&lt;/head&gt;&lt;body style=&quot; font-family:&apos;MS Shell Dlg 2&apos;; font-size:8pt; font-weight:400; font-style:normal;&quot;&gt;
&lt;p style=&quot; margin-top:18px; margin-bottom:12px; margin-left:0px; margin-right:0px; -qt-block-indent:0; text-indent:0px;&quot;&gt;&lt;span style=&quot; font-family:&apos;Ubuntu&apos;; font-size:11pt; font-weight:600;&quot;&gt;Default Data for UNCCD Reporting&lt;/span&gt;&lt;/p&gt;
&lt;p style=&quot; margin-top:12px; margin-bottom:12px; margin-left:0px; margin-right:0px; -qt-block-indent:0; text-indent:0px;&quot;&gt;&lt;span style=&quot; font-family:&apos;Ubuntu&apos;; font-size:11pt;&quot;&gt;Calculates default datasets used in 2022 UNCCD Reporting Process. This tool uses the same global datasets and approaches used to produce the &lt;/span&gt;&lt;a href=&quot;https://prais4-reporting-manual.readthedocs.io/en/latest/introduction.html#default-data&quot;&gt;&lt;span style=&quot; font-size:11pt; text-decoration: underline; color:#0000ff;&quot;&gt;default&lt;/span&gt;&lt;/a&gt;&lt;span style=&quot; font-family:&apos;Ubuntu&apos;; font-size:11pt;&quot;&gt; national-estimates pre-filled by UNCCD in &lt;/span&gt;&lt;a href=&quot;https://reporting.unccd.int&quot;&gt;&lt;span style=&quot; font-size:11pt; text-decoration: underline; color:#0000ff;&quot;&gt;PRAIS 4&lt;/span&gt;&lt;/a&gt;&lt;span style=&quot; font-family:&apos;Ubuntu&apos;; font-size:11pt;&quot;&gt;.&lt;/span&gt;&lt;/p&gt;
&lt;p style=&quot; margin-top:12px; margin-bottom:12px; margin-left:0px; margin-right:0px; -qt-block-indent:0; text-indent:0px;&quot;&gt;&lt;span style=&quot; font-family:&apos;Ubuntu&apos;; font-size:11pt;&quot;&gt;Countries wishing to replace the default national estimates provided in PRAIS 4 (or to use nationally or locally available data or official national boundaries) can do so within Trends.Earth using the various tools available under the &amp;quot;Algorithms&amp;quot; tab:&lt;/span&gt;&lt;/p&gt;
&lt;ul style=&quot;margin-top: 0px; margin-bottom: 0px; margin-left: 0px; margin-right: 0px; -qt-list-indent: 1;&quot;&gt;&lt;li style=&quot; margin-top:12px; margin-bottom:12px; margin-left:0px; margin-right:0px; -qt-block-indent:0; text-indent:0px;&quot;&gt;&lt;span style=&quot; font-family:&apos;Ubuntu&apos;; font-size:11pt;&quot;&gt;Use the tools under &amp;quot;SDG 15.3.1 - Land degradation&amp;quot; to produce customized estimates of Strategic Objective 1 (land condition) and Strategic Objective 2 (population exposed)&lt;/span&gt;&lt;/li&gt;&lt;/ul&gt;
&lt;ul style=&quot;margin-top: 0px; margin-bottom: 0px; margin-left: 0px; margin-right: 0px; -qt-list-indent: 1;&quot;&gt;&lt;li style=&quot; margin-top:12px; margin-bottom:12px; margin-left:0px; margin-right:0px; -qt-block-indent:0; text-indent:0px;&quot;&gt;&lt;span style=&quot; font-family:&apos;Ubuntu&apos;; font-size:11pt;&quot;&gt;Use the tools under &amp;quot;Drought - Vulnerability and exposure&amp;quot; to produce estimates of Strategic Objective 3 (drought vulnerability)&lt;/span&gt;&lt;/li&gt;&lt;/ul&gt;&lt;/body&gt;&lt;/html&gt;</source>
        <translation>&lt;!DOCTYPE HTML PUBLIC &quot;-//W3C//DTD HTML 4.0//EN&quot; &quot;http://www.w3.org/TR/REC-html40/strict.dtd&quot;&gt;
&lt;html&gt;&lt;head&gt;&lt;meta name=&quot;qrichtext&quot; content=&quot;1&quot; /&gt;&lt;style type=&quot;text/css&quot;&gt;
p, li { white-space : pre-wrap ; }
&lt;/style&gt;&lt;/head&gt;&lt;body style=&quot; font-family:'MS Shell Dlg 2'; font-size:8pt; font-weight:400; font-style:normal;&quot;&gt;
&lt;p style=&quot; margin-top:18px; margin-bottom:12px; margin-left:0px; margin-right:0px; -qt-block-indent:0; text-indent:0px;&quot;&gt;&lt;span style=&quot; font-family:'Ubuntu'; font-size:11pt; font-weight:600;&quot;&gt;Données par défaut pour les rapports de la CNULCD&lt;/span&gt;&lt;/p&gt;
&lt;p style=&quot; margin-top:12px; margin-bottom:12px; margin-left:0px; margin-right:0px; -qt-block-indent:0; text-indent:0px;&quot;&gt;&lt;span style=&quot; font-family:'Ubuntu'; font-size:11pt;&quot;&gt;Calcule les ensembles de données par défaut utilisés dans le processus d'établissement des rapports 2022 de la CNULCD. Cet outil utilise les mêmes ensembles de données mondiales et les mêmes approches que ceux utilisés pour produire les &lt;/span&gt;&lt;a href=&quot;https://prais4-reporting-manual.readthedocs.io/en/latest/introduction.html#default-data&quot;&gt;&lt;span style=&quot; font-size:11pt; text-decoration: underline; color:#0000ff;&quot;&gt;estimations nationales par défaut&lt;/span&gt;&lt;/a&gt;&lt;span style=&quot; font-family:'Ubuntu'; font-size:11pt;&quot;&gt; pré-remplies par la CNULCD dans &lt;/span&gt;&lt;a href=&quot;https://reporting.unccd.int&quot;&gt;&lt;span style=&quot; font-size:11pt; text-decoration: underline; color:#0000ff;&quot;&gt;PRAIS 4&lt;/span&gt;&lt;/a&gt;&lt;span style=&quot; font-family:'Ubuntu'; font-size:11pt;&quot;&gt;.&lt;/span&gt;&lt;/p&gt;
&lt;p style=&quot; margin-top:12px; margin-bottom:12px; margin-left:0px; margin-right:0px; -qt-block-indent:0; text-indent:0px;&quot;&gt;&lt;span style=&quot; font-family:'Ubuntu'; font-size:11pt;&quot;&gt;Les pays qui souhaitent remplacer les estimations nationales par défaut fournies dans PRAIS 4 (ou utiliser des données disponibles au niveau national ou local ou des frontières nationales officielles) peuvent le faire dans Trends.Earth en utilisant les différents outils disponibles sous l'onglet &amp;quot;Algorithmes&amp;quot;:&lt;/span&gt;&lt;/p&gt;
&lt;ul style=&quot;margin-top: 0px; margin-bottom: 0px; margin-left: 0px; margin-right: 0px; -qt-list-indent: 1;&quot;&gt;&lt;li style=&quot; margin-top:12px; margin-bottom:12px; margin-left:0px; margin-right:0px; -qt-block-indent:0; text-indent:0px;&quot;&gt;&lt;span style=&quot; font-family:'Ubuntu'; font-size:11pt;&quot;&gt;Utiliser les outils sous &amp;quot;ODD 15.3.1 - Dégradation des sols&amp;quot ; pour produire des estimations personnalisées de l'Objectif stratégique 1 (état des sols) et de l'Objectif stratégique 2 (population exposée)&lt;/span&gt;&lt;/li&gt;&lt;/ul&gt;
&lt;ul style=&quot;margin-top: 0px; margin-bottom: 0px; margin-left: 0px; margin-right: 0px; -qt-list-indent: 1;&quot;&gt;&lt;li style=&quot; margin-top:12px; margin-bottom:12px; margin-left:0px; margin-right:0px; -qt-block-indent:0; text-indent:0px;&quot;&gt;&lt;span style=&quot; font-family:'Ubuntu'; font-size:11pt;&quot;&gt;Utiliser les outils sous &amp;quot;Sécheresse - Vulnérabilité et exposition&amp;quot ; pour produire des estimations de l'Objectif stratégique 3 (vulnérabilité à la sécheresse)&lt;/span&gt;&lt;/li&gt;&lt;/ul&gt;&lt;/body&gt;&lt;/html&gt;</translation>
    </message>
    <message>
        <location filename="../calculate_unccd.py" line="89"/>
        <source>Coming soon!</source>
        <translation>Prochainement!</translation>
    </message>
    <message>
        <location filename="../calculate_unccd.py" line="89"/>
        <source>This function coming soon!</source>
        <translation>Cette fonctionnalité sera bientôt disponible !</translation>
    </message>
    <message>
        <location filename="../calculate_unccd.py" line="106"/>
        <source>Error</source>
        <translation>Erreur</translation>
    </message>
    <message>
        <location filename="../calculate_unccd.py" line="106"/>
        <source>Initial and final year are less 5 years apart in - results will be more reliable if more data (years) are included in the analysis.</source>
        <translation>L'année initiale et l'année finale sont séparées de moins de 5 ans - les résultats seront plus fiables si davantage de données (années) sont incluses dans l'analyse.</translation>
    </message>
</context>
<context>
    <name>DlgCalculateUNCCDReport</name>
    <message>
        <location filename="../gui/DlgCalculateUNCCDReport.ui" line="20"/>
        <source>Generate UNCCD Report</source>
        <translation>Générer le rapport de la CNULCD</translation>
    </message>
    <message>
        <location filename="../gui/DlgCalculateUNCCDReport.ui" line="102"/>
        <source>Dataset for Strategic Objectives 1 and 2 (land degradation, and population exposed)</source>
        <translation>Ensemble de données pour les objectifs stratégiques 1 et 2 (dégradation des sols et population exposée)</translation>
    </message>
    <message>
        <location filename="../gui/DlgCalculateUNCCDReport.ui" line="133"/>
        <source>False positive / false negative layer</source>
        <translation>Couche faux positif / faux négatif</translation>
    </message>
    <message>
        <location filename="../gui/DlgCalculateUNCCDReport.ui" line="200"/>
        <source>Dataset for Strategic Objective 3 (drought hazard, exposure and vulnerability)</source>
        <translation>Ensemble de données pour l'objectif stratégique 3 (risque de sécheresse, exposition et vulnérabilité)</translation>
    </message>
    <message>
        <location filename="../gui/DlgCalculateUNCCDReport.ui" line="255"/>
        <source>Calculation is for affected areas only</source>
        <translation>Le calcul concerne uniquement les zones touchées</translation>
    </message>
    <message>
        <location filename="../gui/DlgCalculateUNCCDReport.ui" line="274"/>
        <source>The current selected region of interest</source>
        <translation>La région d'intérêt actuellement sélectionnée</translation>
    </message>
    <message>
        <location filename="../gui/DlgCalculateUNCCDReport.ui" line="287"/>
        <source>&lt;html&gt;&lt;head/&gt;&lt;body&gt;&lt;p&gt;Opens settings dialog in order to change region of interest.&lt;/p&gt;&lt;/body&gt;&lt;/html&gt;</source>
        <translation>&lt;html&gt;&lt;head/&gt;&lt;body&gt;&lt;p&gt;Ouvre le menu de configuration pour modifier la région d'intérêt. &lt;/p&gt;&lt;/body&gt;&lt;/html&gt;</translation>
    </message>
    <message>
        <location filename="../gui/DlgCalculateUNCCDReport.ui" line="290"/>
        <source>Change region</source>
        <translation>Changer de région</translation>
    </message>
    <message>
        <location filename="../gui/DlgCalculateUNCCDReport.ui" line="300"/>
        <source>Execution name:</source>
        <translation>Nom d'exécution :</translation>
    </message>
    <message>
        <location filename="../gui/DlgCalculateUNCCDReport.ui" line="307"/>
        <source>&lt;html&gt;&lt;head/&gt;&lt;body&gt;&lt;p&gt;Input for the name that will be assigned to the execution task, if not filled the algorithm name will be used as the task name.&lt;/p&gt;&lt;/body&gt;&lt;/html&gt;</source>
        <translation>&lt;html&gt;&lt;head/&gt;&lt;body&gt;&lt;p&gt;Entrer le nom qui sera attribué à la tâche d'exécution, si ce champ n'est pas rempli, le nom de l'algorithme sera utilisé comme nom de la tâche.&lt;/p&gt;&lt;/body&gt;&lt;/html&gt;</translation>
    </message>
    <message>
        <location filename="../gui/DlgCalculateUNCCDReport.ui" line="314"/>
        <source>Notes:</source>
        <translation>Remarques:</translation>
    </message>
    <message>
        <location filename="../gui/DlgCalculateUNCCDReport.ui" line="339"/>
        <source>User notes associated with the executed task.</source>
        <translation>Notes de l'utilisateur associées à la tâche d'exécution.</translation>
    </message>
    <message>
        <location filename="../gui/DlgCalculateUNCCDReport.ui" line="373"/>
        <source>&lt;!DOCTYPE HTML PUBLIC &quot;-//W3C//DTD HTML 4.0//EN&quot; &quot;http://www.w3.org/TR/REC-html40/strict.dtd&quot;&gt;
&lt;html&gt;&lt;head&gt;&lt;meta name=&quot;qrichtext&quot; content=&quot;1&quot; /&gt;&lt;style type=&quot;text/css&quot;&gt;
p, li { white-space: pre-wrap; }
&lt;/style&gt;&lt;/head&gt;&lt;body style=&quot; font-family:&apos;MS Shell Dlg 2&apos;; font-size:12pt; font-weight:400; font-style:normal;&quot;&gt;
&lt;p style=&quot; margin-top:18px; margin-bottom:12px; margin-left:0px; margin-right:0px; -qt-block-indent:0; text-indent:0px;&quot;&gt;&lt;span style=&quot; font-family:&apos;Ubuntu&apos;; font-size:11pt; font-weight:600;&quot;&gt;Generate UNCCD Report&lt;/span&gt;&lt;/p&gt;
&lt;p style=&quot; margin-top:12px; margin-bottom:12px; margin-left:0px; margin-right:0px; -qt-block-indent:0; text-indent:0px;&quot;&gt;&lt;span style=&quot; font-family:&apos;Ubuntu&apos;; font-size:11pt;&quot;&gt;Calculate report on UNCCD Strategic Objectives 1, 2, and 3&lt;/span&gt;&lt;/p&gt;
&lt;p style=&quot; margin-top:12px; margin-bottom:12px; margin-left:0px; margin-right:0px; -qt-block-indent:0; text-indent:0px;&quot;&gt;&lt;span style=&quot; font-style:italic;&quot;&gt;False positive / false negative layer&lt;/span&gt;&lt;/p&gt;
&lt;p style=&quot; margin-top:12px; margin-bottom:12px; margin-left:0px; margin-right:0px; -qt-block-indent:0; text-indent:0px;&quot;&gt;Submitting a false positive / false negative layer is optional. This layer can be used to correct for cases when there are known errors in the indicator data used for Strategic Objective 1.&lt;/p&gt;
&lt;p style=&quot; margin-top:12px; margin-bottom:12px; margin-left:0px; margin-right:0px; -qt-block-indent:0; text-indent:0px;&quot;&gt;&lt;span style=&quot; font-style:italic;&quot;&gt;Affected areas&lt;/span&gt;&lt;/p&gt;
&lt;p style=&quot; margin-top:12px; margin-bottom:12px; margin-left:0px; margin-right:0px; -qt-block-indent:0; text-indent:0px;&quot;&gt;Checking the &amp;quot;Calculation is for affected areas only&amp;quot; box will include an indicator in the report that this calculation is for affected areas. Note that reporting on affected areas is an optional element in the UNCCD 2022 reporting process and is additional to national reporting. &#xe2;&#x80;&#x9c;Affected Areas&#xe2;&#x80;&#x9d; are defined in Article 1 of the Convention as &#xe2;&#x80;&#x9c;arid, semi-arid and/or dry sub-humid areas affected or threatened by desertification.&#xe2;&#x80;&#x9d; Parties may opt to use this definition or to provide the operational definition of affected area in use in their country.&#xe2;&#x80;&#x9d;&lt;/p&gt;&lt;/body&gt;&lt;/html&gt;</source>
<<<<<<< HEAD
        <translation type="unfinished"></translation>
=======
        <translation type="unfinished">&lt;!DOCTYPE HTML PUBLIC &quot;-//W3C//DTD HTML 4.0//EN&quot; &quot;http://www.w3.org/TR/REC-html40/strict.dtd&quot;&gt;
&lt;html&gt;&lt;head&gt;&lt;meta name=&quot;qrichtext&quot; content=&quot;1&quot; /&gt;&lt;style type=&quot;text/css&quot;&gt;
p, li { white-space: pre-wrap; }
&lt;/style&gt;&lt;/head&gt;&lt;body style=&quot; font-family:'MS Shell Dlg 2'; font-size:12pt; font-weight:400; font-style:normal;&quot;&gt;
&lt;p style=&quot; margin-top:18px; margin-bottom:12px; margin-left:0px; margin-right:0px; -qt-block-indent:0; text-indent:0px;&quot;&gt;&lt;span style=&quot; font-family:'Ubuntu'; font-size:11pt; font-weight:600;&quot;&gt;Générer le rapport de la CNULCD&lt;/span&gt;&lt;/p&gt;
&lt;p style=&quot; margin-top:12px; margin-bottom:12px; margin-left:0px; margin-right:0px; -qt-block-indent:0; text-indent:0px;&quot;&gt;&lt;span style=&quot; font-family:'Ubuntu'; font-size:11pt;&quot;&gt;Calculer le rapport sur les objectifs stratégiques 1, 2 et 3 de la CNULCD&lt;/span&gt;&lt;/p&gt;
&lt;p style=&quot; margin-top:12px; margin-bottom:12px; margin-left:0px; margin-right:0px; -qt-block-indent:0; text-indent:0px;&quot;&gt;&lt;span style=&quot; font-style:italic;&quot;&gt;Couche de faux positifs/faux négatifs&lt;/span&gt;&lt;/p&gt;
&lt;p style=&quot; margin-top:12px; margin-bottom:12px; margin-left:0px; margin-right:0px; -qt-block-indent:0; text-indent:0px;&quot;&gt;La présentation d'une couche de faux positifs/faux négatifs est facultative. Cette couche peut servir à corriger les cas où il y a des erreurs connues dans les données des indicateurs utilisés pour l'objectif stratégique 1.&lt;/p&gt;
&lt;p style=&quot; margin-top:12px; margin-bottom:12px; margin-left:0px; margin-right:0px; -qt-block-indent:0; text-indent:0px;&quot;&gt;&lt;span style=&quot; font-style:italic;&quot;&gt;Zones touchées&lt;/span&gt;&lt;/p&gt;
&lt;p style=&quot; margin-top:12px; margin-bottom:12px; margin-left:0px; margin-right:0px; -qt-block-indent:0; text-indent:0px;&quot;&gt;Si vous cochez la case « Le calcul concerne uniquement les zones touchées », le rapport comportera un indicateur indiquant que ce calcul concerne les zones touchées. Notez que le rapport sur les zones touchées est un élément facultatif dans le processus de rapport de la CNULCD 2022 et s'ajoute au rapport national. Les zones touchées sont définies dans l'article 1 de la Convention comme des zones arides, semi-arides et/ou subhumides sèches touchées ou menacées par la désertification. Les parties peuvent choisir d'utiliser cette définition ou de fournir la définition opérationnelle de zone touchée utilisée dans leur pays.&lt;/p&gt;&lt;/body&gt;&lt;/html&gt;</translation>
>>>>>>> 1fb613ee
    </message>
    <message>
        <location filename="../calculate_unccd.py" line="203"/>
        <source>Error</source>
        <translation>Erreur</translation>
    </message>
    <message>
        <location filename="../calculate_unccd.py" line="189"/>
        <source>You must select a {dataset_name} layer before you can use the UNCCD reporting tool.</source>
        <translation>Vous devez sélectionner une couche {dataset_name} avant de pouvoir utiliser l'outil de rapport de la CNULCD.</translation>
    </message>
    <message>
        <location filename="../calculate_unccd.py" line="203"/>
        <source>You must select a {layer_name} layer before you can use the UNCCD reporting tool.</source>
        <translation>Vous devez sélectionner une couche {layer_name} avant de pouvoir utiliser l'outil de rapport de la CNULCD.</translation>
    </message>
    <message>
        <location filename="../calculate_unccd.py" line="217"/>
        <source>SO1 and SO2</source>
        <translation>OS1 et OS2</translation>
    </message>
    <message>
        <location filename="../calculate_unccd.py" line="221"/>
        <source>SO3 (hazard and exposure)</source>
        <translation>OS3 (risque et exposition)</translation>
    </message>
</context>
<context>
    <name>DlgCalculateUrban</name>
    <message>
        <location filename="../gui/DlgCalculateUrban.ui" line="23"/>
        <source>Calculate Urban Change Indicators</source>
        <translation>Calculer les indicateurs de changement urbain</translation>
    </message>
    <message>
        <location filename="../gui/DlgCalculateUrban.ui" line="41"/>
        <source>Step 1: Calculate urban change</source>
        <translation>Étape 1: Calculer le changement urbain</translation>
    </message>
    <message>
        <location filename="../gui/DlgCalculateUrban.ui" line="65"/>
        <source>Calculate urban change spatial layers</source>
        <translation>Calculer les couches spatiales de changement urbain</translation>
    </message>
    <message>
        <location filename="../gui/DlgCalculateUrban.ui" line="87"/>
        <source>Step 2: Calculate urban change summary table</source>
        <translation>Étape 2: Calculer le tableau récapitulatif des changements urbains</translation>
    </message>
    <message>
        <location filename="../gui/DlgCalculateUrban.ui" line="111"/>
        <source>Calculate urban change summary table for city</source>
        <translation>Calculer le tableau de synthèse des changements urbains pour la ville</translation>
    </message>
</context>
<context>
    <name>DlgCalculateUrbanData</name>
    <message>
        <location filename="../gui/DlgCalculateUrbanData.ui" line="20"/>
        <source>Urban Area Change Metrics | Urban Change and Land Consumption</source>
        <translation>Métriques de changement de zone urbaine | Changement urbain et consommation de terrains</translation>
    </message>
    <message>
        <location filename="../gui/DlgCalculateUrbanData.ui" line="90"/>
        <source>Thresholds</source>
        <translation>Seuils</translation>
    </message>
    <message>
        <location filename="../gui/DlgCalculateUrbanData.ui" line="118"/>
        <source>&lt;b&gt;Impervious Surface Index (0-100)&lt;/b&gt;&lt;br&gt;
(lower values will include low density areas)</source>
        <translation>&lt;b&gt;Indice de surface imperméable (0-100)&lt;/b&gt; &lt;br&gt; (les valeurs inférieures incluront les zones à faible densité)</translation>
    </message>
    <message>
        <location filename="../gui/DlgCalculateUrbanData.ui" line="151"/>
        <source>&lt;b&gt;Night Time Lights Index (0-100)&lt;/b&gt;&lt;br&gt;
(lower values will include low light areas)</source>
        <translation>&lt;b&gt;Indice des lumières nocturnes (0-100)&lt;/b&gt; &lt;br&gt; (les valeurs inférieures incluront les zones à faible luminosité)</translation>
    </message>
    <message>
        <location filename="../gui/DlgCalculateUrbanData.ui" line="162"/>
        <source>&lt;b&gt;Water Frequency (0-100)&lt;/b&gt;&lt;br&gt;
(lower values will include low frequency waters)</source>
        <translation>&lt;b&gt;Fréquence de l&amp;#39;eau (0-100)&lt;/b&gt; &lt;br&gt; (les valeurs inférieures incluront les eaux à basse fréquence)</translation>
    </message>
    <message>
        <location filename="../gui/DlgCalculateUrbanData.ui" line="207"/>
        <source>&lt;html&gt;&lt;head/&gt;&lt;body&gt;&lt;p align=&quot;center&quot;&gt;&lt;span style=&quot; font-size:9pt;&quot;&gt;See the &lt;/span&gt;&lt;a href=&quot;https://geflanddegradation.users.earthengine.app/view/trendsearth-urban-mapper&quot;&gt;&lt;span style=&quot; font-size:9pt; text-decoration: underline; color:#0000ff;&quot;&gt;Urban Mapper page&lt;/span&gt;&lt;/a&gt;&lt;span style=&quot; font-size:9pt;&quot;&gt; for assistance choosing these values.&lt;/span&gt;&lt;/p&gt;&lt;/body&gt;&lt;/html&gt;</source>
        <translation>&lt;html&gt;&lt;head/&gt;&lt;body&gt;&lt;p align=&quot;center&quot;&gt; &lt;span style=&quot; font-size:9pt;&quot;&gt;Consultez la&lt;/span&gt; &lt;a href=&quot;https://geflanddegradation.users.earthengine.app/view/trendsearth-urban-mapper&quot;&gt;&lt;span style=&quot; font-size:9pt; text-decoration: underline; color:#0000ff;&quot;&gt;page Urban Mapper&lt;/span&gt;&lt;/a&gt; &lt;span style=&quot; font-size:9pt;&quot;&gt;pour obtenir de l’aide dans le choix de ces valeurs.&lt;/span&gt; &lt;/p&gt;&lt;/body&gt;&lt;/html&gt;</translation>
    </message>
    <message>
        <location filename="../gui/DlgCalculateUrbanData.ui" line="237"/>
        <source>The current selected region of interest</source>
        <translation>La région d'intérêt actuellement sélectionnée</translation>
    </message>
    <message>
        <location filename="../gui/DlgCalculateUrbanData.ui" line="250"/>
        <source>&lt;html&gt;&lt;head/&gt;&lt;body&gt;&lt;p&gt;Opens settings dialog in order to change region of interest.&lt;/p&gt;&lt;/body&gt;&lt;/html&gt;</source>
        <translation>&lt;html&gt;&lt;head/&gt;&lt;body&gt;&lt;p&gt;Ouvre le menu de configuration pour modifier la région d'intérêt. &lt;/p&gt;&lt;/body&gt;&lt;/html&gt;</translation>
    </message>
    <message>
        <location filename="../gui/DlgCalculateUrbanData.ui" line="253"/>
        <source>Change region</source>
        <translation>Changer de région</translation>
    </message>
    <message>
        <location filename="../gui/DlgCalculateUrbanData.ui" line="262"/>
        <source>Execution name:</source>
        <translation>Nom d'exécution :</translation>
    </message>
    <message>
        <location filename="../gui/DlgCalculateUrbanData.ui" line="269"/>
        <source>&lt;html&gt;&lt;head/&gt;&lt;body&gt;&lt;p&gt;Input for the name that will be assigned to the execution task, if not filled the algorithm name will be used as the task name.&lt;/p&gt;&lt;/body&gt;&lt;/html&gt;</source>
        <translation>&lt;html&gt;&lt;head/&gt;&lt;body&gt;&lt;p&gt;Entrer le nom qui sera attribué à la tâche d'exécution, si ce champ n'est pas rempli, le nom de l'algorithme sera utilisé comme nom de la tâche.&lt;/p&gt;&lt;/body&gt;&lt;/html&gt;</translation>
    </message>
    <message>
        <location filename="../gui/DlgCalculateUrbanData.ui" line="276"/>
        <source>Notes:</source>
        <translation>Remarques:</translation>
    </message>
    <message>
        <location filename="../gui/DlgCalculateUrbanData.ui" line="301"/>
        <source>User notes associated with the executed task.</source>
        <translation>Notes de l'utilisateur associées à la tâche d'exécution.</translation>
    </message>
    <message>
        <location filename="../gui/DlgCalculateUrbanData.ui" line="308"/>
        <source>Advanced configuration</source>
        <translation>Configuration avancée</translation>
    </message>
    <message>
        <location filename="../gui/DlgCalculateUrbanData.ui" line="323"/>
        <source>Urban definition</source>
        <translation>Définition urbaine</translation>
    </message>
    <message>
        <location filename="../gui/DlgCalculateUrbanData.ui" line="329"/>
        <source>&lt;b&gt;Percentage built-up considered urban&lt;/b&gt;&lt;br/&gt;
(values below this will be considered suburban)</source>
        <translation>&lt;b&gt;Pourcentage construit considéré urbain&lt;/b&gt; &lt;br/&gt; (les valeurs inférieures seront considérées comme suburbaines)</translation>
    </message>
    <message>
        <location filename="../gui/DlgCalculateUrbanData.ui" line="389"/>
        <source>%</source>
        <translation>%</translation>
    </message>
    <message>
        <location filename="../gui/DlgCalculateUrbanData.ui" line="402"/>
        <source>&lt;html&gt;&lt;head/&gt;&lt;body&gt;&lt;p&gt;&lt;span style=&quot; font-weight:600;&quot;&gt;Percentage built-up considered suburban&lt;/span&gt;&lt;br/&gt;(values below this will be considered rural)&lt;/p&gt;&lt;/body&gt;&lt;/html&gt;</source>
        <translation>&lt;html&gt;&lt;head/&gt;&lt;body&gt;&lt;p&gt; &lt;span style=&quot; font-weight:600;&quot;&gt;Pourcentage construit considéré banlieue&lt;/span&gt; &lt;br/&gt; (les valeurs inférieures seront considérées comme rurales) &lt;/p&gt;&lt;/body&gt;&lt;/html&gt;</translation>
    </message>
    <message>
        <location filename="../gui/DlgCalculateUrbanData.ui" line="421"/>
        <source>Open space definition</source>
        <translation>Définition d&amp;#39;espace ouvert</translation>
    </message>
    <message>
        <location filename="../gui/DlgCalculateUrbanData.ui" line="427"/>
        <source>&lt;html&gt;&lt;head/&gt;&lt;body&gt;&lt;p&gt;&lt;span style=&quot; font-weight:600;&quot;&gt;Area of largest captured open space (hectares)&lt;/span&gt;&lt;br/&gt;(continguous captured open space larger than this area will be considered rural)&lt;/p&gt;&lt;/body&gt;&lt;/html&gt;</source>
        <translation>&lt;html&gt;&lt;head/&gt;&lt;body&gt;&lt;p&gt; &lt;span style=&quot; font-weight:600;&quot;&gt;Surface du plus grand espace découvert capturé (hectares)&lt;/span&gt; &lt;br/&gt; (les espaces ouverts capturés plus vastes que cette zone seront considérés comme des zones rurales) &lt;/p&gt;&lt;/body&gt;&lt;/html&gt;</translation>
    </message>
    <message>
        <location filename="../gui/DlgCalculateUrbanData.ui" line="468"/>
        <source>Population definition (Gridded Population of the World, v4)</source>
        <translation>Définition de la population (Population quadrillée du monde, v4)</translation>
    </message>
    <message>
        <location filename="../gui/DlgCalculateUrbanData.ui" line="474"/>
        <source>Population density consistent with national census and population registers</source>
        <translation>Densité de population conforme au recensement national et aux registres de population</translation>
    </message>
    <message>
        <location filename="../gui/DlgCalculateUrbanData.ui" line="484"/>
        <source>Population density adjusted to match official UN population estimates</source>
        <translation>Densité de population ajustée pour correspondre aux estimations officielles de la population de l&amp;#39;ONU</translation>
    </message>
    <message>
        <location filename="../gui/DlgCalculateUrbanData.ui" line="524"/>
        <source>&lt;!DOCTYPE HTML PUBLIC &quot;-//W3C//DTD HTML 4.0//EN&quot; &quot;http://www.w3.org/TR/REC-html40/strict.dtd&quot;&gt;
&lt;html&gt;&lt;head&gt;&lt;meta name=&quot;qrichtext&quot; content=&quot;1&quot; /&gt;&lt;style type=&quot;text/css&quot;&gt;
p, li { white-space: pre-wrap; }
&lt;/style&gt;&lt;/head&gt;&lt;body style=&quot; font-family:&apos;Ubuntu&apos;; font-size:11pt; font-weight:400; font-style:normal;&quot;&gt;
&lt;p style=&quot; margin-top:0px; margin-bottom:0px; margin-left:0px; margin-right:0px; -qt-block-indent:0; text-indent:0px;&quot;&gt;&lt;span style=&quot; font-weight:600;&quot;&gt;Urban Area Change Metrics&lt;/span&gt;&lt;/p&gt;
&lt;p style=&quot;-qt-paragraph-type:empty; margin-top:0px; margin-bottom:0px; margin-left:0px; margin-right:0px; -qt-block-indent:0; text-indent:0px; font-weight:600;&quot;&gt;&lt;br /&gt;&lt;/p&gt;
&lt;p style=&quot; margin-top:0px; margin-bottom:0px; margin-left:0px; margin-right:0px; -qt-block-indent:0; text-indent:0px;&quot;&gt;SDG 11.3.1 Indicator algorithm for ratio of land consumption rate to population growth rate.&lt;/p&gt;
&lt;p style=&quot;-qt-paragraph-type:empty; margin-top:0px; margin-bottom:0px; margin-left:0px; margin-right:0px; -qt-block-indent:0; text-indent:0px;&quot;&gt;&lt;br /&gt;&lt;/p&gt;
&lt;p style=&quot; margin-top:0px; margin-bottom:0px; margin-left:0px; margin-right:0px; -qt-block-indent:0; text-indent:0px;&quot;&gt;&lt;a href=&quot;http://trends.earth/docs/en/background/understanding_indicators11.html&quot;&gt;&lt;span style=&quot; text-decoration: underline; color:#0000ff;&quot;&gt;More information&lt;/span&gt;&lt;/a&gt;&lt;/p&gt;&lt;/body&gt;&lt;/html&gt;</source>
        <translation>&lt;!DOCTYPE HTML PUBLIC &quot;-//W3C//DTD HTML 4.0//EN&quot; &quot;http://www.w3.org/TR/REC-html40/strict.dtd&quot;&gt;
&lt;html&gt;&lt;head&gt;&lt;meta name=&quot;qrichtext&quot; content=&quot;1&quot; /&gt;&lt;style type=&quot;text/css&quot;&gt;
p, li { white-space : pre-wrap ; }
&lt;/style&gt;&lt;/head&gt;&lt;body style=&quot; font-family:'Ubuntu'; font-size:11pt; font-weight:400; font-style:normal;&quot;&gt;
&lt;p style=&quot; margin-top:0px; margin-bottom:0px; margin-left:0px; margin-right:0px; -qt-block-indent:0; text-indent:0px;&quot;&gt;&lt;span style=&quot; font-weight:600;&quot;&gt;Métriques de changement de zone urbaine&lt;/span&gt;&lt;/p&gt;
&lt;p style=&quot;-qt-paragraph-type:empty; margin-top:0px; margin-bottom:0px; margin-left:0px; margin-right:0px; -qt-block-indent:0; text-indent:0px; font-weight:600;&quot;&gt;&lt;br /&gt;&lt;/p&gt;
&lt;p style=&quot; margin-top:0px; margin-bottom:0px; margin-left:0px; margin-right:0px; -qt-block-indent:0; text-indent:0px;&quot;&gt;Algorithme de l'indicateur de l'ODD 11.3.1 pour le ratio du taux de consommation de terrains comparé au taux de croissance de la population&lt;/p&gt;.
&lt;p style=&quot;-qt-paragraph-type:empty; margin-top:0px; margin-bottom:0px; margin-left:0px; margin-right:0px; -qt-block-indent:0; text-indent:0px;&quot;&gt;&lt;br /&gt;&lt;/p&gt;
&lt;p style=&quot; margin-top:0px; margin-bottom:0px; margin-left:0px; margin-right:0px; -qt-block-indent:0; text-indent:0px;&quot;&gt;&lt;a href=&quot;http://trends.earth/docs/en/background/understanding_indicators11.html&quot;&gt;&lt;span style=&quot; text-decoration: underline; color:#0000ff;&quot;&gt;Plus d'information&lt;/span&gt;&lt;/a&gt;&lt;/p&gt;&lt;/body&gt;&lt;/html&gt;</translation>
    </message>
    <message>
        <location filename="../calculate_urban.py" line="165"/>
        <source>Error</source>
        <translation>Erreur</translation>
    </message>
    <message>
        <location filename="../calculate_urban.py" line="165"/>
        <source>The bounding box of the requested area (approximately {:.6n} sq km) is too large. The urban area change tool can process a maximum area of 25,000 sq. km at a time. Choose a smaller area to process.</source>
        <translation>Le rectangle de délimitation de la zone demandée (environ {:.6n} km²) est trop grand. L'outil de modification des zones urbaines peut traiter une zone maximale de 25 000 km² à la fois. Choisissez une zone plus petite à traiter.</translation>
    </message>
</context>
<context>
    <name>DlgCalculateUrbanSummaryTable</name>
    <message>
        <location filename="../gui/DlgCalculateUrbanSummaryTable.ui" line="20"/>
        <source>Urban Change Summary Table | Urban Change and Land Consumption</source>
        <translation>Tableau récapitulatif des changements urbains | Changements urbains et consommation des terrains</translation>
    </message>
    <message>
        <location filename="../gui/DlgCalculateUrbanSummaryTable.ui" line="108"/>
        <source>Urban series</source>
        <translation>Série urbaine</translation>
    </message>
    <message>
        <location filename="../gui/DlgCalculateUrbanSummaryTable.ui" line="150"/>
        <source>The current selected region of interest</source>
        <translation>La région d'intérêt actuellement sélectionnée</translation>
    </message>
    <message>
        <location filename="../gui/DlgCalculateUrbanSummaryTable.ui" line="163"/>
        <source>&lt;html&gt;&lt;head/&gt;&lt;body&gt;&lt;p&gt;Opens settings dialog in order to change region of interest.&lt;/p&gt;&lt;/body&gt;&lt;/html&gt;</source>
        <translation>&lt;html&gt;&lt;head/&gt;&lt;body&gt;&lt;p&gt;Ouvre le menu de configuration pour modifier la région d'intérêt. &lt;/p&gt;&lt;/body&gt;&lt;/html&gt;</translation>
    </message>
    <message>
        <location filename="../gui/DlgCalculateUrbanSummaryTable.ui" line="166"/>
        <source>Change region</source>
        <translation>Changer de région</translation>
    </message>
    <message>
        <location filename="../gui/DlgCalculateUrbanSummaryTable.ui" line="175"/>
        <source>Execution name:</source>
        <translation>Nom d'exécution :</translation>
    </message>
    <message>
        <location filename="../gui/DlgCalculateUrbanSummaryTable.ui" line="182"/>
        <source>&lt;html&gt;&lt;head/&gt;&lt;body&gt;&lt;p&gt;Input for the name that will be assigned to the execution task, if not filled the algorithm name will be used as the task name.&lt;/p&gt;&lt;/body&gt;&lt;/html&gt;</source>
        <translation>&lt;html&gt;&lt;head/&gt;&lt;body&gt;&lt;p&gt;Entrer le nom qui sera attribué à la tâche d'exécution, si ce champ n'est pas rempli, le nom de l'algorithme sera utilisé comme nom de la tâche.&lt;/p&gt;&lt;/body&gt;&lt;/html&gt;</translation>
    </message>
    <message>
        <location filename="../gui/DlgCalculateUrbanSummaryTable.ui" line="189"/>
        <source>Notes:</source>
        <translation>Remarques:</translation>
    </message>
    <message>
        <location filename="../gui/DlgCalculateUrbanSummaryTable.ui" line="214"/>
        <source>User notes associated with the executed task.</source>
        <translation>Notes de l'utilisateur associées à la tâche exécutée.</translation>
    </message>
    <message>
        <location filename="../gui/DlgCalculateUrbanSummaryTable.ui" line="248"/>
        <source>&lt;!DOCTYPE HTML PUBLIC &quot;-//W3C//DTD HTML 4.0//EN&quot; &quot;http://www.w3.org/TR/REC-html40/strict.dtd&quot;&gt;
&lt;html&gt;&lt;head&gt;&lt;meta name=&quot;qrichtext&quot; content=&quot;1&quot; /&gt;&lt;style type=&quot;text/css&quot;&gt;
p, li { white-space: pre-wrap; }
&lt;/style&gt;&lt;/head&gt;&lt;body style=&quot; font-family:&apos;Ubuntu&apos;; font-size:11pt; font-weight:400; font-style:normal;&quot;&gt;
&lt;p style=&quot; margin-top:0px; margin-bottom:0px; margin-left:0px; margin-right:0px; -qt-block-indent:0; text-indent:0px;&quot;&gt;&lt;span style=&quot; font-weight:600;&quot;&gt;Urban Change Summary Table&lt;/span&gt;&lt;/p&gt;
&lt;p style=&quot;-qt-paragraph-type:empty; margin-top:0px; margin-bottom:0px; margin-left:0px; margin-right:0px; -qt-block-indent:0; text-indent:0px; font-weight:600;&quot;&gt;&lt;br /&gt;&lt;/p&gt;
&lt;p style=&quot; margin-top:0px; margin-bottom:0px; margin-left:0px; margin-right:0px; -qt-block-indent:0; text-indent:0px;&quot;&gt;Summary for SDG 11.3.1 Indicator for ratio of land consumption rate to population growth rate.&lt;/p&gt;
&lt;p style=&quot;-qt-paragraph-type:empty; margin-top:0px; margin-bottom:0px; margin-left:0px; margin-right:0px; -qt-block-indent:0; text-indent:0px;&quot;&gt;&lt;br /&gt;&lt;/p&gt;
&lt;p style=&quot; margin-top:0px; margin-bottom:0px; margin-left:0px; margin-right:0px; -qt-block-indent:0; text-indent:0px;&quot;&gt;&lt;a href=&quot;http://trends.earth/docs/en/background/understanding_indicators11.html#&quot;&gt;&lt;span style=&quot; text-decoration: underline; color:#0000ff;&quot;&gt;More information&lt;/span&gt;&lt;/a&gt;&lt;/p&gt;&lt;/body&gt;&lt;/html&gt;</source>
        <translation>&lt;!DOCTYPE HTML PUBLIC &quot;-//W3C//DTD HTML 4.0//EN&quot; &quot;http://www.w3.org/TR/REC-html40/strict.dtd&quot;&gt;
&lt;html&gt;&lt;head&gt;&lt;meta name=&quot;qrichtext&quot; content=&quot;1&quot; /&gt;&lt;style type=&quot;text/css&quot;&gt;
p, li { white-space : pre-wrap ; }
&lt;/style&gt;&lt;/head&gt;&lt;body style=&quot; font-family:'Ubuntu'; font-size:11pt; font-weight:400; font-style:normal;&quot;&gt;
&lt;p style=&quot; margin-top:0px; margin-bottom:0px; margin-left:0px; margin-right:0px; -qt-block-indent:0; text-indent:0px;&quot;&gt;&lt;span style=&quot; font-weight:600;&quot;&gt;Tableau récapitulatif des changements urbains&lt;/span&gt;&lt;/p&gt;
&lt;p style=&quot;-qt-paragraph-type:empty; margin-top:0px; margin-bottom:0px; margin-left:0px; margin-right:0px; -qt-block-indent:0; text-indent:0px; font-weight:600;&quot;&gt;&lt;br /&gt;&lt;/p&gt;
&lt;p style=&quot; margin-top:0px; margin-bottom:0px; margin-left:0px; margin-right:0px; -qt-block-indent:0; text-indent:0px;&quot;&gt;Synthèse sur l'indicateur de l'ODD 11.3.1 pour le ratio du taux de consommation des terrains comparé au taux de croissance de la population&lt;/p&gt;.
&lt;p style=&quot;-qt-paragraph-type:empty; margin-top:0px; margin-bottom:0px; margin-left:0px; margin-right:0px; -qt-block-indent:0; text-indent:0px;&quot;&gt;&lt;br /&gt;&lt;/p&gt;
&lt;p style=&quot; margin-top:0px; margin-bottom:0px; margin-left:0px; margin-right:0px; -qt-block-indent:0; text-indent:0px;&quot;&gt;&lt;a href=&quot;http://trends.earth/docs/en/background/understanding_indicators11.html#&quot;&gt;&lt;span style=&quot; text-decoration: underline; color:#0000ff;&quot;&gt;Plus d'information&lt;/span&gt;&lt;/a&gt;&lt;/p&gt;&lt;/body&gt;&lt;/html&gt;</translation>
    </message>
    <message>
        <location filename="../calculate_urban.py" line="269"/>
        <source>Error</source>
        <translation>Erreur</translation>
    </message>
    <message>
        <location filename="../calculate_urban.py" line="254"/>
        <source>You must add an urban series layer to your map before you can use the urban change summary tool.</source>
        <translation>Vous devez ajouter une couche de série urbaine à votre carte avant de pouvoir utiliser l&amp;#39;outil de synthèse des modifications urbaines.</translation>
    </message>
    <message>
        <location filename="../calculate_urban.py" line="269"/>
        <source>Area of interest is not entirely within the urban series layer.</source>
        <translation>La zone d&amp;#39;intérêt ne se situe pas entièrement dans la couche série urbaine.</translation>
    </message>
</context>
<context>
    <name>DlgDataIOAddLayersToMap</name>
    <message>
        <location filename="../gui/DlgDataIOAddLayersToMap.ui" line="23"/>
        <source>Select layers to add to the map</source>
        <translation>Sélectionner les couches à ajouter à la carte</translation>
    </message>
    <message>
        <location filename="../gui/DlgDataIOAddLayersToMap.ui" line="36"/>
        <source>Select a layer</source>
        <translation>Sélectionner une couche</translation>
    </message>
    <message>
        <location filename="../data_io.py" line="1674"/>
        <source>Error</source>
        <translation>Erreur</translation>
    </message>
    <message>
        <location filename="../data_io.py" line="1674"/>
        <source>Select a layer to load.</source>
        <translation>Sélectionner une couche à charger.</translation>
    </message>
</context>
<context>
    <name>DlgDataIOImportBase</name>
    <message>
        <location filename="../data_io.py" line="921"/>
        <source>Metadata</source>
        <translation>Métadonnées</translation>
    </message>
    <message>
        <location filename="../data_io.py" line="1121"/>
        <source>Error</source>
        <translation>Erreur</translation>
    </message>
    <message>
        <location filename="../data_io.py" line="929"/>
        <source>Choose an input raster file.</source>
        <translation>Choisir un fichier raster en entrée.</translation>
    </message>
    <message>
        <location filename="../data_io.py" line="939"/>
        <source>Choose an input polygon dataset.</source>
        <translation>Choisir un jeu de données polygone en entrée.</translation>
    </message>
    <message>
        <location filename="../data_io.py" line="953"/>
        <source>Cannot process {}. Unknown geometry type:{}</source>
        <translation>Impossible de traiter {}. Type de géométrie inconnu: {}</translation>
    </message>
    <message>
        <location filename="../data_io.py" line="1048"/>
        <source>Vector remapping failed.</source>
        <translation>Le remappage de vecteur a échoué.</translation>
    </message>
    <message>
        <location filename="../data_io.py" line="1071"/>
        <source>Raster remapping failed.</source>
        <translation>Le remappage matriciel a échoué.</translation>
    </message>
    <message>
        <location filename="../data_io.py" line="1091"/>
        <source>Rasterizing failed.</source>
        <translation>Le tramage a échoué.</translation>
    </message>
    <message>
        <location filename="../data_io.py" line="1121"/>
        <source>Raster import failed.</source>
        <translation>L'importation raster a échoué.</translation>
    </message>
</context>
<context>
    <name>DlgDataIOImportLC</name>
    <message>
        <location filename="../gui/DlgDataIOImportLC.ui" line="23"/>
        <source>Load a Custom Land Cover Dataset</source>
        <translation>Charger une série de données personnalisées sur la couverture terrestre</translation>
    </message>
    <message>
        <location filename="../gui/DlgDataIOImportLC.ui" line="41"/>
        <source>Choose a land cover aggregation method</source>
        <translation>Choisir une méthode d'agrégation de la couverture terrestre</translation>
    </message>
    <message>
        <location filename="../gui/DlgDataIOImportLC.ui" line="68"/>
        <source>Edit definition</source>
        <translation>Modifier la définition</translation>
    </message>
    <message>
        <location filename="../gui/DlgDataIOImportLC.ui" line="84"/>
        <source>Use sample when reading cover classes from input file</source>
        <translation>Utiliser un exemple lors de la lecture des classes de couverture à partir du fichier d'entrée</translation>
    </message>
    <message>
        <location filename="../gui/DlgDataIOImportLC.ui" line="115"/>
        <source>Note: If reading a large file it is recommended that the above option be checked, as it will significantly speed the process of reading the input classes from the dataset. However, if you find that Trends.Earth is not identifying all of the classes in the input file, it may be necessary to turn off this option. (Applies only if raster input is chosen)</source>
        <translation>Remarque: Si vous lisez un fichier volumineux, il est recommandé de cocher l&amp;#39;option ci-dessus, car cela accélérera considérablement le processus de lecture des classes d&amp;#39;entrée dans l&amp;#39;ensemble de données. Cependant, si vous constatez que Trends.Earth n&amp;#39;identifie pas toutes les classes dans le fichier d&amp;#39;entrée, il peut être nécessaire de désactiver cette option. (S&amp;#39;applique uniquement si l&amp;#39;entrée raster est choisie)</translation>
    </message>
    <message>
        <location filename="../lc_setup.py" line="746"/>
        <source>Error</source>
        <translation>Erreur</translation>
    </message>
    <message>
        <location filename="../lc_setup.py" line="617"/>
        <source>Choose an output file.</source>
        <translation>Choisir un fichier de sortie.</translation>
    </message>
    <message>
        <location filename="../lc_setup.py" line="624"/>
        <source>No definition set</source>
        <translation>Pas de définition</translation>
    </message>
    <message>
        <location filename="../lc_setup.py" line="624"/>
        <source>Click &quot;Edit Definition&quot; to define the land cover definition before exporting.</source>
        <translation>Cliquer sur &quot;Modifier la définition&quot; pour définir la définition de la couverture terrestre avant l'exportation.</translation>
    </message>
    <message>
        <location filename="../lc_setup.py" line="636"/>
        <source>Enter the year of the input data.</source>
        <translation>Entrez l'année des données d'entrée.</translation>
    </message>
    <message>
        <location filename="../lc_setup.py" line="746"/>
        <source>Error reading data. Trends.Earth supports a maximum of 60 different land cover classes</source>
        <translation>Erreur lors de la lecture des données Trends.Earth prend en charge un maximum de 60 classes différentes de couverture du sol</translation>
    </message>
</context>
<context>
    <name>DlgDataIOImportProd</name>
    <message>
        <location filename="../gui/DlgDataIOImportProd.ui" line="23"/>
        <source>Load a Custom Land Productivity Dataset</source>
        <translation>Charger une série de données personnalisées sur la productivité des terres</translation>
    </message>
    <message>
        <location filename="../gui/DlgDataIOImportProd.ui" line="35"/>
        <source>Productivity class definition</source>
        <translation>Définition de la classe de productivité</translation>
    </message>
    <message>
        <location filename="../gui/DlgDataIOImportProd.ui" line="53"/>
        <source>&lt;!DOCTYPE HTML PUBLIC &quot;-//W3C//DTD HTML 4.0//EN&quot; &quot;http://www.w3.org/TR/REC-html40/strict.dtd&quot;&gt;
&lt;html&gt;&lt;head&gt;&lt;meta name=&quot;qrichtext&quot; content=&quot;1&quot; /&gt;&lt;style type=&quot;text/css&quot;&gt;
p, li { white-space: pre-wrap; }
&lt;/style&gt;&lt;/head&gt;&lt;body style=&quot; font-family:&apos;MS Shell Dlg 2&apos;; font-size:7.875pt; font-weight:400; font-style:normal;&quot;&gt;
&lt;p style=&quot; margin-top:0px; margin-bottom:0px; margin-left:0px; margin-right:0px; -qt-block-indent:0; text-indent:0px;&quot;&gt;&lt;span style=&quot; font-size:8pt; font-weight:600;&quot;&gt;Productivity classes in the input data must be coded as follows:&lt;/span&gt;&lt;/p&gt;
&lt;p style=&quot;-qt-paragraph-type:empty; margin-top:0px; margin-bottom:0px; margin-left:0px; margin-right:0px; -qt-block-indent:0; text-indent:0px; font-size:8pt;&quot;&gt;&lt;br /&gt;&lt;/p&gt;
&lt;p style=&quot; margin-top:0px; margin-bottom:0px; margin-left:0px; margin-right:0px; -qt-block-indent:0; text-indent:0px;&quot;&gt;&lt;span style=&quot; font-size:8pt;&quot;&gt;1: Declining&lt;/span&gt;&lt;/p&gt;
&lt;p style=&quot; margin-top:0px; margin-bottom:0px; margin-left:0px; margin-right:0px; -qt-block-indent:0; text-indent:0px;&quot;&gt;&lt;span style=&quot; font-size:8pt;&quot;&gt;2: Moderate decline&lt;/span&gt;&lt;/p&gt;
&lt;p style=&quot; margin-top:0px; margin-bottom:0px; margin-left:0px; margin-right:0px; -qt-block-indent:0; text-indent:0px;&quot;&gt;&lt;span style=&quot; font-size:8pt;&quot;&gt;3: Stressed&lt;/span&gt;&lt;/p&gt;
&lt;p style=&quot; margin-top:0px; margin-bottom:0px; margin-left:0px; margin-right:0px; -qt-block-indent:0; text-indent:0px;&quot;&gt;&lt;span style=&quot; font-size:8pt;&quot;&gt;4: Stable&lt;/span&gt;&lt;/p&gt;
&lt;p style=&quot; margin-top:0px; margin-bottom:0px; margin-left:0px; margin-right:0px; -qt-block-indent:0; text-indent:0px;&quot;&gt;&lt;span style=&quot; font-size:8pt;&quot;&gt;5: Increasing&lt;/span&gt;&lt;/p&gt;
&lt;p style=&quot; margin-top:0px; margin-bottom:0px; margin-left:0px; margin-right:0px; -qt-block-indent:0; text-indent:0px;&quot;&gt;&lt;span style=&quot; font-size:8pt;&quot;&gt;0 or -32768: No data&lt;/span&gt;&lt;/p&gt;&lt;/body&gt;&lt;/html&gt;</source>
        <translation>&lt;!DOCTYPE HTML PUBLIC &quot;-//W3C//DTD HTML 4.0//EN&quot; &quot;http://www.w3.org/TR/REC-html40/strict.dtd&quot;&gt;
&lt;html&gt;&lt;head&gt;&lt;meta name=&quot;qrichtext&quot; content=&quot;1&quot; /&gt;&lt;style type=&quot;text/css&quot;&gt;
p, li { white-space : pre-wrap ; }
&lt;/style&gt;&lt;/head&gt;&lt;body style=&quot; font-family:'MS Shell Dlg 2'; font-size:7.875pt; font-weight:400; font-style:normal;&quot;&gt;
&lt;p style=&quot; margin-top:0px; margin-bottom:0px; margin-left:0px; margin-right:0px; -qt-block-indent:0; text-indent:0px;&quot;&gt;&lt;span style=&quot; font-size:8pt; font-weight:600;&quot;&gt;Les catégories de productivité dans les données d'entrée doivent être codées comme suit:&lt;/span&gt;&lt;/p&gt;
&lt;p style=&quot;-qt-paragraph-type:empty; margin-top:0px; margin-bottom:0px; margin-left:0px; margin-right:0px; -qt-block-indent:0; text-indent:0px; font-size:8pt;&quot;&gt;&lt;br /&gt;&lt;/p&gt;
&lt;p style=&quot; margin-top:0px; margin-bottom:0px; margin-left:0px; margin-right:0px; -qt-block-indent:0; text-indent:0px;&quot;&gt;&lt;span style=&quot; font-size:8pt;&quot;&gt;1 : En baisse&lt;/span&gt;&lt;/p&gt;
&lt;p style=&quot; margin-top:0px; margin-bottom:0px; margin-left:0px; margin-right:0px; -qt-block-indent:0; text-indent:0px;&quot;&gt;&lt;span style=&quot; font-size:8pt;&quot;&gt;2 : Baisse modérée&lt;/span&gt;&lt;/p&gt;
&lt;p style=&quot; margin-top:0px; margin-bottom:0px; margin-left:0px; margin-right:0px; -qt-block-indent:0; text-indent:0px;&quot;&gt;&lt;span style=&quot; font-size:8pt;&quot;&gt;3 : Stressé&lt;/span&gt;&lt;/p&gt;
&lt;p style=&quot; margin-top:0px; margin-bottom:0px; margin-left:0px; margin-right:0px; -qt-block-indent:0; text-indent:0px;&quot;&gt;&lt;span style=&quot; font-size:8pt;&quot;&gt;4 : Stable&lt;/span&gt;&lt;/p&gt;
&lt;p style=&quot; margin-top:0px; margin-bottom:0px; margin-left:0px; margin-right:0px; -qt-block-indent:0; text-indent:0px;&quot;&gt;&lt;span style=&quot; font-size:8pt;&quot;&gt;5: En hausse&lt;/span&gt;&lt;/p&gt;
&lt;p style=&quot; margin-top:0px; margin-bottom:0px; margin-left:0px; margin-right:0px; -qt-block-indent:0; text-indent:0px;&quot;&gt;&lt;span style=&quot; font-size:8pt;&quot;&gt;0 ou -32768 : Aucune donnée&lt;/span&gt;&lt;/p&gt;&lt;/body&gt;&lt;/html&gt;</translation>
    </message>
    <message>
        <location filename="../data_io.py" line="1324"/>
        <source>Error</source>
        <translation>Erreur</translation>
    </message>
    <message>
        <location filename="../data_io.py" line="1286"/>
        <source>Choose an output file.</source>
        <translation>Choisir un fichier de sortie.</translation>
    </message>
    <message>
        <location filename="../data_io.py" line="1311"/>
        <source>The chosen field ({}) is not numeric. Choose a field that contains numbers.</source>
        <translation>Le champ choisi ({}) n'est pas numérique. Choisissez un champ qui contient des nombres.</translation>
    </message>
    <message>
        <location filename="../data_io.py" line="1324"/>
        <source>The input file ({}) does not appear to be a valid productivity input file.</source>
        <translation>Le fichier d'entrée ({}) ne semble pas être un fichier d'entrée de productivité valide.</translation>
    </message>
    <message>
        <location filename="../data_io.py" line="1338"/>
        <source>Warning</source>
        <translation>Avertissement</translation>
    </message>
    <message>
        <location filename="../data_io.py" line="1338"/>
        <source>The input file ({}) does not appear to be a valid productivity input file. Trends.Earth will load the file anyway, but review the map once it has loaded to ensure the values make sense. The only values allowed in a productivity input file are -32768, 1, 2, 3, 4 and 5. There are {} value(s) in the input file that were not recognized.</source>
        <translation>Le fichier d'entrée ({}) ne semble pas être un fichier d'entrée de productivité valide. Le fichier sera chargé par Trends.Earth, mais sera examiné pour s'assurer de la validité des valeurs. Les seules valeurs autorisées dans un fichier d'entrée de productivité sont -32768, 1, 2, 3, 4 et 5. Des {} valeur (s) dans le fichier d'entrée n'ont pas été reconnues.</translation>
    </message>
</context>
<context>
    <name>DlgDataIOImportSOC</name>
    <message>
        <location filename="../gui/DlgDataIOImportSOC.ui" line="23"/>
        <source>Load a Custom Soil Organic Carbon (SOC) dataset</source>
        <translation>Chargement d'une série de données personnalisées sur le carbone organique du sol (SOC)</translation>
    </message>
    <message>
        <location filename="../data_io.py" line="1227"/>
        <source>Error</source>
        <translation>Erreur</translation>
    </message>
    <message>
        <location filename="../data_io.py" line="1156"/>
        <source>Choose an output file.</source>
        <translation>Choisir un fichier de sortie.</translation>
    </message>
    <message>
        <location filename="../data_io.py" line="1164"/>
        <source>Enter the year of the input data.</source>
        <translation>Entrez l'année des données d'entrée.</translation>
    </message>
    <message>
        <location filename="../data_io.py" line="1189"/>
        <source>The chosen field ({}) is not numeric. Choose a numeric field.</source>
        <translation>Le champ choisi ({}) n'est pas numérique. Choisissez un champ numérique.</translation>
    </message>
    <message>
        <location filename="../data_io.py" line="1205"/>
        <source>The input file ({}) does not appear to be a valid soil organic carbon input file. The file should contain values of soil organic carbon in tonnes / hectare.</source>
        <translation>Le fichier d'entrée ({}) ne semble pas être un fichier d'entrée de carbone organique du sol valide. Le fichier doit contenir les valeurs du carbone organique du sol en tonnes / hectare.</translation>
    </message>
    <message>
        <location filename="../data_io.py" line="1216"/>
        <source>The input file ({}) does not appear to be a valid soil organic carbon input file. The minimum value in this file is {}. The no data value should be -32768, and all other values should be &gt;= 0.</source>
        <translation>Le fichier d'entrée ({}) ne semble pas être un fichier d'entrée de carbone organique du sol valide. La valeur minimale dans ce fichier est {}. La valeur no data doit être -32768 et toutes les autres valeurs doivent être&gt; = 0.</translation>
    </message>
    <message>
        <location filename="../data_io.py" line="1227"/>
        <source>The input file ({}) does not appear to be a valid soil organic carbon input file. The maximum value in this file is {}. The maximum value allowed is 1000 tonnes / hectare.</source>
        <translation>Le fichier d'entrée ({}) ne semble pas être un fichier d'entrée de carbone organique du sol valide. La valeur maximale dans ce fichier est {}. La valeur maximale autorisée est de 1000 tonnes / hectare.</translation>
    </message>
</context>
<context>
    <name>DlgDataIOLoadTE</name>
    <message>
        <location filename="../gui/DlgDataIOLoadTE.ui" line="23"/>
        <source>Import known Trends.Earth file</source>
        <translation>Importer un fichier Trends.Earth connu</translation>
    </message>
    <message>
        <location filename="../gui/DlgDataIOLoadTE.ui" line="35"/>
        <source>Select a file</source>
        <translation>Sélectionner un fichier</translation>
    </message>
    <message>
        <location filename="../gui/DlgDataIOLoadTE.ui" line="56"/>
        <source>Click &quot;Browse&quot; to choose a file...</source>
        <translation>Cliquez sur &quot;Naviguer&quot; pour choisir un fichier ...</translation>
    </message>
    <message>
        <location filename="../gui/DlgDataIOLoadTE.ui" line="75"/>
        <source>Browse...</source>
        <translation>Naviguer...</translation>
    </message>
    <message>
        <location filename="../gui/DlgDataIOLoadTE.ui" line="87"/>
        <source>Name</source>
        <translation>Nom</translation>
    </message>
    <message>
        <location filename="../gui/DlgDataIOLoadTE.ui" line="101"/>
        <source>Referenced dataset</source>
        <translation>Ensemble de données référencées</translation>
    </message>
    <message>
        <location filename="../data_io.py" line="674"/>
        <source>Could not load file</source>
        <translation>Impossible de charger le fichier</translation>
    </message>
</context>
<context>
    <name>DlgDatasetMetadata</name>
    <message>
        <location filename="../metadata_dialog.py" line="46"/>
        <source>Farming</source>
        <translation>Agriculture</translation>
    </message>
    <message>
        <location filename="../metadata_dialog.py" line="47"/>
        <source>Biota</source>
        <translation>Biota</translation>
    </message>
    <message>
        <location filename="../metadata_dialog.py" line="48"/>
        <source>Boundaries</source>
        <translation>Frontières</translation>
    </message>
    <message>
        <location filename="../metadata_dialog.py" line="49"/>
        <source>Climatology Meteorology Atmosphere</source>
        <translation>Climatologie Météorologie Atmosphère</translation>
    </message>
    <message>
        <location filename="../metadata_dialog.py" line="50"/>
        <source>Economy</source>
        <translation>Économie</translation>
    </message>
    <message>
        <location filename="../metadata_dialog.py" line="51"/>
        <source>Elevation</source>
        <translation>Élévation</translation>
    </message>
    <message>
        <location filename="../metadata_dialog.py" line="52"/>
        <source>Environment</source>
        <translation>Environnement</translation>
    </message>
    <message>
        <location filename="../metadata_dialog.py" line="53"/>
        <source>Geoscientific Information</source>
        <translation>Informations géoscientifiques</translation>
    </message>
    <message>
        <location filename="../metadata_dialog.py" line="54"/>
        <source>Health</source>
        <translation>Santé</translation>
    </message>
    <message>
        <location filename="../metadata_dialog.py" line="55"/>
        <source>Imagery Base Maps Earth Cover</source>
        <translation>Imagerie Cartes de base Couverture terrestre</translation>
    </message>
    <message>
        <location filename="../metadata_dialog.py" line="56"/>
        <source>Intelligence Military</source>
        <translation>Renseignement militaire</translation>
    </message>
    <message>
        <location filename="../metadata_dialog.py" line="57"/>
        <source>Inland Waters</source>
        <translation>Eaux intérieures</translation>
    </message>
    <message>
        <location filename="../metadata_dialog.py" line="58"/>
        <source>Location</source>
        <translation>Localisation</translation>
    </message>
    <message>
        <location filename="../metadata_dialog.py" line="59"/>
        <source>Oceans</source>
        <translation>Océans</translation>
    </message>
    <message>
        <location filename="../metadata_dialog.py" line="60"/>
        <source>Planning Cadastre</source>
        <translation>Cadastre de planification</translation>
    </message>
    <message>
        <location filename="../metadata_dialog.py" line="61"/>
        <source>Society</source>
        <translation>Société</translation>
    </message>
    <message>
        <location filename="../metadata_dialog.py" line="62"/>
        <source>Structure</source>
        <translation>Structure</translation>
    </message>
    <message>
        <location filename="../metadata_dialog.py" line="63"/>
        <source>Transportation</source>
        <translation>Transport</translation>
    </message>
    <message>
        <location filename="../metadata_dialog.py" line="64"/>
        <source>Utilities Communication</source>
        <translation>Communication des services publics</translation>
    </message>
    <message>
        <location filename="../metadata_dialog.py" line="83"/>
        <source>postal</source>
        <translation>postal</translation>
    </message>
    <message>
        <location filename="../metadata_dialog.py" line="98"/>
        <source>New Category</source>
        <translation>Nouvelle catégorie</translation>
    </message>
</context>
<context>
    <name>DlgDownload</name>
    <message>
        <location filename="../gui/DlgDownload.ui" line="23"/>
        <source>Download raw data</source>
        <translation>Télécharger des données brutes</translation>
    </message>
    <message>
        <location filename="../gui/DlgDownload.ui" line="42"/>
        <source>Select Data</source>
        <translation>Sélectionner les données</translation>
    </message>
    <message>
        <location filename="../gui/DlgDownload.ui" line="83"/>
        <source>Select Time Period</source>
        <translation>Sélectionner la période</translation>
    </message>
    <message>
        <location filename="../gui/DlgDownload.ui" line="95"/>
        <source>Period</source>
        <translation>Période</translation>
    </message>
    <message>
        <location filename="../gui/DlgDownload.ui" line="209"/>
        <source>Last year:</source>
        <translation>Dernière année:</translation>
    </message>
    <message>
        <location filename="../gui/DlgDownload.ui" line="228"/>
        <source>First year:</source>
        <translation>Première année:</translation>
    </message>
    <message>
        <location filename="../gui/DlgDownload.ui" line="269"/>
        <source>Next</source>
        <translation>Suivant</translation>
    </message>
    <message>
        <location filename="../gui/DlgDownload.ui" line="288"/>
        <source>Submit download request</source>
        <translation>Envoyer une demande de téléchargement</translation>
    </message>
    <message>
        <location filename="../gui/DlgDownload.ui" line="307"/>
        <source>Previous</source>
        <translation>Précédent</translation>
    </message>
    <message>
        <location filename="../download_data.py" line="194"/>
        <source>Details</source>
        <translation>Détails</translation>
    </message>
</context>
<context>
    <name>DlgDownloadLandPKS</name>
    <message>
        <location filename="../gui/DlgLandPKSDownload.ui" line="23"/>
        <source>Download LandPKS data</source>
        <translation>Télécharger les données LandPKS</translation>
    </message>
    <message>
        <location filename="../gui/DlgLandPKSDownload.ui" line="42"/>
        <source>Select Data</source>
        <translation>Sélectionner les données</translation>
    </message>
    <message>
        <location filename="../gui/DlgLandPKSDownload.ui" line="83"/>
        <source>Select Time Period</source>
        <translation>Sélectionner la période</translation>
    </message>
    <message>
        <location filename="../gui/DlgLandPKSDownload.ui" line="95"/>
        <source>Period</source>
        <translation>Période</translation>
    </message>
    <message>
        <location filename="../gui/DlgLandPKSDownload.ui" line="209"/>
        <source>Last year:</source>
        <translation>Dernière année:</translation>
    </message>
    <message>
        <location filename="../gui/DlgLandPKSDownload.ui" line="228"/>
        <source>First year:</source>
        <translation>Première année:</translation>
    </message>
    <message>
        <location filename="../gui/DlgLandPKSDownload.ui" line="269"/>
        <source>Next</source>
        <translation>Suivant</translation>
    </message>
    <message>
        <location filename="../gui/DlgLandPKSDownload.ui" line="288"/>
        <source>Submit download request</source>
        <translation>Envoyer une demande de téléchargement</translation>
    </message>
    <message>
        <location filename="../gui/DlgLandPKSDownload.ui" line="307"/>
        <source>Previous</source>
        <translation>Précédent</translation>
    </message>
</context>
<context>
    <name>DlgGenerateReport</name>
    <message>
        <location filename="../gui/DlgGenerateReport.ui" line="14"/>
        <source>Generate MultiDataset Report</source>
        <translation>Générer le rapport MultiDataset</translation>
    </message>
    <message>
        <location filename="../gui/DlgGenerateReport.ui" line="26"/>
        <source>Choose template</source>
        <translation>Sélectionner le modèle</translation>
    </message>
    <message>
        <location filename="../gui/DlgGenerateReport.ui" line="43"/>
        <source>Specify base file name</source>
        <translation>Préciser le nom du fichier de base</translation>
    </message>
    <message>
        <location filename="../gui/DlgGenerateReport.ui" line="46"/>
        <source>...</source>
        <translation>...</translation>
    </message>
    <message>
        <location filename="../gui/DlgGenerateReport.ui" line="95"/>
        <source>Description</source>
        <translation>Description</translation>
    </message>
    <message>
        <location filename="../gui/DlgGenerateReport.ui" line="102"/>
        <source>Base file name</source>
        <translation>Nom du fichier de base</translation>
    </message>
    <message>
        <location filename="../generate_report_dialog.py" line="63"/>
        <source>Base file name for report output files</source>
        <translation>Nom de fichier de base pour les fichiers de sortie du rapport</translation>
    </message>
    <message>
        <location filename="../generate_report_dialog.py" line="83"/>
        <source>Generate</source>
        <translation>Générer</translation>
    </message>
    <message>
        <location filename="../generate_report_dialog.py" line="143"/>
        <source>Select Report Output Directory</source>
        <translation>Sélectionner le répertoire de sortie du rapport</translation>
    </message>
    <message>
        <location filename="../generate_report_dialog.py" line="158"/>
        <source>Validation</source>
        <translation>Validation</translation>
    </message>
    <message>
        <location filename="../generate_report_dialog.py" line="164"/>
        <source>No template selected.</source>
        <translation>Aucun modèle sélectionné.</translation>
    </message>
    <message>
        <location filename="../generate_report_dialog.py" line="177"/>
        <source>No output directory specified.</source>
        <translation>Aucun répertoire de sortie n'est spécifié.</translation>
    </message>
    <message>
        <location filename="../generate_report_dialog.py" line="194"/>
        <source>dataset not specified.</source>
        <translation>ensemble de données non spécifié</translation>
    </message>
</context>
<context>
    <name>DlgImportLC</name>
    <message>
        <location filename="../gui/DlgImportDataLC.ui" line="23"/>
        <source>Load a Custom Land Cover Dataset</source>
        <translation>Charger une série de données personnalisées sur la couverture terrestre</translation>
    </message>
    <message>
        <location filename="../gui/DlgImportDataLC.ui" line="41"/>
        <source>Choose a land cover aggregation method</source>
        <translation>Choisir une méthode d'agrégation de la couverture terrestre</translation>
    </message>
    <message>
        <location filename="../gui/DlgImportDataLC.ui" line="68"/>
        <source>Edit definition</source>
        <translation>Modifier la définition</translation>
    </message>
    <message>
        <location filename="../gui/DlgImportDataLC.ui" line="75"/>
        <source>Use sample when reading cover classes from input file</source>
        <translation>Utiliser un exemple lors de la lecture des classes de couverture à partir du fichier d'entrée</translation>
    </message>
    <message>
        <location filename="../gui/DlgImportDataLC.ui" line="106"/>
        <source>Note: If reading a large file it is recommended that the above option be checked, as it will singificantly speed the process of reading the input classes from the dataset. However, if you find that Trends.Earth is not identifying all of the classes in the input file, it may be necessary to turn off this option.</source>
        <translation>Remarque: Si vous lisez un fichier volumineux, il est recommandé de cocher l'option ci-dessus, car cela accélérera considérablement le processus de lecture des classes d'entrée de la série de données. Cependant, si vous trouvez que Trends.Earth n'identifie pas toutes les classes dans le fichier d'entrée, il peut être nécessaire de désactiver cette option.</translation>
    </message>
</context>
<context>
    <name>DlgImportProd</name>
    <message>
        <location filename="../gui/DlgImportDataProd.ui" line="23"/>
        <source>Load a Custom Land Productivity Dataset</source>
        <translation>Charger une série de données personnalisées sur la productivité des terres</translation>
    </message>
    <message>
        <location filename="../gui/DlgImportDataProd.ui" line="35"/>
        <source>Productivity class definition</source>
        <translation>Définition de la classe de productivité</translation>
    </message>
    <message>
        <location filename="../gui/DlgImportDataProd.ui" line="53"/>
        <source>&lt;!DOCTYPE HTML PUBLIC &quot;-//W3C//DTD HTML 4.0//EN&quot; &quot;http://www.w3.org/TR/REC-html40/strict.dtd&quot;&gt;
&lt;html&gt;&lt;head&gt;&lt;meta name=&quot;qrichtext&quot; content=&quot;1&quot; /&gt;&lt;style type=&quot;text/css&quot;&gt;
p, li { white-space: pre-wrap; }
&lt;/style&gt;&lt;/head&gt;&lt;body style=&quot; font-family:&apos;MS Shell Dlg 2&apos;; font-size:7.875pt; font-weight:400; font-style:normal;&quot;&gt;
&lt;p style=&quot; margin-top:0px; margin-bottom:0px; margin-left:0px; margin-right:0px; -qt-block-indent:0; text-indent:0px;&quot;&gt;&lt;span style=&quot; font-size:8pt; font-weight:600;&quot;&gt;Productivity classes in the input data must be coded as follows:&lt;/span&gt;&lt;/p&gt;
&lt;p style=&quot;-qt-paragraph-type:empty; margin-top:0px; margin-bottom:0px; margin-left:0px; margin-right:0px; -qt-block-indent:0; text-indent:0px; font-size:8pt;&quot;&gt;&lt;br /&gt;&lt;/p&gt;
&lt;p style=&quot; margin-top:0px; margin-bottom:0px; margin-left:0px; margin-right:0px; -qt-block-indent:0; text-indent:0px;&quot;&gt;&lt;span style=&quot; font-size:8pt;&quot;&gt;1: Declining&lt;/span&gt;&lt;/p&gt;
&lt;p style=&quot; margin-top:0px; margin-bottom:0px; margin-left:0px; margin-right:0px; -qt-block-indent:0; text-indent:0px;&quot;&gt;&lt;span style=&quot; font-size:8pt;&quot;&gt;2: Early signs of decline&lt;/span&gt;&lt;/p&gt;
&lt;p style=&quot; margin-top:0px; margin-bottom:0px; margin-left:0px; margin-right:0px; -qt-block-indent:0; text-indent:0px;&quot;&gt;&lt;span style=&quot; font-size:8pt;&quot;&gt;3: Stable but stressed&lt;/span&gt;&lt;/p&gt;
&lt;p style=&quot; margin-top:0px; margin-bottom:0px; margin-left:0px; margin-right:0px; -qt-block-indent:0; text-indent:0px;&quot;&gt;&lt;span style=&quot; font-size:8pt;&quot;&gt;4: Stable&lt;/span&gt;&lt;/p&gt;
&lt;p style=&quot; margin-top:0px; margin-bottom:0px; margin-left:0px; margin-right:0px; -qt-block-indent:0; text-indent:0px;&quot;&gt;&lt;span style=&quot; font-size:8pt;&quot;&gt;5: Increasing&lt;/span&gt;&lt;/p&gt;
&lt;p style=&quot; margin-top:0px; margin-bottom:0px; margin-left:0px; margin-right:0px; -qt-block-indent:0; text-indent:0px;&quot;&gt;&lt;span style=&quot; font-size:8pt;&quot;&gt;0 or -32768: No data&lt;/span&gt;&lt;/p&gt;&lt;/body&gt;&lt;/html&gt;</source>
        <translation>&lt;!DOCTYPE HTML PUBLIC &quot;-//W3C//DTD HTML 4.0//EN&quot; &quot;http://www.w3.org/TR/REC-html40/strict.dtd&quot;&gt;&lt;html&gt;&lt;head&gt;&lt;meta name=&quot;qrichtext&quot; content=&quot;1&quot; /&gt;&lt;style type=&quot;text/css&quot;&gt;
p, li { white-space: pre-wrap; }
&lt;/style&gt;&lt;/head&gt;&lt;body style=&quot; font-family:'MS Shell Dlg 2'; font-size:7.875pt; font-weight:400; font-style:normal;&quot;&gt;&lt;p style=&quot; margin-top:0px; margin-bottom:0px; margin-left:0px; margin-right:0px; -qt-block-indent:0; text-indent:0px;&quot;&gt; &lt;span style=&quot; font-size:8pt; font-weight:600;&quot;&gt;Les classes de productivité dans les données d&amp;#39;entrée doivent être codées comme suit:&lt;/span&gt; &lt;/p&gt;&lt;p style=&quot;-qt-paragraph-type:empty; margin-top:0px; margin-bottom:0px; margin-left:0px; margin-right:0px; -qt-block-indent:0; text-indent:0px; font-size:8pt;&quot;&gt;&lt;br /&gt;&lt;/p&gt;&lt;p style=&quot; margin-top:0px; margin-bottom:0px; margin-left:0px; margin-right:0px; -qt-block-indent:0; text-indent:0px;&quot;&gt; &lt;span style=&quot; font-size:8pt;&quot;&gt;1: En déclin&lt;/span&gt; &lt;/p&gt;&lt;p style=&quot; margin-top:0px; margin-bottom:0px; margin-left:0px; margin-right:0px; -qt-block-indent:0; text-indent:0px;&quot;&gt; &lt;span style=&quot; font-size:8pt;&quot;&gt;2: Premiers signes de déclin&lt;/span&gt; &lt;/p&gt;&lt;p style=&quot; margin-top:0px; margin-bottom:0px; margin-left:0px; margin-right:0px; -qt-block-indent:0; text-indent:0px;&quot;&gt; &lt;span style=&quot; font-size:8pt;&quot;&gt;3: Stable mais stressé&lt;/span&gt; &lt;/p&gt;&lt;p style=&quot; margin-top:0px; margin-bottom:0px; margin-left:0px; margin-right:0px; -qt-block-indent:0; text-indent:0px;&quot;&gt; &lt;span style=&quot; font-size:8pt;&quot;&gt;4: stable&lt;/span&gt; &lt;/p&gt;&lt;p style=&quot; margin-top:0px; margin-bottom:0px; margin-left:0px; margin-right:0px; -qt-block-indent:0; text-indent:0px;&quot;&gt; &lt;span style=&quot; font-size:8pt;&quot;&gt;5: Augmenter&lt;/span&gt; &lt;/p&gt;&lt;p style=&quot; margin-top:0px; margin-bottom:0px; margin-left:0px; margin-right:0px; -qt-block-indent:0; text-indent:0px;&quot;&gt; &lt;span style=&quot; font-size:8pt;&quot;&gt;0 ou -32768: aucune donnée&lt;/span&gt; &lt;/p&gt;&lt;/body&gt;&lt;/html&gt;</translation>
    </message>
</context>
<context>
    <name>DlgImportSOC</name>
    <message>
        <location filename="../gui/DlgImportDataSOC.ui" line="23"/>
        <source>Load a Custom Soil Organic Carbon (SOC) dataset</source>
        <translation>Chargement d'une série de données personnalisées sur le carbone organique du sol (SOC)</translation>
    </message>
</context>
<context>
    <name>DlgJobs</name>
    <message>
        <location filename="../gui/DlgJobs.ui" line="29"/>
        <source>Download results from Earth Engine</source>
        <translation>Télécharger les résultats de Earth Engine</translation>
    </message>
    <message>
        <location filename="../gui/DlgJobs.ui" line="35"/>
        <source>Jobs expire 14 days after they are submitted. After a job has expired, it will no longer appear in this list.</source>
        <translation>Les travaux expirent 14 jours après leur soumission. Une fois le travail expiré, il n&amp;#39;apparaîtra plus dans cette liste.</translation>
    </message>
    <message>
        <location filename="../gui/DlgJobs.ui" line="94"/>
        <source>Download results</source>
        <translation>Télécharger les résultats</translation>
    </message>
    <message>
        <location filename="../gui/DlgJobs.ui" line="113"/>
        <source>Refresh list</source>
        <translation>Rafraîchir la liste</translation>
    </message>
</context>
<context>
    <name>DlgJobsDetails</name>
    <message>
        <location filename="../gui/DlgJobsDetails.ui" line="23"/>
        <source>Google Earth Engine Task Detail</source>
        <translation>Détail des tâches de Google Earth Engine</translation>
    </message>
    <message>
        <location filename="../gui/DlgJobsDetails.ui" line="41"/>
        <source>&lt;!DOCTYPE HTML PUBLIC &quot;-//W3C//DTD HTML 4.0//EN&quot; &quot;http://www.w3.org/TR/REC-html40/strict.dtd&quot;&gt;
&lt;html&gt;&lt;head&gt;&lt;meta name=&quot;qrichtext&quot; content=&quot;1&quot; /&gt;&lt;style type=&quot;text/css&quot;&gt;
p, li { white-space: pre-wrap; }
&lt;/style&gt;&lt;/head&gt;&lt;body style=&quot; font-family:&apos;MS Shell Dlg 2&apos;; font-size:7.875pt; font-weight:400; font-style:normal;&quot;&gt;
&lt;p style=&quot;-qt-paragraph-type:empty; margin-top:0px; margin-bottom:0px; margin-left:0px; margin-right:0px; -qt-block-indent:0; text-indent:0px; font-size:8pt;&quot;&gt;&lt;br /&gt;&lt;/p&gt;&lt;/body&gt;&lt;/html&gt;</source>
        <translation>&lt;!DOCTYPE HTML PUBLIC &quot;-//W3C//DTD HTML 4.0//EN&quot; &quot;http://www.w3.org/TR/REC-html40/strict.dtd&quot;&gt;
&lt;html&gt;&lt;head&gt;&lt;meta name=&quot;qrichtext&quot; content=&quot;1&quot; /&gt;&lt;style type=&quot;text/css&quot;&gt;
p, li { white-space: pre-wrap; }
&lt;/style&gt;&lt;/head&gt;&lt;body style=&quot; font-family:'MS Shell Dlg 2'; font-size:7.875pt; font-weight:400; font-style:normal;&quot;&gt;
&lt;p style=&quot;-qt-paragraph-type:empty; margin-top:0px; margin-bottom:0px; margin-left:0px; margin-right:0px; -qt-block-indent:0; text-indent:0px; font-size:8pt;&quot;&gt;&lt;br /&gt;&lt;/p&gt;&lt;/body&gt;&lt;/html&gt;</translation>
    </message>
    <message>
        <location filename="../gui/DlgJobsDetails.ui" line="55"/>
        <source>Comments:</source>
        <translation>Commentaires:</translation>
    </message>
    <message>
        <location filename="../gui/DlgJobsDetails.ui" line="62"/>
        <source>Task name:</source>
        <translation>Nom de la tâche:</translation>
    </message>
    <message>
        <location filename="../gui/DlgJobsDetails.ui" line="69"/>
        <source>Output:</source>
        <translation>Sortie:</translation>
    </message>
    <message>
        <location filename="../gui/DlgJobsDetails.ui" line="76"/>
        <source>Input:</source>
        <translation>Entrée:</translation>
    </message>
    <message>
        <location filename="../gui/DlgJobsDetails.ui" line="83"/>
        <source>Status:</source>
        <translation>Statut:</translation>
    </message>
</context>
<context>
    <name>DlgLandPKSDownload</name>
    <message>
        <location filename="../landpks.py" line="191"/>
        <source>Details</source>
        <translation>Détails</translation>
    </message>
</context>
<context>
    <name>DlgPlot</name>
    <message>
        <location filename="../gui/DlgPlot.ui" line="20"/>
        <source>trends.earth plot</source>
        <translation>tracé trends.earth </translation>
    </message>
    <message>
        <location filename="../gui/DlgPlot.ui" line="50"/>
        <source>Save image</source>
        <translation>Enregistrer l'image</translation>
    </message>
    <message>
        <location filename="../gui/DlgPlot.ui" line="69"/>
        <source>Save data</source>
        <translation>Enregistrer les données</translation>
    </message>
</context>
<context>
    <name>DlgPlotTimeries</name>
    <message>
        <location filename="../plot.py" line="93"/>
        <source>Linear trend (r&lt;sup&gt;2&lt;/sup&gt; = {0:.2f})</source>
        <translation>Tendance linéaire (r&lt;sup&gt;2&lt;/sup&gt; = {0: .2f})</translation>
    </message>
</context>
<context>
    <name>DlgSelectDataset</name>
    <message>
        <location filename="../select_dataset.py" line="67"/>
        <source>Current region: {region}</source>
        <translation>Région actuelle : {region}</translation>
    </message>
</context>
<context>
    <name>DlgSettings</name>
    <message>
        <location filename="../gui/DlgSettings.ui" line="29"/>
        <source>Settings</source>
        <translation>Réglages</translation>
    </message>
    <message>
        <location filename="../gui/DlgSettings.ui" line="93"/>
        <source>Trends.Earth login information</source>
        <translation>Informations de connexion sur Trends.Earth</translation>
    </message>
    <message>
        <location filename="../gui/DlgSettings.ui" line="101"/>
        <source>Register for Trends.Earth (step 1)</source>
        <translation>S'inscrire sur Trends.Earth (étape 1)</translation>
    </message>
    <message>
        <location filename="../gui/DlgSettings.ui" line="108"/>
        <source>Enter username and password (step 2)</source>
        <translation>Entrer le nom d'utilisateur et le mot de passe (étape 2)</translation>
    </message>
    <message>
        <location filename="../gui/DlgSettings.ui" line="137"/>
        <source>Update profile</source>
        <translation>Mettre à jour le profil</translation>
    </message>
    <message>
        <location filename="../gui/DlgSettings.ui" line="156"/>
        <source>Reset password</source>
        <translation>Réinitialiser le mot de passe</translation>
    </message>
    <message>
        <location filename="../gui/DlgSettings.ui" line="188"/>
        <source>Delete user</source>
        <translation>Supprimer l'utilisateur</translation>
    </message>
    <message>
        <location filename="../gui/DlgSettings.ui" line="206"/>
        <source>Reports</source>
        <translation>Rapports</translation>
    </message>
    <message>
        <location filename="../gui/DlgSettings.ui" line="218"/>
        <source>Advanced</source>
        <translation>Avancé</translation>
    </message>
    <message>
        <location filename="../settings.py" line="187"/>
        <source>Please register in order to use Trends.Earth</source>
        <translation>Veuillez vous inscrire pour pouvoir utiliser Trends.Earth.</translation>
    </message>
    <message>
        <location filename="../settings.py" line="235"/>
        <source>Delete user?</source>
        <translation>Supprimer l'utilisateur ?</translation>
    </message>
    <message>
        <location filename="../settings.py" line="235"/>
        <source>Are you sure you want to delete the user {}? All of your tasks will be lost and you will no longer be able to process data online using Trends.Earth.</source>
        <translation>Êtes-vous sûr de vouloir supprimer l'utilisateur {} ? Toutes vos tâches seront perdues et vous ne pourrez plus traiter les données en ligne à l'aide de Trends.Earth.</translation>
    </message>
    <message>
        <location filename="../settings.py" line="251"/>
        <source>Success</source>
        <translation>Succès</translation>
    </message>
    <message>
        <location filename="../settings.py" line="251"/>
        <source>Trends.Earth user {email} deleted.</source>
        <translation>{email} utilisateur Trends.Earth supprimé.</translation>
    </message>
</context>
<context>
    <name>DlgSettingsEdit</name>
    <message>
        <location filename="../gui/DlgSettingsEdit.ui" line="20"/>
        <source>Update user</source>
        <translation>Mettre à jour l'utilisateur</translation>
    </message>
    <message>
        <location filename="../gui/DlgSettingsEdit.ui" line="32"/>
        <source>Use the options below to login with a different user, update your profile, or delete your account.</source>
        <translation>Utilisez les options ci-dessous pour vous connecter avec un autre utilisateur, mettre à jour votre profil ou supprimer votre compte.</translation>
    </message>
    <message>
        <location filename="../gui/DlgSettingsEdit.ui" line="60"/>
        <source>Update profile</source>
        <translation>Mettre à jour le profil</translation>
    </message>
    <message>
        <location filename="../gui/DlgSettingsEdit.ui" line="85"/>
        <source>Reset password</source>
        <translation>Réinitialiser le mot de passe</translation>
    </message>
    <message>
        <location filename="../gui/DlgSettingsEdit.ui" line="110"/>
        <source>Delete user</source>
        <translation>Supprimer l'utilisateur</translation>
    </message>
</context>
<context>
    <name>DlgSettingsEditForgotPassword</name>
    <message>
        <location filename="../gui/DlgSettingsEditForgotPassword.ui" line="26"/>
        <source>Forgot password</source>
        <translation>Mot de passe oublié</translation>
    </message>
    <message>
        <location filename="../gui/DlgSettingsEditForgotPassword.ui" line="38"/>
        <source>Enter your email address below and if you have an account an email will be sent to you (from api@trends.earth) with a new password.</source>
        <translation>Saisissez votre adresse e-mail ci-dessous et si vous avez un compte, un e-mail vous sera envoyé (à partir de api@trends.earth) avec un nouveau mot de passe.</translation>
    </message>
    <message>
        <location filename="../gui/DlgSettingsEditForgotPassword.ui" line="63"/>
        <source>Enter your email address...</source>
        <translation>Saisissez votre adresse email...</translation>
    </message>
    <message>
        <location filename="../settings.py" line="914"/>
        <source>Error</source>
        <translation>Erreur</translation>
    </message>
    <message>
        <location filename="../settings.py" line="914"/>
        <source>Enter your email address to reset your password.</source>
        <translation>Entrez l'adresse e-mail pour réinitialiser votre mot de passe.</translation>
    </message>
    <message>
        <location filename="../settings.py" line="922"/>
        <source>Reset password?</source>
        <translation>Réinitialiser le mot de passe ?</translation>
    </message>
    <message>
        <location filename="../settings.py" line="922"/>
        <source>Are you sure you want to reset the password for {self.email.text()}? Your new password will be emailed to you.</source>
        <translation>Êtes-vous sûr de vouloir réinitialiser le mot de passe de {self.email.text()} ? Votre nouveau mot de passe vous sera envoyé par courriel.</translation>
    </message>
    <message>
        <location filename="../settings.py" line="938"/>
        <source>Success</source>
        <translation>Succès</translation>
    </message>
    <message>
        <location filename="../settings.py" line="938"/>
        <source>The password has been reset for {self.email.text()}. Check your email for the new password, and then return to Trends.Earth to enter it.</source>
        <translation>Le mot de passe a été réinitialisé pour {self.email.text()}. Vérifiez votre courriel pour obtenir le nouveau mot de passe, puis retournez sur Trends.Earth pour le saisir.</translation>
    </message>
</context>
<context>
    <name>DlgSettingsEditUpdate</name>
    <message>
        <location filename="../gui/DlgSettingsEditUpdate.ui" line="20"/>
        <source>Update user information</source>
        <translation>Mettre à jour les informations utilisateur</translation>
    </message>
    <message>
        <location filename="../gui/DlgSettingsEditUpdate.ui" line="70"/>
        <source>Email:</source>
        <translation>Email:</translation>
    </message>
    <message>
        <location filename="../gui/DlgSettingsEditUpdate.ui" line="105"/>
        <source>Name:</source>
        <translation>Nom:</translation>
    </message>
    <message>
        <location filename="../gui/DlgSettingsEditUpdate.ui" line="137"/>
        <source>Country/Region:</source>
        <translation>Pays / Région:</translation>
    </message>
    <message>
        <location filename="../gui/DlgSettingsEditUpdate.ui" line="163"/>
        <source>Organization:</source>
        <translation>Organisation:</translation>
    </message>
    <message>
        <location filename="../settings.py" line="993"/>
        <source>Error</source>
        <translation>Erreur</translation>
    </message>
    <message>
        <location filename="../settings.py" line="978"/>
        <source>Enter your email address.</source>
        <translation>Entrez votre adresse courriel.</translation>
    </message>
    <message>
        <location filename="../settings.py" line="983"/>
        <source>Enter your name.</source>
        <translation>Entrez votre nom.</translation>
    </message>
    <message>
        <location filename="../settings.py" line="988"/>
        <source>Enter your organization.</source>
        <translation>Entrez votre organisation.</translation>
    </message>
    <message>
        <location filename="../settings.py" line="993"/>
        <source>Enter your country.</source>
        <translation>Entrez votre pays.</translation>
    </message>
    <message>
        <location filename="../settings.py" line="1006"/>
        <source>Saved</source>
        <translation>Enregistré</translation>
    </message>
    <message>
        <location filename="../settings.py" line="1006"/>
        <source>Updated information for {}.</source>
        <translation>Informations mises à jour pour {}.</translation>
    </message>
</context>
<context>
    <name>DlgSettingsLogin</name>
    <message>
        <location filename="../gui/DlgSettingsLogin.ui" line="20"/>
        <source>Login to Trends.Earth</source>
        <translation>Connectez-vous à Trends.Earth</translation>
    </message>
    <message>
        <location filename="../gui/DlgSettingsLogin.ui" line="38"/>
        <source>Email:</source>
        <translation>Email:</translation>
    </message>
    <message>
        <location filename="../gui/DlgSettingsLogin.ui" line="76"/>
        <source>Password:</source>
        <translation>Mot de passe:</translation>
    </message>
    <message>
        <location filename="../settings.py" line="792"/>
        <source>Error</source>
        <translation>Erreur</translation>
    </message>
    <message>
        <location filename="../settings.py" line="784"/>
        <source>Enter your email address.</source>
        <translation>Entrez votre adresse courriel.</translation>
    </message>
    <message>
        <location filename="../settings.py" line="792"/>
        <source>Enter your password.</source>
        <translation>Entrez votre mot de passe.</translation>
    </message>
    <message>
        <location filename="../settings.py" line="801"/>
        <source>Success</source>
        <translation>Succès</translation>
    </message>
    <message>
        <location filename="../settings.py" line="801"/>
        <source>Logged in to the Trends.Earth server as {self.email.text()}.&lt;html&gt;&lt;p&gt;Welcome to Trends.Earth!&lt;p/&gt;&lt;p&gt;&lt;a href= &quot;https://groups.google.com/forum/#!forum/trends_earth_users/join&quot;&gt;Join the Trends.Earth Users email group&lt;a/&gt;&lt;/p&gt;&lt;p&gt; Make sure to join the Trends.Earth users email group to keep up with updates and Q&amp;A about the tool, methods, and datasets in support of Sustainable Development Goals monitoring.</source>
        <translation>Connecté au serveur Trends.Earth en tant que {self.email.text()}.&lt;html&gt;&lt;p&gt;Bienvenue à Trends.Earth !&lt;p/&gt;&lt;p&gt;&lt;a href= &quot;https://groups.google.com/forum/#!forum/trends_earth_users/join&quot;&gt;Rejoignez le groupe de messagerie des utilisateurs de Trends.Earth&lt;a/&gt;&lt;/p&gt;&lt;p&gt;. N'oubliez pas de rejoindre le groupe d'utilisateurs de Trends.Earth pour rester informer des mises à jour et des questions et réponses concernant l'outil, les méthodes et les ensembles de données à l'appui du suivi des objectifs de développement durable.</translation>
    </message>
</context>
<context>
    <name>DlgSettingsLoginLandPKS</name>
    <message>
        <location filename="../settings.py" line="854"/>
        <source>Error</source>
        <translation>Erreur</translation>
    </message>
    <message>
        <location filename="../settings.py" line="846"/>
        <source>Enter your email address.</source>
        <translation>Entrez votre adresse courriel.</translation>
    </message>
    <message>
        <location filename="../settings.py" line="854"/>
        <source>Enter your password.</source>
        <translation>Entrez votre mot de passe.</translation>
    </message>
    <message>
        <location filename="../settings.py" line="877"/>
        <source>Success</source>
        <translation>Succès</translation>
    </message>
    <message>
        <location filename="../settings.py" line="877"/>
        <source>Successfully setup login to the LandPKS server as {self.email.text()}.</source>
        <translation>Configuration réussie de la connexion au serveur LandPKS en tant que {self.email.text()}.</translation>
    </message>
</context>
<context>
    <name>DlgSettingsRegister</name>
    <message>
        <location filename="../gui/DlgSettingsRegister.ui" line="20"/>
        <source>Register new user</source>
        <translation>Enregistrer un nouvel utilisateur</translation>
    </message>
    <message>
        <location filename="../gui/DlgSettingsRegister.ui" line="39"/>
        <source>Email:</source>
        <translation>Email:</translation>
    </message>
    <message>
        <location filename="../gui/DlgSettingsRegister.ui" line="71"/>
        <source>Name:</source>
        <translation>Nom:</translation>
    </message>
    <message>
        <location filename="../gui/DlgSettingsRegister.ui" line="141"/>
        <source>Country/Region:</source>
        <translation>Pays / Région:</translation>
    </message>
    <message>
        <location filename="../gui/DlgSettingsRegister.ui" line="154"/>
        <source>Organization:</source>
        <translation>Organisation:</translation>
    </message>
    <message>
        <location filename="../settings.py" line="725"/>
        <source>Error</source>
        <translation>Erreur</translation>
    </message>
    <message>
        <location filename="../settings.py" line="707"/>
        <source>Enter your email address.</source>
        <translation>Entrez votre adresse courriel.</translation>
    </message>
    <message>
        <location filename="../settings.py" line="713"/>
        <source>Enter your name.</source>
        <translation>Entrez votre nom.</translation>
    </message>
    <message>
        <location filename="../settings.py" line="719"/>
        <source>Enter your organization.</source>
        <translation>Entrez votre organisation.</translation>
    </message>
    <message>
        <location filename="../settings.py" line="725"/>
        <source>Enter your country.</source>
        <translation>Entrez votre pays.</translation>
    </message>
    <message>
        <location filename="../settings.py" line="740"/>
        <source>Success</source>
        <translation>Succès</translation>
    </message>
    <message>
        <location filename="../settings.py" line="740"/>
        <source>User registered. Your password has been emailed to {self.email.text()}. Enter that password in Trends.Earth settings to finish setting up the plugin.</source>
        <translation>Utilisateur enregistré. Votre mot de passe a été envoyé à {self.email.text()}. Entrez ce mot de passe dans les paramètres de Trends.Earth pour terminer la configuration du plugin.</translation>
    </message>
</context>
<context>
    <name>DlgTimeseries</name>
    <message>
        <location filename="../gui/DlgTimeseries.ui" line="20"/>
        <source>Plot Time Series</source>
        <translation>Tracer des séries temporelles</translation>
    </message>
    <message>
        <location filename="../gui/DlgTimeseries.ui" line="77"/>
        <source>Time series dataset</source>
        <translation>Ensemble de données de la série chronologique</translation>
    </message>
    <message>
        <location filename="../gui/DlgTimeseries.ui" line="84"/>
        <source>Plot title</source>
        <translation>Titre du tracé</translation>
    </message>
    <message>
        <location filename="../gui/DlgTimeseries.ui" line="94"/>
        <source>Indicator</source>
        <translation>Indicateur</translation>
    </message>
    <message>
        <location filename="../gui/DlgTimeseries.ui" line="100"/>
        <source>Trend</source>
        <translation>Tendance</translation>
    </message>
    <message>
        <location filename="../gui/DlgTimeseries.ui" line="119"/>
        <source>Starting year:</source>
        <translation>Année de début :</translation>
    </message>
    <message>
        <location filename="../gui/DlgTimeseries.ui" line="154"/>
        <source>Ending year:</source>
        <translation>Année de fin :</translation>
    </message>
    <message>
        <location filename="../gui/DlgTimeseries.ui" line="161"/>
        <source>Baseline period</source>
        <translation>Période de référence</translation>
    </message>
    <message>
        <location filename="../gui/DlgTimeseries.ui" line="272"/>
        <source>yyyy</source>
        <translation>aaaa</translation>
    </message>
    <message>
        <location filename="../gui/DlgTimeseries.ui" line="233"/>
        <source>Climate dataset</source>
        <translation>Série de données climatiques</translation>
    </message>
    <message>
        <location filename="../timeseries.py" line="90"/>
        <source>Submit request</source>
        <translation>Soumettre une demande</translation>
    </message>
    <message>
        <location filename="../timeseries.py" line="339"/>
        <source>Error</source>
        <translation>Erreur</translation>
    </message>
    <message>
        <location filename="../timeseries.py" line="330"/>
        <source>Submitted</source>
        <translation>Soumis</translation>
    </message>
    <message>
        <location filename="../timeseries.py" line="330"/>
        <source>Time series calculation task submitted to Trends.Earth server.</source>
        <translation>Activité de calcul de séries temporelles soumise au serveur Trends.Earth.</translation>
    </message>
    <message>
        <location filename="../timeseries.py" line="339"/>
        <source>Unable to submit time series calculation task to Trends.Earth server</source>
        <translation>Impossible de soumettre une activité de calcul de séries temporelles au serveur Trends.Earth</translation>
    </message>
    <message>
        <location filename="../timeseries.py" line="282"/>
        <source>The bounding box of the requested area (approximately {:.6n} sq km) is too large. The timeseries tool can process a maximum area of 1 million sq km at a time. Choose a smaller area to process.</source>
<<<<<<< HEAD
        <translation type="unfinished"></translation>
=======
        <translation>Le cadre de délimitation de la zone demandée (environ {:.6n} km²) est trop grand. L'outil de séries chronologiques peut traiter une zone maximale d'un million de km² à la fois. Veuillez sélectionner une zone plus petite à traiter.</translation>
>>>>>>> 1fb613ee
    </message>
</context>
<context>
    <name>DlgVisualizationBasemap</name>
    <message>
        <location filename="../gui/DlgVisualizationBasemap.ui" line="26"/>
        <source>Add basemap</source>
        <translation>Ajouter un fond de carte</translation>
    </message>
    <message>
        <location filename="../gui/DlgVisualizationBasemap.ui" line="38"/>
        <source>Mask </source>
        <translation>Masque</translation>
    </message>
    <message>
        <location filename="../gui/DlgVisualizationBasemap.ui" line="50"/>
        <source>Use a mask</source>
        <translation>Utiliser un masque</translation>
    </message>
    <message>
        <location filename="../gui/DlgVisualizationBasemap.ui" line="60"/>
        <source>Mask all areas outside of:</source>
        <translation>Masquer toutes les zones en dehors de:</translation>
    </message>
    <message>
        <location filename="../gui/DlgVisualizationBasemap.ui" line="96"/>
        <source>Second level:</source>
        <translation>Deuxième niveau:</translation>
    </message>
    <message>
        <location filename="../gui/DlgVisualizationBasemap.ui" line="149"/>
        <source>First level:</source>
        <translation>Premier niveau:</translation>
    </message>
    <message>
        <location filename="../gui/DlgVisualizationBasemap.ui" line="186"/>
        <source>&lt;html&gt;&lt;head/&gt;&lt;body&gt;&lt;p&gt;Disclaimer: The provided boundaries are from &lt;a href=&quot;http://www.naturalearthdata.com/&quot;&gt;&lt;span style=&quot; text-decoration: underline; color:#0000ff;&quot;&gt;Natural Earth&lt;/span&gt;&lt;/a&gt;, and are in the &lt;a href=&quot;http://creativecommons.org/publicdomain&quot;&gt;&lt;span style=&quot; text-decoration: underline; color:#0000ff;&quot;&gt;public domain&lt;/span&gt;&lt;/a&gt;. The boundaries and names used, and the designations used, in trends.earth do not imply official endorsement or acceptance by Conservation International Foundation, or by its partner organizations and contributors.&lt;/p&gt;&lt;/body&gt;&lt;/html&gt;</source>
        <translation> 9 3 4 Clause de non-responsabilité: Les frontières fournies proviennent de 5 10 Natural Earth &lt;/ span&gt; 10, et se trouvent dans le 7 11 domaine public &lt;/ span&gt; 5. Les frontières et les noms employés ainsi que les désignations dans trends.earth n'impliquent ni reconnaissance ni approbation officielles de la part de Conservation International Foundation, ou de ses organisations partenaires et contributeurs. &lt;/ P&gt; &lt;/ body&gt; &lt;/ html&gt;</translation>
    </message>
    <message>
        <location filename="../visualization.py" line="362"/>
        <source>Error</source>
        <translation>Erreur</translation>
    </message>
    <message>
        <location filename="../visualization.py" line="362"/>
        <source>Error downloading basemap data.</source>
        <translation>Erreur lors du téléchargement des données de fond de carte.</translation>
    </message>
</context>
<context>
    <name>DlgVisualizationCreateMap</name>
    <message>
        <location filename="../gui/DlgVisualizationCreateMap.ui" line="20"/>
        <source>Create Map</source>
        <translation>Créer une carte</translation>
    </message>
    <message>
        <location filename="../gui/DlgVisualizationCreateMap.ui" line="44"/>
        <source>Layer to display:</source>
        <translation>Couche à afficher:</translation>
    </message>
    <message>
        <location filename="../gui/DlgVisualizationCreateMap.ui" line="85"/>
        <source>Map name:</source>
        <translation>Nom de la carte:</translation>
    </message>
    <message>
        <location filename="../gui/DlgVisualizationCreateMap.ui" line="129"/>
        <source>Author(s):</source>
        <translation>Auteur(s):</translation>
    </message>
    <message>
        <location filename="../gui/DlgVisualizationCreateMap.ui" line="161"/>
        <source>Layout</source>
        <translation>Disposition</translation>
    </message>
    <message>
        <location filename="../gui/DlgVisualizationCreateMap.ui" line="167"/>
        <source>Portrait</source>
        <translation>Portrait</translation>
    </message>
    <message>
        <location filename="../gui/DlgVisualizationCreateMap.ui" line="177"/>
        <source>Landscape</source>
        <translation>Paysage</translation>
    </message>
</context>
<context>
    <name>Form</name>
    <message>
        <location filename="../gui/land_cover_setup_widget_local.ui" line="20"/>
        <source>Form</source>
        <translation>Forme</translation>
    </message>
    <message>
        <location filename="../gui/land_cover_setup_widget.ui" line="22"/>
        <source>Initial year</source>
        <translation>Année initiale</translation>
    </message>
    <message>
        <location filename="../gui/land_cover_setup_widget.ui" line="29"/>
        <source>Select the initial year, should be less than target year</source>
        <translation>Sélectionner l'année initiale, qui doit être inférieure à l'année cible.</translation>
    </message>
    <message>
        <location filename="../gui/land_cover_setup_widget.ui" line="56"/>
        <source>yyyy</source>
        <translation>aaaa</translation>
    </message>
    <message>
        <location filename="../gui/land_cover_setup_widget.ui" line="46"/>
        <source>Target year</source>
        <translation>Année cible</translation>
    </message>
    <message>
        <location filename="../gui/land_cover_setup_widget.ui" line="53"/>
        <source>Select the target year, should be great than initial year</source>
        <translation>Sélectionner l'année cible, qui doit être supérieure à l'année initiale</translation>
    </message>
    <message>
        <location filename="../gui/land_cover_setup_widget.ui" line="70"/>
        <source>Aggregation method</source>
        <translation>Méthode d'agrégation</translation>
    </message>
    <message>
        <location filename="../gui/land_cover_setup_widget.ui" line="77"/>
        <source>Edit definition...</source>
        <translation>Modifier la définition...</translation>
    </message>
    <message>
        <location filename="../gui/land_cover_setup_widget_local.ui" line="37"/>
        <source>Initial year layer</source>
        <translation>Couche de l'année initiale</translation>
    </message>
    <message>
        <location filename="../gui/land_cover_setup_widget_local.ui" line="44"/>
        <source>Select initial year from a dataset, make sure the year is not equal or great than the target year</source>
        <translation>Sélectionner l'année initiale à partir d'un ensemble de données, vérifier que l'année n'est pas égale ou supérieure à l'année cible.</translation>
    </message>
    <message>
        <location filename="../gui/land_cover_setup_widget_local.ui" line="70"/>
        <source>Land cover (7 class)</source>
        <translation>Couverture terrestre (7 catégories)</translation>
    </message>
    <message>
        <location filename="../gui/land_cover_setup_widget_local.ui" line="54"/>
        <source>Target year layer</source>
        <translation>Couche de l'année cible</translation>
    </message>
    <message>
        <location filename="../gui/land_cover_setup_widget_local.ui" line="67"/>
        <source>Select target year from a dataset, make sure the year is not equal or less than the initial year</source>
        <translation>Sélectionner l'année cible à partir d'un ensemble de données, vérifier que l'année n'est pas égale ou inférieure à l'année initiale.</translation>
    </message>
</context>
<context>
    <name>GenerateMask</name>
    <message>
        <location filename="../processing_provider/utilities.py" line="134"/>
        <source>Generate mask</source>
        <translation>Générer un masque</translation>
    </message>
    <message>
        <location filename="../processing_provider/utilities.py" line="137"/>
        <source>Utilities</source>
        <translation>Utilitaires</translation>
    </message>
    <message>
        <location filename="../processing_provider/utilities.py" line="143"/>
        <source>Generate a raster from a geojson for use as a mask</source>
        <translation>Générer un raster à partir d'un geojson pour l'utiliser comme masque</translation>
    </message>
    <message>
        <location filename="../processing_provider/utilities.py" line="146"/>
        <source>GeoJSON specifying mask</source>
        <translation>GeoJSON spécifiant le masque</translation>
    </message>
    <message>
        <location filename="../processing_provider/utilities.py" line="152"/>
        <source>Geotiff used as model for output bounds and resolution</source>
        <translation>Geotiff utilisé comme modèle pour les limites et la résolution des sorties</translation>
    </message>
    <message>
        <location filename="../processing_provider/utilities.py" line="158"/>
        <source>Output geotiff file</source>
        <translation>Fichier geotiff de sortie</translation>
    </message>
    <message>
        <location filename="../processing_provider/utilities.py" line="164"/>
        <source>Did operation complete successfully?</source>
        <translation>L'opération s'est-elle déroulée avec succès ?</translation>
    </message>
</context>
<context>
    <name>ImportSelectFileInputWidget</name>
    <message>
        <location filename="../data_io.py" line="774"/>
        <source>Select a raster input file</source>
        <translation>Sélectionner un fichier d'entrée raster</translation>
    </message>
    <message>
        <location filename="../data_io.py" line="774"/>
        <source>Raster file (*.tif *.dat *.img *.vrt)</source>
        <translation>Fichier de données tramées (*.tif *.dat *.img *.vrt)</translation>
    </message>
    <message>
        <location filename="../data_io.py" line="830"/>
        <source>Error</source>
        <translation>Erreur</translation>
    </message>
    <message>
        <location filename="../data_io.py" line="830"/>
        <source>Cannot read {}. Choose a different file.</source>
        <translation>Impossible à lire {}. Choisissez un fichier différent.</translation>
    </message>
    <message>
        <location filename="../data_io.py" line="817"/>
        <source>Select a vector input file</source>
        <translation>Sélectionner un fichier d'entrée de vecteur</translation>
    </message>
    <message>
        <location filename="../data_io.py" line="817"/>
        <source>Vector file (*.shp *.kml *.kmz *.geojson)</source>
        <translation>Fichier vectoriel (* .shp * .kml * .kmz * .geojson)</translation>
    </message>
</context>
<context>
    <name>ImportSelectRasterOutput</name>
    <message>
        <location filename="../data_io.py" line="876"/>
        <source>Choose a name for the output file</source>
        <translation>Choisir un nom pour le fichier de sortie</translation>
    </message>
    <message>
        <location filename="../data_io.py" line="876"/>
        <source>Raster file (*.tif)</source>
        <translation>Fichier raster (* .tif)</translation>
    </message>
    <message>
        <location filename="../data_io.py" line="890"/>
        <source>Error</source>
        <translation>Erreur</translation>
    </message>
    <message>
        <location filename="../data_io.py" line="890"/>
        <source>Cannot write to {}. Choose a different file.</source>
        <translation>Impossible d'écrire sur {}. Choisissez un fichier différent.</translation>
    </message>
</context>
<context>
    <name>LCDefineDegradationWidget</name>
    <message>
        <location filename="../lc_setup.py" line="808"/>
        <source>Land cover in initial year </source>
        <translation>Couverture terrestre au cours de la première année</translation>
    </message>
    <message>
        <location filename="../lc_setup.py" line="884"/>
        <source>Select a transition matrix definition file</source>
        <translation>Sélectionner un fichier de définition de matrice de transition</translation>
    </message>
    <message>
        <location filename="../lc_setup.py" line="916"/>
        <source>Transition matrix definition (*.json)</source>
        <translation>Définition de la matrice de transition (* .json)</translation>
    </message>
    <message>
        <location filename="../lc_setup.py" line="930"/>
        <source>Error</source>
        <translation>Erreur</translation>
    </message>
    <message>
        <location filename="../lc_setup.py" line="897"/>
        <source>Cannot read {}. Choose a different file.</source>
        <translation>Impossible à lire {}. Choisissez un fichier différent.</translation>
    </message>
    <message>
        <location filename="../lc_setup.py" line="916"/>
        <source>Choose where to save this transition matrix definition</source>
        <translation>Choisir où enregistrer cette définition de matrice de transition</translation>
    </message>
    <message>
        <location filename="../lc_setup.py" line="930"/>
        <source>Cannot write to {}. Choose a different file.</source>
        <translation>Impossible d'écrire sur {}. Choisissez un fichier différent.</translation>
    </message>
</context>
<context>
    <name>LDMPPlugin</name>
    <message>
        <location filename="../plugin.py" line="66"/>
        <source>&amp;Trends.Earth</source>
        <translation>&amp;Trends.Earth</translation>
    </message>
    <message>
        <location filename="../plugin.py" line="197"/>
        <source>Trends.Earth dock interface</source>
        <translation>Interface de connexion de Trends.Earth</translation>
    </message>
    <message>
        <location filename="../plugin.py" line="209"/>
        <source>Settings</source>
        <translation>Réglages</translation>
    </message>
    <message>
        <location filename="../plugin.py" line="209"/>
        <source>Trends.Earth Settings</source>
        <translation>Tendances Paramètres de la Terre</translation>
    </message>
    <message>
        <location filename="../plugin.py" line="217"/>
        <source>About</source>
        <translation>À propos</translation>
    </message>
    <message>
        <location filename="../plugin.py" line="217"/>
        <source>About trends.earth</source>
        <translation>À propos de trends.earth</translation>
    </message>
    <message>
        <location filename="../plugin.py" line="225"/>
        <source>Digitize polygon</source>
        <translation>Numériser le polygone</translation>
    </message>
    <message>
        <location filename="../plugin.py" line="238"/>
        <source>Buffer tool</source>
        <translation>Tampon</translation>
    </message>
    <message>
        <location filename="../plugin.py" line="265"/>
        <source>Plot time series</source>
        <translation>Tracer la série chronologique</translation>
    </message>
    <message>
        <location filename="../plugin.py" line="275"/>
        <source>&amp;trends.earth</source>
        <translation>&amp;trends.earth</translation>
    </message>
</context>
<context>
    <name>MainWidget</name>
    <message>
        <location filename="../main_widget.py" line="167"/>
        <source>All</source>
        <translation>Tous</translation>
    </message>
    <message>
        <location filename="../main_widget.py" line="172"/>
        <source>Raster</source>
        <translation>Trame</translation>
    </message>
    <message>
        <location filename="../main_widget.py" line="177"/>
        <source>Vector</source>
        <translation>Vecteur</translation>
    </message>
    <message>
        <location filename="../main_widget.py" line="190"/>
        <source>Load existing Trends.Earth output file...</source>
        <translation>Charger le fichier de sortie Trends.Earth existant...</translation>
    </message>
    <message>
        <location filename="../main_widget.py" line="194"/>
        <source>Import custom Productivity dataset...</source>
        <translation>Importer un jeu de données Productivité personnalisé...</translation>
    </message>
    <message>
        <location filename="../main_widget.py" line="200"/>
        <source>Import custom Land Cover dataset...</source>
        <translation>Importer un jeu de données personnalisé sur la couverture végétale...</translation>
    </message>
    <message>
        <location filename="../main_widget.py" line="206"/>
        <source>Import custom Soil Organic Carbon dataset...</source>
        <translation>Importer un jeu de données personnalisé sur le carbone organique du sol...</translation>
    </message>
    <message>
        <location filename="../main_widget.py" line="218"/>
        <source>Download raw dataset used in Trends.Earth...</source>
        <translation>Télécharger le jeu de données brutes utilisé dans Trends.Earth...</translation>
    </message>
    <message>
        <location filename="../main_widget.py" line="222"/>
        <source>Download Land Potential Knowledge System (LandPKS) data...</source>
        <translation>Télécharger les données du système de connaissance du potentiel des terres (LandPKS)...</translation>
    </message>
    <message>
        <location filename="../main_widget.py" line="240"/>
        <source>Create false positive/negative layer</source>
        <translation>Créer une fausse couche positive/négative</translation>
    </message>
</context>
<context>
    <name>MultiscopeJobReportModel</name>
    <message>
        <location filename="../reports/mvc.py" line="302"/>
        <source>Scope Name</source>
        <translation>Nom du champ d'application</translation>
    </message>
    <message>
        <location filename="../reports/mvc.py" line="302"/>
        <source>Source Dataset</source>
        <translation>Ensemble de données source</translation>
    </message>
</context>
<context>
    <name>PolygonMapTool</name>
    <message>
        <location filename="../maptools.py" line="205"/>
        <source>add feature</source>
        <translation>ajouter une fonctionnalité</translation>
    </message>
</context>
<context>
    <name>Provider</name>
    <message>
        <location filename="../processing_provider/provider.py" line="24"/>
        <source>Trends.Earth</source>
        <translation>Trends.Earth</translation>
    </message>
</context>
<context>
    <name>ReportGeneratorManager</name>
    <message>
        <location filename="../reports/generator.py" line="1039"/>
        <source>Report Status</source>
        <translation>État du rapport</translation>
    </message>
    <message>
        <location filename="../reports/generator.py" line="1074"/>
        <source>Cannot process report due to write permission to</source>
        <translation>Impossible de traiter le rapport en raison d'un droit d'écriture sur</translation>
    </message>
    <message>
        <location filename="../reports/generator.py" line="1097"/>
        <source>could not be found in your system. Unable to run the report generator.</source>
        <translation>n'a pas pu être trouvé dans votre système. Impossible d'exécuter le générateur de rapports.</translation>
    </message>
    <message>
        <location filename="../reports/generator.py" line="1112"/>
        <source>reports</source>
        <translation>rapports</translation>
    </message>
    <message>
        <location filename="../reports/generator.py" line="1130"/>
        <source>are being processed (id {[str(job.id) for job in ctx.jobs]})...</source>
        <translation>sont en cours de traitement (ID {[str(job.id) for job in ctx.jobs]})...</translation>
    </message>
</context>
<context>
    <name>ReportTaskContextAlgorithm</name>
    <message>
        <location filename="../processing_provider/report.py" line="52"/>
        <source>Runs a report generation task based on information provided in a JSON file.</source>
        <translation>Exécute une tâche de génération de rapports sur la base des informations fournies dans un fichier JSON.</translation>
    </message>
    <message>
        <location filename="../processing_provider/report.py" line="58"/>
        <source>Generate Report from Task</source>
        <translation>Générer un rapport à partir d'une tâche</translation>
    </message>
    <message>
        <location filename="../processing_provider/report.py" line="61"/>
        <source>File containing report context task information</source>
        <translation>Fichier contenant des informations sur les tâches du contexte du rapport</translation>
    </message>
    <message>
        <location filename="../processing_provider/report.py" line="70"/>
        <source>Summary result status of the algorithm.</source>
        <translation>Résumé de l'état du résultat de l'algorithme.</translation>
    </message>
    <message>
        <location filename="../processing_provider/report.py" line="91"/>
        <source>Task file not found.</source>
        <translation>Fichier de tâche non trouvé.</translation>
    </message>
    <message>
        <location filename="../processing_provider/report.py" line="100"/>
        <source>Could not read report task context file</source>
        <translation>Impossible de lire le fichier de contexte de la tâche de rapport</translation>
    </message>
</context>
<context>
    <name>ReportTaskProcessor</name>
    <message>
        <location filename="../reports/generator.py" line="754"/>
        <source>Simple</source>
        <translation>Simple</translation>
    </message>
    <message>
        <location filename="../reports/generator.py" line="756"/>
        <source>Full</source>
        <translation>Entier</translation>
    </message>
    <message>
        <location filename="../reports/generator.py" line="758"/>
        <source>All</source>
        <translation>Tous</translation>
    </message>
</context>
<context>
    <name>TCSummary</name>
    <message>
        <location filename="../processing_provider/carbon.py" line="36"/>
        <source>Carbon change summary</source>
        <translation>Résumé de l'évolution du carbone</translation>
    </message>
    <message>
        <location filename="../processing_provider/carbon.py" line="39"/>
        <source>Carbon change</source>
        <translation>Changement climatique</translation>
    </message>
    <message>
        <location filename="../processing_provider/carbon.py" line="45"/>
        <source>Summarize output of a carbon change analysis</source>
        <translation>Résumer les résultats d'une analyse du changement climatique</translation>
    </message>
    <message>
        <location filename="../processing_provider/carbon.py" line="49"/>
        <source>Input carbon analysis file</source>
        <translation>Fichier d'analyse du carbone en entrée</translation>
    </message>
    <message>
        <location filename="../processing_provider/carbon.py" line="55"/>
        <source>Starting year</source>
        <translation>Année de départ</translation>
    </message>
    <message>
        <location filename="../processing_provider/carbon.py" line="61"/>
        <source>Ending year</source>
        <translation>Année de clôture</translation>
    </message>
    <message>
        <location filename="../processing_provider/carbon.py" line="69"/>
        <source>Forest loss per year in sq km.</source>
        <translation>Perte de forêt par an en km².</translation>
    </message>
    <message>
        <location filename="../processing_provider/carbon.py" line="75"/>
        <source>Carbon loss per year in tonnes of C</source>
        <translation>Perte de carbone par an en tonnes de C</translation>
    </message>
    <message>
        <location filename="../processing_provider/carbon.py" line="81"/>
        <source>Initial tonnes of C</source>
        <translation>Tonnes initiales de C</translation>
    </message>
    <message>
        <location filename="../processing_provider/carbon.py" line="87"/>
        <source>Area of forest in sq km</source>
        <translation>Superficie de la forêt en km²</translation>
    </message>
    <message>
        <location filename="../processing_provider/carbon.py" line="93"/>
        <source>Area of non-forest in sq km</source>
        <translation>Superficie des zones non forestières en km²</translation>
    </message>
    <message>
        <location filename="../processing_provider/carbon.py" line="99"/>
        <source>Area of missing data in sq km</source>
        <translation>Superficie des données manquantes en km²</translation>
    </message>
    <message>
        <location filename="../processing_provider/carbon.py" line="105"/>
        <source>Area of water in sq km</source>
        <translation>Superficie de l'eau en km²</translation>
    </message>
    <message>
        <location filename="../processing_provider/carbon.py" line="111"/>
        <source>Area of site in sq km</source>
        <translation>Superficie du site en km²</translation>
    </message>
</context>
<context>
    <name>WidgetAlgorithmLeafItem</name>
    <message>
        <location filename="../gui/WidgetAlgorithmLeaf.ui" line="105"/>
        <source>Algoritm name</source>
        <translation>Nom de l'algorithme</translation>
    </message>
    <message>
        <location filename="../gui/WidgetAlgorithmLeaf.ui" line="149"/>
        <source>...</source>
        <translation>...</translation>
    </message>
    <message>
        <location filename="../gui/WidgetAlgorithmLeaf.ui" line="170"/>
        <source>Description</source>
        <translation>Description</translation>
    </message>
</context>
<context>
    <name>WidgetCalculationOptions</name>
    <message>
        <location filename="../gui/WidgetCalculationOptions.ui" line="20"/>
        <source>Form</source>
        <translation>Forme</translation>
    </message>
    <message>
        <location filename="../gui/WidgetCalculationOptions.ui" line="32"/>
        <source>Where to run calculations</source>
        <translation>Où effectuer les calculs</translation>
    </message>
    <message>
        <location filename="../gui/WidgetCalculationOptions.ui" line="38"/>
        <source>Run in cloud</source>
        <translation>Exécuter dans le cloud</translation>
    </message>
    <message>
        <location filename="../gui/WidgetCalculationOptions.ui" line="48"/>
        <source>Run locally</source>
        <translation>Exécuter localement</translation>
    </message>
    <message>
        <location filename="../gui/WidgetCalculationOptions.ui" line="73"/>
        <source>Click &quot;Browse&quot; to select where local data is saved...</source>
        <translation>Cliquez sur &quot;Naviguer&quot; pour sélectionner où les données locales sont enregistrées ...</translation>
    </message>
    <message>
        <location filename="../gui/WidgetCalculationOptions.ui" line="101"/>
        <source>Browse</source>
        <translation>Naviguer</translation>
    </message>
    <message>
        <location filename="../gui/WidgetCalculationOptions.ui" line="111"/>
        <source>Metadata</source>
        <translation>Métadonnées</translation>
    </message>
    <message>
        <location filename="../gui/WidgetCalculationOptions.ui" line="117"/>
        <source>Task name:</source>
        <translation>Nom de la tâche:</translation>
    </message>
    <message>
        <location filename="../gui/WidgetCalculationOptions.ui" line="143"/>
        <source>Notes:</source>
        <translation>Remarques:</translation>
    </message>
</context>
<context>
    <name>WidgetCalculationOutput</name>
    <message>
        <location filename="../gui/WidgetCalculationOutput.ui" line="20"/>
        <source>Form</source>
        <translation>Forme</translation>
    </message>
    <message>
        <location filename="../gui/WidgetCalculationOutput.ui" line="26"/>
        <source>Base name used as prefix when naming output files</source>
        <translation>Nom de base utilisé comme préfixe pour nommer les fichiers de sortie</translation>
    </message>
    <message>
        <location filename="../gui/WidgetCalculationOutput.ui" line="47"/>
        <source>Click &quot;Browse&quot; to choose a base name...</source>
        <translation>Cliquez sur &amp;quot;Parcourir&amp;quot; pour choisir un nom de base ...</translation>
    </message>
    <message>
        <location filename="../gui/WidgetCalculationOutput.ui" line="66"/>
        <source>Browse</source>
        <translation>Naviguer</translation>
    </message>
    <message>
        <location filename="../gui/WidgetCalculationOutput.ui" line="76"/>
        <source>Output files that will be produced by this analysis</source>
        <translation>Fichiers de sortie qui seront produits par cette analyse</translation>
    </message>
    <message>
        <location filename="../gui/WidgetCalculationOutput.ui" line="88"/>
        <source>&lt;!DOCTYPE HTML PUBLIC &quot;-//W3C//DTD HTML 4.0//EN&quot; &quot;http://www.w3.org/TR/REC-html40/strict.dtd&quot;&gt;
&lt;html&gt;&lt;head&gt;&lt;meta name=&quot;qrichtext&quot; content=&quot;1&quot; /&gt;&lt;style type=&quot;text/css&quot;&gt;
p, li { white-space: pre-wrap; }
&lt;/style&gt;&lt;/head&gt;&lt;body style=&quot; font-family:&apos;MS Shell Dlg 2&apos;; font-size:8.25pt; font-weight:400; font-style:normal;&quot;&gt;
&lt;p style=&quot;-qt-paragraph-type:empty; margin-top:0px; margin-bottom:0px; margin-left:0px; margin-right:0px; -qt-block-indent:0; text-indent:0px;&quot;&gt;&lt;br /&gt;&lt;/p&gt;&lt;/body&gt;&lt;/html&gt;</source>
        <translation>&lt;!DOCTYPE HTML PUBLIC &quot;-//W3C//DTD HTML 4.0//EN&quot; &quot;http://www.w3.org/TR/REC-html40/strict.dtd&quot;&gt;
&lt;html&gt;&lt;head&gt;&lt;meta name=&quot;qrichtext&quot; content=&quot;1&quot; /&gt;&lt;style type=&quot;text/css&quot;&gt;
p, li { white-space: pre-wrap; }
&lt;/style&gt;&lt;/head&gt;&lt;body style=&quot; font-family:'MS Shell Dlg 2'; font-size:8.25pt; font-weight:400; font-style:normal;&quot;&gt;
&lt;p style=&quot;-qt-paragraph-type:empty; margin-top:0px; margin-bottom:0px; margin-left:0px; margin-right:0px; -qt-block-indent:0; text-indent:0px;&quot;&gt;&lt;br /&gt;&lt;/p&gt;&lt;/body&gt;&lt;/html&gt;</translation>
    </message>
</context>
<context>
    <name>WidgetDataIOImportSelectFileInput</name>
    <message>
        <location filename="../gui/WidgetDataIOImportSelectFileInput.ui" line="14"/>
        <source>Form</source>
        <translation>Forme</translation>
    </message>
    <message>
        <location filename="../gui/WidgetDataIOImportSelectFileInput.ui" line="23"/>
        <source>Select a file</source>
        <translation>Sélectionner un fichier</translation>
    </message>
    <message>
        <location filename="../gui/WidgetDataIOImportSelectFileInput.ui" line="130"/>
        <source>Click &quot;Browse&quot; to choose a file...</source>
        <translation>Cliquez sur &quot;Naviguer&quot; pour choisir un fichier ...</translation>
    </message>
    <message>
        <location filename="../gui/WidgetDataIOImportSelectFileInput.ui" line="54"/>
        <source>Polygon dataset (shapefile, KML, KMZ, geojson)</source>
        <translation>Jeu de données Polygon (fichier de formes, KML, KMZ, geojson)</translation>
    </message>
    <message>
        <location filename="../gui/WidgetDataIOImportSelectFileInput.ui" line="64"/>
        <source>Raster dataset (.tif, .dat, .img, .vrt)</source>
        <translation>Ensemble de données raster (.tif, .dat, .img, .vrt)</translation>
    </message>
    <message>
        <location filename="../gui/WidgetDataIOImportSelectFileInput.ui" line="165"/>
        <source>Browse</source>
        <translation>Naviguer</translation>
    </message>
    <message>
        <location filename="../gui/WidgetDataIOImportSelectFileInput.ui" line="105"/>
        <source>Field containing data:</source>
        <translation>Champ contenant des données:</translation>
    </message>
    <message>
        <location filename="../gui/WidgetDataIOImportSelectFileInput.ui" line="137"/>
        <source>Band number:</source>
        <translation>Numéro de bande:</translation>
    </message>
    <message>
        <location filename="../gui/WidgetDataIOImportSelectFileInput.ui" line="224"/>
        <source>Modify resolution (in meters)</source>
        <translation>Modifier la résolution (en mètres)</translation>
    </message>
    <message>
        <location filename="../gui/WidgetDataIOImportSelectFileInput.ui" line="270"/>
        <source>Year of data</source>
        <translation>Année des données</translation>
    </message>
    <message>
        <location filename="../gui/WidgetDataIOImportSelectFileInput.ui" line="310"/>
        <source>No data value</source>
        <translation>Aucune valeur de données</translation>
    </message>
    <message>
        <location filename="../gui/WidgetDataIOImportSelectFileInput.ui" line="319"/>
        <source>-32768</source>
        <translation>-32768</translation>
    </message>
</context>
<context>
    <name>WidgetDataIOImportSelectRasterOutput</name>
    <message>
        <location filename="../gui/WidgetDataIOImportSelectRasterOutput.ui" line="14"/>
        <source>Form</source>
        <translation>Forme</translation>
    </message>
    <message>
        <location filename="../gui/WidgetCalcMultSDGSummary.ui" line="32"/>
        <source>Trends.Earth layer to summarize</source>
        <translation>Couche Trends.Earth pour résumer</translation>
    </message>
    <message>
        <location filename="../gui/WidgetCalcMultSDGSummary.ui" line="72"/>
        <source>Input polygon layer (.shp) with sub-units (e.g. province, states, districts)</source>
        <translation>Saisie de la couche de polygones (.shp) avec des sous-unités (par exemple, province, états, districts)</translation>
    </message>
    <message>
        <location filename="../gui/WidgetDataIOImportSelectRasterOutput.ui" line="50"/>
        <source>Click &quot;Browse&quot; to choose a file...</source>
        <translation>Cliquez sur &quot;Naviguer&quot; pour choisir un fichier ...</translation>
    </message>
    <message>
        <location filename="../gui/WidgetDataIOImportSelectRasterOutput.ui" line="78"/>
        <source>Browse</source>
        <translation>Naviguer</translation>
    </message>
    <message>
        <location filename="../gui/WidgetCalcMultSDGSummary.ui" line="134"/>
        <source>Field containing data:</source>
        <translation>Champ contenant des données:</translation>
    </message>
    <message>
        <location filename="../gui/WidgetCalcMultSDGSummary.ui" line="169"/>
        <source>Output spreadsheet file name (.xls)</source>
        <translation>Nom du fichier de feuille de calcul en sortie (.xls)</translation>
    </message>
    <message>
        <location filename="../gui/WidgetDataIOImportSelectRasterOutput.ui" line="26"/>
        <source>Output raster file (.tif)</source>
        <translation>Fichier raster en sortie (.tif)</translation>
    </message>
</context>
<context>
    <name>WidgetDataIOSelectTEDatasetExisting</name>
    <message>
        <location filename="../gui/WidgetDataIOSelectTEDatasetExisting.ui" line="20"/>
        <source>Form</source>
        <translation>Forme</translation>
    </message>
    <message>
        <location filename="../data_io.py" line="1714"/>
        <source>No datasets available in this region</source>
        <translation>Aucun ensemble de données disponible dans cette région</translation>
    </message>
</context>
<context>
    <name>WidgetDataIOSelectTELayerBase</name>
    <message>
        <location filename="../data_io.py" line="1448"/>
        <source>No layers available in this region</source>
        <translation>Aucune couche disponible dans cette région</translation>
    </message>
</context>
<context>
    <name>WidgetDataIOSelectTELayerExisting</name>
    <message>
        <location filename="../gui/WidgetDataIOSelectTELayerExisting.ui" line="20"/>
        <source>Form</source>
        <translation>Forme</translation>
    </message>
</context>
<context>
    <name>WidgetDataIOSelectTELayerImport</name>
    <message>
        <location filename="../gui/WidgetDataIOSelectTELayerImport.ui" line="20"/>
        <source>Form</source>
        <translation>Forme</translation>
    </message>
</context>
<context>
    <name>WidgetDatasetItem</name>
    <message>
        <location filename="../gui/WidgetDatasetItem.ui" line="20"/>
        <source>Form</source>
        <translation>Forme</translation>
    </message>
    <message>
        <location filename="../gui/WidgetDatasetItem.ui" line="56"/>
        <source>dataset name</source>
        <translation>nom de l'ensemble de données</translation>
    </message>
    <message>
        <location filename="../gui/WidgetDatasetItem.ui" line="72"/>
        <source>Creation date</source>
        <translation>Date de création</translation>
    </message>
    <message>
        <location filename="../gui/WidgetDatasetItem.ui" line="97"/>
        <source>Download dataset</source>
        <translation>Télécharger l'ensemble de données</translation>
    </message>
    <message>
        <location filename="../gui/WidgetDatasetItem.ui" line="217"/>
        <source>...</source>
        <translation>...</translation>
    </message>
    <message>
        <location filename="../gui/WidgetDatasetItem.ui" line="107"/>
        <source>Load dataset onto QGIS map area</source>
        <translation>Charger l'ensemble de données sur la zone cartographique de QGIS</translation>
    </message>
    <message>
        <location filename="../gui/WidgetDatasetItem.ui" line="117"/>
        <source>Load vector</source>
        <translation>Charger le vecteur</translation>
    </message>
    <message>
        <location filename="../gui/WidgetDatasetItem.ui" line="127"/>
        <source>Reports</source>
        <translation>Rapports</translation>
    </message>
    <message>
        <location filename="../gui/WidgetDatasetItem.ui" line="137"/>
        <source>Show timeseries plot</source>
        <translation>Afficher le tracé de la série chronologique</translation>
    </message>
    <message>
        <location filename="../gui/WidgetDatasetItem.ui" line="147"/>
        <source>View dataset details</source>
        <translation>Voir les détails de l'ensemble de données</translation>
    </message>
    <message>
        <location filename="../gui/WidgetDatasetItem.ui" line="164"/>
        <source>Open dataset directory</source>
        <translation>Ouvrir le répertoire de l'ensemble de données</translation>
    </message>
    <message>
        <location filename="../gui/WidgetDatasetItem.ui" line="214"/>
        <source>Delete dataset</source>
        <translation>Supprimer l'ensemble des données</translation>
    </message>
</context>
<context>
    <name>WidgetDatasetItemDetails</name>
    <message>
        <location filename="../gui/WidgetDatasetItemDetails.ui" line="20"/>
        <source>Dataset Details</source>
        <translation>Détails de l'ensemble de données</translation>
    </message>
    <message>
        <location filename="../gui/WidgetDatasetItemDetails.ui" line="35"/>
        <source>State</source>
        <translation>État</translation>
    </message>
    <message>
        <location filename="../gui/WidgetDatasetItemDetails.ui" line="42"/>
        <source>Created at</source>
        <translation>Créé à</translation>
    </message>
    <message>
        <location filename="../gui/WidgetDatasetItemDetails.ui" line="56"/>
        <source>Available paths</source>
        <translation>Chemins disponibles</translation>
    </message>
    <message>
        <location filename="../gui/WidgetDatasetItemDetails.ui" line="63"/>
        <source>Name</source>
        <translation>Nom</translation>
    </message>
    <message>
        <location filename="../gui/WidgetDatasetItemDetails.ui" line="77"/>
        <source>Generated by algorithm</source>
        <translation>Généré par l'algorithme</translation>
    </message>
    <message>
        <location filename="../gui/WidgetDatasetItemDetails.ui" line="93"/>
        <source>...</source>
        <translation>...</translation>
    </message>
    <message>
        <location filename="../gui/WidgetDatasetItemDetails.ui" line="109"/>
        <source>ID</source>
        <translation>Identifiant</translation>
    </message>
    <message>
        <location filename="../gui/WidgetDatasetItemDetails.ui" line="134"/>
        <source>Algorithm Details</source>
        <translation>Détails de l'algorithme</translation>
    </message>
    <message>
        <location filename="../gui/WidgetDatasetItemDetails.ui" line="143"/>
        <source>Comments:</source>
        <translation>Commentaires:</translation>
    </message>
    <message>
        <location filename="../gui/WidgetDatasetItemDetails.ui" line="162"/>
        <source>&lt;!DOCTYPE HTML PUBLIC &quot;-//W3C//DTD HTML 4.0//EN&quot; &quot;http://www.w3.org/TR/REC-html40/strict.dtd&quot;&gt;
&lt;html&gt;&lt;head&gt;&lt;meta name=&quot;qrichtext&quot; content=&quot;1&quot; /&gt;&lt;style type=&quot;text/css&quot;&gt;
p, li { white-space: pre-wrap; }
&lt;/style&gt;&lt;/head&gt;&lt;body style=&quot; font-family:&apos;Sans Serif&apos;; font-size:9pt; font-weight:400; font-style:normal;&quot;&gt;
&lt;p style=&quot;-qt-paragraph-type:empty; margin-top:0px; margin-bottom:0px; margin-left:0px; margin-right:0px; -qt-block-indent:0; text-indent:0px; font-family:&apos;MS Shell Dlg 2&apos;; font-size:8pt;&quot;&gt;&lt;br /&gt;&lt;/p&gt;&lt;/body&gt;&lt;/html&gt;</source>
        <translation>&lt;!DOCTYPE HTML PUBLIC &quot;-//W3C//DTD HTML 4.0//EN&quot; &quot;http://www.w3.org/TR/REC-html40/strict.dtd&quot;&gt;
&lt;html&gt;&lt;head&gt;&lt;meta name=&quot;qrichtext&quot; content=&quot;1&quot; /&gt;&lt;style type=&quot;text/css&quot;&gt;
p, li { white-space : pre-wrap ; }
&lt;/style&gt;&lt;/head&gt;&lt;body style=&quot; font-family:'Sans Serif'; font-size:9pt; font-weight:400; font-style:normal;&quot;&gt;
&lt;p style=&quot;-qt-paragraph-type:empty; margin-top:0px; margin-bottom:0px; margin-left:0px; margin-right:0px; -qt-block-indent:0; text-indent:0px; font-family:'MS Shell Dlg 2'; font-size:8pt;&quot;&gt;&lt;br /&gt;&lt;/p&gt;&lt;/body&gt;&lt;/html&gt;</translation>
    </message>
    <message>
        <location filename="../gui/WidgetDatasetItemDetails.ui" line="176"/>
        <source>Input:</source>
        <translation>Entrée:</translation>
    </message>
    <message>
        <location filename="../gui/WidgetDatasetItemDetails.ui" line="199"/>
        <source>Output:</source>
        <translation>Sortie:</translation>
    </message>
    <message>
        <location filename="../gui/WidgetDatasetItemDetails.ui" line="240"/>
        <source>Delete dataset</source>
        <translation>Supprimer l'ensemble de données</translation>
    </message>
    <message>
        <location filename="../gui/WidgetDatasetItemDetails.ui" line="251"/>
        <source>Export as a ZIP</source>
        <translation>Exporter au format ZIP</translation>
    </message>
    <message>
        <location filename="../gui/WidgetDatasetItemDetails.ui" line="258"/>
        <source>Dataset metadata</source>
        <translation>Métadonnées de l'ensemble de données</translation>
    </message>
    <message>
        <location filename="../gui/WidgetDatasetItemDetails.ui" line="265"/>
        <source>Load Dataset</source>
        <translation>Charger l'ensemble de données</translation>
    </message>
</context>
<context>
    <name>WidgetLCDefineDegradation</name>
    <message>
        <location filename="../gui/WidgetLCDefineDegradation.ui" line="14"/>
        <source>Form</source>
        <translation>Forme</translation>
    </message>
    <message>
        <location filename="../gui/WidgetLCDefineDegradation.ui" line="132"/>
        <source>Land cover in target year </source>
        <translation>Couverture terrestre de l'année cible</translation>
    </message>
    <message>
        <location filename="../gui/WidgetLCDefineDegradation.ui" line="139"/>
        <source>Legend</source>
        <translation>Légende</translation>
    </message>
    <message>
        <location filename="../gui/WidgetLCDefineDegradation.ui" line="145"/>
        <source>Degradation</source>
        <translation>Dégradation</translation>
    </message>
    <message>
        <location filename="../gui/WidgetLCDefineDegradation.ui" line="180"/>
        <source>Improvement</source>
        <translation>Amélioration</translation>
    </message>
    <message>
        <location filename="../gui/WidgetLCDefineDegradation.ui" line="243"/>
        <source>*The &quot;Grassland&quot; class consists of grassland, shrub, and sparsely vegetated areas (if the default aggregation is used).</source>
        <translation>*La catégorie «prairies» comprend les prairies, les arbustes et les zones à végétation clairsemée (si l'agrégation par défaut est utilisée).</translation>
    </message>
    <message>
        <location filename="../gui/WidgetLCDefineDegradation.ui" line="250"/>
        <source>Stable</source>
        <translation>Stable</translation>
    </message>
    <message>
        <location filename="../gui/WidgetLCDefineDegradation.ui" line="276"/>
        <source>Save table to file...</source>
        <translation>Enregistrer le tableau dans le fichier...</translation>
    </message>
    <message>
        <location filename="../gui/WidgetLCDefineDegradation.ui" line="295"/>
        <source>Reset table</source>
        <translation>Réinitialiser le tableau</translation>
    </message>
    <message>
        <location filename="../gui/WidgetLCDefineDegradation.ui" line="314"/>
        <source>Load saved table...</source>
        <translation>Charger le tableau sauvegardé...</translation>
    </message>
</context>
<context>
    <name>WidgetSelectArea</name>
    <message>
        <location filename="../gui/WidgetSelectArea.ui" line="20"/>
        <source>Form</source>
        <translation>Forme</translation>
    </message>
    <message>
        <location filename="../gui/WidgetSelectArea.ui" line="35"/>
        <source>Region of interest</source>
        <translation>Région d'intérêt</translation>
    </message>
    <message>
        <location filename="../gui/WidgetSelectArea.ui" line="41"/>
        <source>Country / Region</source>
        <translation>Pays / région</translation>
    </message>
    <message>
        <location filename="../gui/WidgetSelectArea.ui" line="63"/>
        <source>First level</source>
        <translation>Premier niveau</translation>
    </message>
    <message>
        <location filename="../gui/WidgetSelectArea.ui" line="98"/>
        <source>Second level</source>
        <translation>Deuxième niveau</translation>
    </message>
    <message>
        <location filename="../gui/WidgetSelectArea.ui" line="135"/>
        <source>City:</source>
        <translation>Ville:</translation>
    </message>
    <message>
        <location filename="../gui/WidgetSelectArea.ui" line="170"/>
        <source>Region:</source>
        <translation>Région:</translation>
    </message>
    <message>
        <location filename="../gui/WidgetSelectArea.ui" line="191"/>
        <source>&lt;html&gt;&lt;head/&gt;&lt;body&gt;&lt;p&gt;Disclaimer: The provided boundaries are from &lt;a href=&quot;http://www.naturalearthdata.com/&quot;&gt;&lt;span style=&quot; text-decoration: underline; color:#0000ff;&quot;&gt;Natural Earth&lt;/span&gt;&lt;/a&gt;, and are in the &lt;a href=&quot;http://creativecommons.org/publicdomain&quot;&gt;&lt;span style=&quot; text-decoration: underline; color:#0000ff;&quot;&gt;public domain&lt;/span&gt;&lt;/a&gt;. The boundaries and names used, and the designations used, in Trends.Earth do not imply official endorsement or acceptance by Conservation International Foundation, or by its partner organizations and contributors.&lt;/p&gt;&lt;/body&gt;&lt;/html&gt;</source>
        <translation>&lt;html&gt; &lt;head /&gt; &lt;body&gt; &lt;p&gt; Avis de non-responsabilité: Les limites fournies proviennent de &lt;a href=&quot;http://www.naturalearthdata.com/&quot;&gt; &lt;span style = &quot;text-decoration: underline; # 0000ff; &quot;&gt; Terre Naturelle &lt;/ span&gt; &lt;/a&gt;, et se trouvent dans le &lt;a href=&quot;http://creativecommons.org/publicdomain&quot;&gt; &lt;span style =&quot; text-decoration: underline; color: # 0000ff; &quot;&gt; domaine public &lt;/ span&gt; &lt;/a&gt;. Les limites et les noms utilisés, ainsi que les désignations utilisées, dans Trends.Earth n'impliquent pas l'approbation officielle ou l'acceptation par Conservation International Foundation, ou par ses organisations partenaires et contributeurs. &lt;/ P&gt; &lt;/ body&gt; &lt;/ html&gt;</translation>
    </message>
    <message>
        <location filename="../gui/WidgetSelectArea.ui" line="207"/>
        <source>Point</source>
        <translation>Point</translation>
    </message>
    <message>
        <location filename="../gui/WidgetSelectArea.ui" line="238"/>
        <source>longitude:</source>
        <translation>longitude :</translation>
    </message>
    <message>
        <location filename="../gui/WidgetSelectArea.ui" line="292"/>
        <source>Choose a point...</source>
        <translation>Choisir un point...</translation>
    </message>
    <message>
        <location filename="../gui/WidgetSelectArea.ui" line="273"/>
        <source>latitude:</source>
        <translation>latitude :</translation>
    </message>
    <message>
        <location filename="../gui/WidgetSelectArea.ui" line="321"/>
        <source>Area from file</source>
        <translation>Zone du fichier</translation>
    </message>
    <message>
        <location filename="../gui/WidgetSelectArea.ui" line="358"/>
        <source>Click &quot;Browse&quot; to choose a file...</source>
        <translation>Cliquer sur &quot;Naviguer&quot; pour choisir un fichier...</translation>
    </message>
    <message>
        <location filename="../gui/WidgetSelectArea.ui" line="386"/>
        <source>Browse</source>
        <translation>Naviguer</translation>
    </message>
    <message>
        <location filename="../gui/WidgetSelectArea.ui" line="396"/>
        <source>Apply a buffer to the chosen area</source>
        <translation>Appliquer un tampon sur la zone choisie</translation>
    </message>
    <message>
        <location filename="../gui/WidgetSelectArea.ui" line="451"/>
        <source>Buffer size (kilometers):</source>
        <translation>Taille de la mémoire tampon (kilomètres):</translation>
    </message>
    <message>
        <location filename="../gui/WidgetSelectArea.ui" line="497"/>
        <source>Area name:</source>
        <translation>Nom de la région :</translation>
    </message>
</context>
<context>
    <name>WidgetSettingsAdvanced</name>
    <message>
        <location filename="../gui/WidgetSettingsAdvanced.ui" line="20"/>
        <source>Form</source>
        <translation>Forme</translation>
    </message>
    <message>
        <location filename="../gui/WidgetSettingsAdvanced.ui" line="40"/>
        <source>Base data directory</source>
        <translation>Répertoire de données de base</translation>
    </message>
    <message>
        <location filename="../gui/WidgetSettingsAdvanced.ui" line="78"/>
        <source>Open</source>
        <translation>Ouvrir</translation>
    </message>
    <message>
        <location filename="../gui/WidgetSettingsAdvanced.ui" line="87"/>
        <source>Filter remote jobs according to local base data directory</source>
        <translation>Filtrer les travaux à distance en fonction du répertoire de données de base local</translation>
    </message>
    <message>
        <location filename="../gui/WidgetSettingsAdvanced.ui" line="97"/>
        <source>Enable debug mode (saves detailed logging information)</source>
        <translation>Activer le mode débogage (sauvegarde des informations de connexion détaillées)</translation>
    </message>
    <message>
        <location filename="../gui/WidgetSettingsAdvanced.ui" line="104"/>
        <source>Download remotely-generated datasets automatically</source>
        <translation>Télécharger automatiquement les ensembles de données générés à distance</translation>
    </message>
    <message>
        <location filename="../gui/WidgetSettingsAdvanced.ui" line="126"/>
        <source>Poll remote processing server periodically</source>
        <translation>Interroger périodiquement le serveur de traitement à distance</translation>
    </message>
    <message>
        <location filename="../gui/WidgetSettingsAdvanced.ui" line="144"/>
        <source>Polling frequency (seconds)</source>
        <translation>Fréquence d'interrogation (secondes)</translation>
    </message>
    <message>
        <location filename="../gui/WidgetSettingsAdvanced.ui" line="171"/>
        <source>Use binaries for faster processing</source>
        <translation>Utilisez des binaires pour un traitement plus rapide</translation>
    </message>
    <message>
        <location filename="../gui/WidgetSettingsAdvanced.ui" line="203"/>
        <source>Click &quot;Browse&quot; to choose a folder...</source>
        <translation>Cliquez sur « Parcourir » pour choisir un dossier...</translation>
    </message>
    <message>
        <location filename="../gui/WidgetSettingsAdvanced.ui" line="231"/>
        <source>Browse</source>
        <translation>Naviguer</translation>
    </message>
    <message>
        <location filename="../gui/WidgetSettingsAdvanced.ui" line="259"/>
        <source>Download</source>
        <translation>Télécharger</translation>
    </message>
    <message>
        <location filename="../gui/WidgetSettingsAdvanced.ui" line="268"/>
        <source>placeholder for label</source>
        <translation>espace réservé à l'étiquette</translation>
    </message>
    <message>
        <location filename="../gui/WidgetSettingsAdvanced.ui" line="299"/>
        <source>LandPKS login information</source>
        <translation>Informations de connexion à LandPKS</translation>
    </message>
    <message>
        <location filename="../gui/WidgetSettingsAdvanced.ui" line="305"/>
        <source>Click below to allow Trends.Earth to access data from your LandPKS account.</source>
        <translation>Cliquez ci-dessous pour autoriser Trends.Earth à accéder aux données de votre compte LandPKS.</translation>
    </message>
    <message>
        <location filename="../gui/WidgetSettingsAdvanced.ui" line="330"/>
        <source>Enable LandPKS data access</source>
        <translation>Autoriser l'accès aux données LandPKS</translation>
    </message>
    <message>
        <location filename="../settings.py" line="1052"/>
        <source>Warning</source>
        <translation>Avertissement</translation>
    </message>
    <message>
        <location filename="../settings.py" line="1052"/>
        <source>You must restart QGIS for these changes to take effect.</source>
        <translation>Pour appliquer ces modifications, vous devez redémarrer QGIS.</translation>
    </message>
    <message>
        <location filename="../settings.py" line="1114"/>
        <source>Binaries &lt;b&gt;are&lt;/b&gt; loaded.</source>
        <translation>Les fichiers binaires &lt;b&gt;sont&lt;/b&gt; chargés.</translation>
    </message>
    <message>
        <location filename="../settings.py" line="1116"/>
        <source>Binaries &lt;b&gt;are not&lt;/b&gt; loaded.</source>
        <translation>Les fichiers binaires &lt;b&gt;ne sont pas&lt;/b&gt; chargés.</translation>
    </message>
    <message>
        <location filename="../settings.py" line="1127"/>
        <source>No base data directory set</source>
        <translation>Aucun répertoire de données de base défini</translation>
    </message>
    <message>
        <location filename="../settings.py" line="1171"/>
        <source>Unable to write to {}. Try a different folder.</source>
        <translation>Impossible d'écrire dans {}. Essayez un autre dossier.</translation>
    </message>
    <message>
        <location filename="../settings.py" line="1153"/>
        <source>Choose a folder</source>
        <translation>Sélectionnez un dossier</translation>
    </message>
    <message>
        <location filename="../settings.py" line="1153"/>
        <source>Choose a folder before downloading binaries.</source>
        <translation>Sélectionnez un dossier avant de télécharger les fichiers binaires.</translation>
    </message>
    <message>
        <location filename="../settings.py" line="1262"/>
        <source>Error</source>
        <translation>Erreur</translation>
    </message>
    <message>
        <location filename="../settings.py" line="1160"/>
        <source>Unable to write to {}. Choose a different folder.</source>
        <translation>Impossible d'écrire dans {}. Sélectionnez un autre dossier.</translation>
    </message>
    <message>
        <location filename="../settings.py" line="1189"/>
        <source>Unable to write to {}. Check that you have permissions to write to this folder, and that you are not trying to overwrite the binaries that you currently have loaded in QGIS.</source>
        <translation>Impossible d'écrire dans {}. Vérifiez que vous êtes autorisé à écrire dans ce dossier, et que vous n'essayez pas de remplacer les fichiers binaires que vous avez actuellement chargés dans QGIS.</translation>
    </message>
    <message>
        <location filename="../settings.py" line="1197"/>
        <source>Unable to read binaries from {}. Check that binaries were downloaded successfully.</source>
        <translation>Impossible de lire les fichiers binaires de {}. Vérifiez que les fichiers binaires ont été téléchargés avec succès.</translation>
    </message>
    <message>
        <location filename="../settings.py" line="1206"/>
        <source>Error downloading binaries.</source>
        <translation>Erreur de téléchargement des fichiers binaires.</translation>
    </message>
    <message>
        <location filename="../settings.py" line="1216"/>
        <source>Success</source>
        <translation>Succès</translation>
    </message>
    <message>
        <location filename="../settings.py" line="1212"/>
        <source>Downloaded binaries.</source>
        <translation>Fichiers binaires téléchargés.</translation>
    </message>
    <message>
        <location filename="../settings.py" line="1216"/>
        <source>All binaries up to date.</source>
        <translation>Tous les fichiers binaires sont à jour.</translation>
    </message>
    <message>
        <location filename="../settings.py" line="1234"/>
        <source>Select folder containing Trends.Earth binaries</source>
        <translation>Sélectionnez le dossier contenant les fichiers binaires de Trends.Earth</translation>
    </message>
    <message>
        <location filename="../settings.py" line="1245"/>
        <source>Choose a different folder - cannot install binaries within the Trends.Earth QGIS plugin installation folder.</source>
        <translation>Sélectionnez un autre dossier - vous ne pouvez pas exécuter les fichiers binaires dans le dossier d'installation du plug-in QGIS de Trends.Earth.</translation>
    </message>
    <message>
        <location filename="../settings.py" line="1262"/>
        <source>Cannot read {folder_path!r}. Choose a different folder.</source>
        <translation>Impossible de lire {folder_path!r}. Sélectionnez un autre dossier.</translation>
    </message>
</context>
<context>
    <name>WidgetSettingsReport</name>
    <message>
        <location filename="../gui/WidgetSettingsReport.ui" line="14"/>
        <source>Form</source>
        <translation>Forme</translation>
    </message>
    <message>
        <location filename="../gui/WidgetSettingsReport.ui" line="20"/>
        <source>Template search path</source>
        <translation>Chemin de recherche du modèle</translation>
    </message>
    <message>
        <location filename="../gui/WidgetSettingsReport.ui" line="34"/>
        <source>Browse to select additional template directory</source>
        <translation>Parcourez pour sélectionner un répertoire de modèles supplémentaires</translation>
    </message>
    <message>
        <location filename="../gui/WidgetSettingsReport.ui" line="44"/>
        <source>Common Report Information</source>
        <translation>Rapport des informations communes</translation>
    </message>
    <message>
        <location filename="../gui/WidgetSettingsReport.ui" line="53"/>
        <source>Organization name</source>
        <translation>Nom de l'organisation</translation>
    </message>
    <message>
        <location filename="../gui/WidgetSettingsReport.ui" line="60"/>
        <source>Disclaimer text</source>
        <translation>Avis de non-responsabilité</translation>
    </message>
    <message>
        <location filename="../gui/WidgetSettingsReport.ui" line="87"/>
        <source>Browse to select an image file to use as the organization logo</source>
        <translation>Parcourez pour sélectionner un fichier image à utiliser comme logo de l'organisation.</translation>
    </message>
    <message>
        <location filename="../gui/WidgetSettingsReport.ui" line="97"/>
        <source>Footer text</source>
        <translation>Texte de bas de page</translation>
    </message>
    <message>
        <location filename="../gui/WidgetSettingsReport.ui" line="104"/>
        <source>Organization logo</source>
        <translation>Logo de l'organisation</translation>
    </message>
    <message>
        <location filename="../gui/WidgetSettingsReport.ui" line="114"/>
        <source>Log warnings in output directory</source>
        <translation>Avertissements de connexion au répertoire de sortie</translation>
    </message>
    <message>
        <location filename="../settings.py" line="1346"/>
        <source>Select Report Template Search Path</source>
        <translation>Sélectionnez le modèle de rapport du chemin de recherche</translation>
    </message>
    <message>
        <location filename="../settings.py" line="1356"/>
        <source>QGIS needs to be restarted for the changes to take effect.</source>
        <translation>Pour appliquer les modifications, il faut redémarrer QGIS.</translation>
    </message>
    <message>
        <location filename="../settings.py" line="1360"/>
        <source>Template Search Path</source>
        <translation>Chemin de recherche du modèle</translation>
    </message>
    <message>
        <location filename="../settings.py" line="1373"/>
        <source>All Images</source>
        <translation>Toutes les images</translation>
    </message>
    <message>
        <location filename="../settings.py" line="1388"/>
        <source>Select Organization Logo</source>
        <translation>Sélectionnez le logo de l'organisation</translation>
    </message>
</context>
<context>
    <name>dockWidget_trends_earth</name>
    <message>
        <location filename="../gui/WidgetMain.ui" line="14"/>
        <source>Trends.Earth</source>
        <translation>Trends.Earth</translation>
    </message>
    <message>
        <location filename="../gui/WidgetMain.ui" line="25"/>
        <source>Algorithms</source>
        <translation>Algorithmes</translation>
    </message>
    <message>
        <location filename="../gui/WidgetMain.ui" line="42"/>
        <source>Datasets</source>
        <translation>Séries de données</translation>
    </message>
    <message>
        <location filename="../gui/WidgetMain.ui" line="50"/>
        <source>Refresh dataset list manually.
This scans the Trends.Earth base directory for new datasets.
It also scans the remote Trends.Earth server 
for running algorithms and their results.</source>
        <translation>Rafraîchir la liste des données manuellement.
Cette opération scanne le répertoire de base de Trends.Earth à la recherche de nouveaux jeux de données.
Il scanne également le serveur distant de Trends.Earth 
pour les algorithmes en cours d'exécution et leurs résultats.</translation>
    </message>
    <message>
        <location filename="../gui/WidgetMain.ui" line="63"/>
        <source>Filter the list of datasets according with their name</source>
        <translation>Filtrez la liste des jeux de données en fonction de leur nom.</translation>
    </message>
    <message>
        <location filename="../gui/WidgetMain.ui" line="66"/>
        <source>Search...</source>
        <translation>Recherchez...</translation>
    </message>
    <message>
        <location filename="../gui/WidgetMain.ui" line="103"/>
        <source>Import dataset...</source>
        <translation>Importer le jeu de données...</translation>
    </message>
    <message>
        <location filename="../gui/WidgetMain.ui" line="110"/>
        <source>Create&#xe2;&#x80;&#xa6;</source>
<<<<<<< HEAD
        <translation type="unfinished"></translation>
=======
        <translation type="unfinished">Créerâ¦</translation>
>>>>>>> 1fb613ee
    </message>
    <message>
        <location filename="../gui/WidgetMain.ui" line="117"/>
        <source>Download datasets from the official Trends.Earth remote server</source>
        <translation>Téléchargez des jeux de données à partir du serveur distant officiel de Trends.Earth.</translation>
    </message>
    <message>
        <location filename="../gui/WidgetMain.ui" line="120"/>
        <source>Download data...</source>
        <translation>Téléchargez les données...</translation>
    </message>
    <message>
        <location filename="../gui/WidgetMain.ui" line="127"/>
        <source>Load a set of base layers that were prepared by Trends.Earth into QGIS in order to serve as a reference map</source>
        <translation>Chargez un ensemble de couches de base préparées par Trends.Earth dans QGIS afin de servir de carte de référence.</translation>
    </message>
    <message>
        <location filename="../gui/WidgetMain.ui" line="130"/>
        <source>Load Base Map</source>
        <translation>Chargez la carte de base</translation>
    </message>
</context>
<context>
    <name>tr_api</name>
    <message>
        <location filename="../api.py" line="106"/>
        <source>Unable to login to Trends.Earth server. Check your internet connection.</source>
        <translation>Impossible de se connecter au serveur Trends.Earth. Vérifiez votre connexion internet.</translation>
    </message>
    <message>
        <location filename="../api.py" line="111"/>
        <source>Unable to connect to Trends.Earth  server.</source>
        <translation>Impossible de se connecter au serveur Trends.Earth.</translation>
    </message>
    <message>
        <location filename="../api.py" line="200"/>
        <source>Unable to read token for Trends.Earth server. Check username and password.</source>
        <translation>Impossible de lire le jeton du serveur Trends.Earth. Vérifiez le nom d'utilisateur et le mot de passe.</translation>
    </message>
    <message>
        <location filename="../api.py" line="207"/>
        <source>Unable to login to Trends.Earth. Check username and password.</source>
        <translation>Impossible de se connecter à Trends.Earth. Vérifiez le nom d'utilisateur et le mot de passe.</translation>
    </message>
    <message>
        <location filename="../api.py" line="215"/>
        <source>Unable to access Trends.Earth server. Check your internet connection</source>
        <translation>Impossible d'accéder au serveur Trends.Earth. Vérifiez votre connexion internet</translation>
    </message>
    <message>
        <location filename="../api.py" line="237"/>
        <source>Error</source>
        <translation>Erreur</translation>
    </message>
    <message>
        <location filename="../api.py" line="237"/>
        <source>Unable to login to Trends.Earth. Check that username and password are correct.</source>
        <translation>Impossible de se connecter à Trends.Earth. Vérifiez que le nom d'utilisateur et le mot de passe sont corrects.</translation>
    </message>
</context>
<context>
    <name>tr_areaofinterest</name>
    <message>
        <location filename="../areaofinterest.py" line="598"/>
        <source>Error</source>
        <translation>Erreur</translation>
    </message>
    <message>
        <location filename="../areaofinterest.py" line="467"/>
        <source>Invalid geometry in row {}. Check that all input geom_jsons are valid before processing. Try using the check validity tool on the &quot;Vector&quot; menu on the toolbar for more information on which features are invalid (Under &quot;Vector&quot; - &quot;Geometry Tools&quot; - &quot;Check Validity&quot;).</source>
        <translation>Géométrie non valide dans la ligne {}. Vérifiez que tous les geom_jsons d'entrée sont valides avant le traitement. Essayez d'utiliser l'outil de vérification de la validité dans le menu &quot;Vector&quot; de la barre d'outils pour obtenir plus d'informations sur les caractéristiques non valides (sous « Vector » - « Geometry Tools » - « Check Validity »).</translation>
    </message>
    <message>
        <location filename="../areaofinterest.py" line="598"/>
        <source>Error - layer is not in a geographic coordinate system. Cannot wrap layer across 180th meridian.</source>
        <translation>Erreur - La couche n'est pas dans un système de coordonnées géographiques. Impossible d'envelopper la couche sur le 180ème méridien.</translation>
    </message>
</context>
<context>
    <name>tr_auth</name>
    <message>
        <location filename="../auth.py" line="74"/>
        <source>Cannot init auth configuration</source>
        <translation>Impossible d'initier la configuration de l'authentification</translation>
    </message>
    <message>
        <location filename="../auth.py" line="83"/>
        <source>Cannot update auth configuration</source>
        <translation>Impossible de mettre à jour la configuration de l'authentification</translation>
    </message>
    <message>
        <location filename="../auth.py" line="97"/>
        <source>No authentication set for {auth_setup.name}. Setup in Trends.Earth settings</source>
        <translation>Aucune authentification n'a été définie pour {auth_setup.name}. Configuration dans les paramètres de Trends.Earth</translation>
    </message>
    <message>
        <location filename="../auth.py" line="108"/>
        <source>Cannot remove auth configuration for {auth_setup.name} with id: {authConfigId}</source>
        <translation>Impossible de supprimer la configuration d'authentification pour {auth_setup.name} avec l'identifiant : {authConfigId}</translation>
    </message>
    <message>
        <location filename="../auth.py" line="127"/>
        <source>No authentication set. Setup username and password before using {auth_setup.name} functions.</source>
        <translation>Aucune authentification n'est définie. Configurez le nom d'utilisateur et le mot de passe avant d'utiliser les fonctions {auth_setup.name}.</translation>
    </message>
    <message>
        <location filename="../auth.py" line="141"/>
        <source>Cannot retrieve credentials with id {authConfigId}. Setup username and password before using {auth_setup.name} functions.</source>
        <translation>Impossible de récupérer les informations d'identification avec l'identifiant {authConfigId}. Configurez le nom d'utilisateur et le mot de passe avant d'utiliser les fonctions {auth_setup.name}.</translation>
    </message>
    <message>
        <location filename="../auth.py" line="158"/>
        <source>Cannot retrieve {auth_setup.name} credentials with id {authConfigId}. Setup username and password before using {auth_setup.name} functions.</source>
        <translation>Impossible de récupérer les informations d'identification de {auth_setup.name} avec l'identifiant {authConfigId}. Configurez le nom d'utilisateur et le mot de passe avant d'utiliser les fonctions {auth_setup.name}.</translation>
    </message>
    <message>
        <location filename="../auth.py" line="170"/>
        <source>{auth_setup.name} credentials with id {authConfigId} are not valid. Setup username and password before using {auth_setup.name}.</source>
        <translation>Les informations d'identification de {auth_setup.name} avec l'identifiant {authConfigId} ne sont pas valides. Configurez le nom d'utilisateur et le mot de passe avant d'utiliser {auth_setup.name}.</translation>
    </message>
    <message>
        <location filename="../auth.py" line="183"/>
        <source>Auth method with id {authConfigId} is {authConfig.method()}. This method is not supported by by {auth_setup.name}</source>
        <translation>La méthode d'authentification avec l'identifiant {authConfigId} est {authConfig.method()}. Cette méthode n'est pas supportée par {auth_setup.name}</translation>
    </message>
</context>
<context>
    <name>tr_calculate</name>
    <message>
        <location filename="../calculate.py" line="257"/>
        <source>Select folder containing data</source>
        <translation>Sélectionner un dossier contenant des données</translation>
    </message>
    <message>
        <location filename="../calculate.py" line="541"/>
        <source>Error</source>
        <translation>Erreur</translation>
    </message>
    <message>
        <location filename="../calculate.py" line="270"/>
        <source>Cannot read {}. Choose a different folder.</source>
        <translation>Impossible à lire {}. Choisissez un autre dossier.</translation>
    </message>
    <message>
        <location filename="../calculate.py" line="307"/>
        <source>Choose a prefix to be used when naming output files</source>
<<<<<<< HEAD
        <translation type="unfinished"></translation>
=======
        <translation>Choisissez un préfixe à utiliser pour nommer les fichiers de sortie.</translation>
>>>>>>> 1fb613ee
    </message>
    <message>
        <location filename="../calculate.py" line="307"/>
        <source>Base name (*)</source>
<<<<<<< HEAD
        <translation type="unfinished"></translation>
=======
        <translation>Nom de base (*)</translation>
>>>>>>> 1fb613ee
    </message>
    <message>
        <location filename="../calculate.py" line="319"/>
        <source>Cannot write to {}. Choose a different file.</source>
        <translation>Impossible d'écrire sur {}. Choisissez un fichier différent.</translation>
    </message>
    <message>
        <location filename="../calculate.py" line="336"/>
        <source>Overwrite file?</source>
<<<<<<< HEAD
        <translation type="unfinished"></translation>
=======
        <translation>Écraser le fichier ?</translation>
>>>>>>> 1fb613ee
    </message>
    <message>
        <location filename="../calculate.py" line="336"/>
        <source>Using the prefix &quot;{}&quot; would lead to overwriting existing file(s) {}. Do you want to overwrite these file(s)?</source>
<<<<<<< HEAD
        <translation type="unfinished"></translation>
=======
        <translation>L'utilisation du préfixe « {} » entraînerait l'écrasement du ou des fichiers existants {}. Voulez-vous écraser ce(s) fichier(s) ?</translation>
>>>>>>> 1fb613ee
    </message>
    <message>
        <location filename="../calculate.py" line="344"/>
        <source>Information</source>
        <translation>Information</translation>
    </message>
    <message>
        <location filename="../calculate.py" line="344"/>
        <source>Choose a different output prefix and try again.</source>
<<<<<<< HEAD
        <translation type="unfinished"></translation>
=======
        <translation>Choisissez un autre préfixe de sortie et réessayez.</translation>
>>>>>>> 1fb613ee
    </message>
    <message>
        <location filename="../calculate.py" line="459"/>
        <source>Schedule remote execution</source>
        <translation>Planifier l'exécution à distance</translation>
    </message>
    <message>
        <location filename="../calculate.py" line="461"/>
        <source>Execute locally</source>
        <translation>Exécuter localement</translation>
    </message>
    <message>
        <location filename="../calculate.py" line="499"/>
        <source>Current region: {region}</source>
        <translation>Région actuelle : {région}</translation>
    </message>
    <message>
        <location filename="../calculate.py" line="529"/>
        <source>Unable to calculate bounding box.</source>
<<<<<<< HEAD
        <translation type="unfinished"></translation>
=======
        <translation>Impossible de calculer le cadre de délimitation.</translation>
>>>>>>> 1fb613ee
    </message>
    <message>
        <location filename="../calculate.py" line="541"/>
        <source>Choose an output base name.</source>
<<<<<<< HEAD
        <translation type="unfinished"></translation>
=======
        <translation>Choisissez un nom de base de sortie.</translation>
>>>>>>> 1fb613ee
    </message>
</context>
<context>
    <name>tr_calculate_tc</name>
    <message>
        <location filename="../localexecution/totalcarbon.py" line="210"/>
        <source>Success</source>
        <translation>Succès</translation>
    </message>
    <message>
        <location filename="../localexecution/totalcarbon.py" line="210"/>
        <source>Summary table saved to {self.output_file}</source>
        <translation>Tableau récapitulatif enregistré dans {self.output_file}</translation>
    </message>
    <message>
        <location filename="../localexecution/totalcarbon.py" line="216"/>
        <source>Error</source>
        <translation>Erreur</translation>
    </message>
    <message>
        <location filename="../localexecution/totalcarbon.py" line="216"/>
        <source>Error saving output table - check that {self.output_file} is accessible and not already open.</source>
        <translation>Erreur de sauvegarde du tableau de sortie - vérifiez que {self.output_file} est accessible et n'est pas déjà ouvert.</translation>
    </message>
</context>
<context>
    <name>tr_conf</name>
    <message>
        <location filename="../conf.py" line="27"/>
        <source>All regions</source>
        <translation>Toutes les régions</translation>
    </message>
    <message>
        <location filename="../conf.py" line="193"/>
        <source>Land degradation</source>
        <translation>Dégradation des sols</translation>
    </message>
    <message>
        <location filename="../conf.py" line="197"/>
        <source>Sub-indicators for SDG 15.3.1</source>
        <translation>Sous-indicateurs pour l'ODD 15.3.1</translation>
    </message>
    <message>
        <location filename="../conf.py" line="198"/>
        <source>Calculate SDG 15.3.1 sub-indicators (required prior to 15.3.1 indicator calculation)</source>
        <translation>Calculer les sous-indicateurs de l'ODD 15.3.1 (requis avant le calcul de l'indicateur 15.3.1)</translation>
    </message>
    <message>
        <location filename="../conf.py" line="211"/>
        <source>Indicator for SDG 15.3.1</source>
        <translation>Indicateur pour l'ODD 15.3.1</translation>
    </message>
    <message>
        <location filename="../conf.py" line="212"/>
        <source>Spatial layer and summary table for total boundary</source>
        <translation>Couche spatiale et tableau récapitulatif pour la frontière totale</translation>
    </message>
    <message>
        <location filename="../conf.py" line="215"/>
        <source>Calculate SDG 15.3.1 indicator from productivity, land cover, and soil organic carbon sub-indicators</source>
        <translation>Calculer l'indicateur de l'ODD 15.3.1 à partir des sous-indicateurs de la productivité, de la couverture terrestre et du carbone organique du sol.</translation>
    </message>
    <message>
        <location filename="../conf.py" line="228"/>
        <source>SDG 15.3.1 error recode (false positive/negative)</source>
        <translation>Recodage de l'erreur de l'ODD 15.3.1 (faux positif/négatif)</translation>
    </message>
    <message>
        <location filename="../conf.py" line="229"/>
        <source>Correct any known errors (false positives or negatives) in an SDG 15.3.1 Indicator layer. This can be used to correct misclassifications using expert knowledge or field data.</source>
        <translation>Corriger toutes les erreurs connues (faux positifs ou négatifs) dans une couche d'indicateur de l'ODD 15.3.1. Cela peut être utilisé pour corriger les erreurs de classification en utilisant des connaissances d'experts ou des données de terrain.</translation>
    </message>
    <message>
        <location filename="../conf.py" line="245"/>
        <source>Land productivity</source>
        <translation>Productivité des sols</translation>
    </message>
    <message>
        <location filename="../conf.py" line="246"/>
        <source>Land productivity is the biological productive capacity of land</source>
        <translation>La productivité des sols est la capacité de production biologique des terres</translation>
    </message>
    <message>
        <location filename="../conf.py" line="261"/>
        <source>Land cover change</source>
        <translation>Changement de couverture terrestre</translation>
    </message>
    <message>
        <location filename="../conf.py" line="262"/>
        <source>Land cover is the physical material at the surface of the earth. </source>
        <translation>La couverture terrestre est le matériau physique à la surface de la terre.</translation>
    </message>
    <message>
        <location filename="../conf.py" line="279"/>
        <source>Soil Organic Carbon</source>
        <translation>Carbone organique du sol</translation>
    </message>
    <message>
        <location filename="../conf.py" line="280"/>
        <source>Soil organic carbon is a measure of soil organic matter</source>
        <translation>Le carbone organique du sol est une mesure de la matière organique du sol.</translation>
    </message>
    <message>
        <location filename="../conf.py" line="299"/>
        <source>Drought</source>
        <translation>Sécheresse</translation>
    </message>
    <message>
        <location filename="../conf.py" line="300"/>
        <source>Vulnerability and exposure</source>
        <translation>Vulnérabilité et exposition</translation>
    </message>
    <message>
        <location filename="../conf.py" line="304"/>
        <source>Drought vulnerability</source>
        <translation>Vulnérabilité à la sécheresse</translation>
    </message>
    <message>
        <location filename="../conf.py" line="305"/>
        <source>Calculate indicators of drought vulnerability consistent with UNCCD SO3 Good Practice Guidance</source>
        <translation>Calculer les indicateurs de vulnérabilité à la sécheresse conformément au guide de bonnes pratiques SO3 de la CNULCD.</translation>
    </message>
    <message>
        <location filename="../conf.py" line="318"/>
        <source>Drought vulnerability summary table</source>
        <translation>Tableau récapitulatif de la vulnérabilité à la sécheresse</translation>
    </message>
    <message>
        <location filename="../conf.py" line="319"/>
        <source>Summarize drought indicators in alignment with UNCCD SO3 reporting requirements</source>
        <translation>Résumer les indicateurs de sécheresse conformément aux exigences du rapport SO3 de la CNULCD.</translation>
    </message>
    <message>
        <location filename="../conf.py" line="333"/>
        <source>UNCCD Reporting</source>
        <translation>Rapports de la CNULCD</translation>
    </message>
    <message>
        <location filename="../conf.py" line="334"/>
        <source>Summarize data for reporting</source>
        <translation>Résumer les données pour le rapportage</translation>
    </message>
    <message>
        <location filename="../conf.py" line="352"/>
        <source>Generate data package for UNCCD reporting</source>
        <translation>Générer un ensemble de données pour le rapportage de la CNULCD</translation>
    </message>
    <message>
        <location filename="../conf.py" line="353"/>
        <source>Summarize Strategic Objective (SO) 1, SO2, and SO3 datasets in proper format for submission to UNCCD for 2021 reporting cycle</source>
        <translation>Résumer les ensembles de données de l'Objectif stratégique (OS) 1, OS2 et OS3 dans un format approprié pour les soumettre à la CNULCD pour le cycle de rapport 2021.</translation>
    </message>
    <message>
        <location filename="../conf.py" line="368"/>
        <source>SDG 11.3.1</source>
        <translation>ODD 11.3.1</translation>
    </message>
    <message>
        <location filename="../conf.py" line="369"/>
        <source>Urban change and land consumption</source>
        <translation>Changement urbain et consommation de terrains</translation>
    </message>
    <message>
        <location filename="../conf.py" line="373"/>
        <source>Urban change spatial layer</source>
        <translation>Couche spatiale des changements urbains</translation>
    </message>
    <message>
        <location filename="../conf.py" line="374"/>
        <source>Calculate indicators of change in urban extent (SDG 11.3.1 indicator)</source>
        <translation>Calculer les indicateurs de changement de l'étendue urbaine (indicateur de l'ODD 11.3.1)</translation>
    </message>
    <message>
        <location filename="../conf.py" line="387"/>
        <source>Urban change summary table for city</source>
        <translation>Tableau récapitulatif des changements urbains pour la ville</translation>
    </message>
    <message>
        <location filename="../conf.py" line="388"/>
        <source>Calculate table summarizing SDG indicator 11.3.1</source>
        <translation>Calculer le tableau récapitulatif de l'indicateur de l'ODD 11.3.1</translation>
    </message>
    <message>
        <location filename="../conf.py" line="401"/>
        <source>Experimental</source>
        <translation>Expérimental</translation>
    </message>
    <message>
        <location filename="../conf.py" line="404"/>
        <source>Calculate change in total carbon</source>
        <translation>Calculer le taux de variation du carbone total</translation>
    </message>
    <message>
        <location filename="../conf.py" line="405"/>
        <source>Above and below ground, emissions and deforestation</source>
        <translation>Au-dessus et au-dessous du sol, émissions et déforestation</translation>
    </message>
    <message>
        <location filename="../conf.py" line="411"/>
        <source>Calculate change in carbon</source>
        <translation>Calculer le taux de variation du carbone</translation>
    </message>
    <message>
        <location filename="../conf.py" line="412"/>
        <source>Calculate total carbon (above and below-ground) and emissions from deforestation</source>
        <translation>Calculer le carbone total (au-dessus et au-dessous du sol) et les émissions dues à la déforestation.</translation>
    </message>
    <message>
        <location filename="../conf.py" line="430"/>
        <source>Change in carbon summary table</source>
        <translation>Tableau récapitulatif des taux de variation du carbone</translation>
    </message>
    <message>
        <location filename="../conf.py" line="431"/>
        <source>Calculate table summarizing change in total carbon</source>
        <translation>Calculer un tableau récapitulatif du taux de variation du carbone total</translation>
    </message>
    <message>
        <location filename="../conf.py" line="444"/>
        <source>Potential change in biomass due to restoration</source>
        <translation>Variation potentielle de la biomasse due à la restauration</translation>
    </message>
    <message>
        <location filename="../conf.py" line="445"/>
        <source>Above and below ground woody</source>
        <translation>Boisés au-dessus et au-dessous du sol</translation>
    </message>
    <message>
        <location filename="../conf.py" line="449"/>
        <source>Estimate potential impacts of restoration</source>
        <translation>Estimer les impacts potentiels de la restauration</translation>
    </message>
    <message>
        <location filename="../conf.py" line="450"/>
        <source>Estimate potential change in biomass due to restoration</source>
        <translation>Estimer le taux de changement potentiel de la biomasse dû à la restauration.</translation>
    </message>
    <message>
        <location filename="../conf.py" line="462"/>
        <source>Table summarizing likely changes in biomass</source>
        <translation>Tableau récapitulatif des variations probables de la biomasse</translation>
    </message>
    <message>
        <location filename="../conf.py" line="465"/>
        <source>Generate table summarizing potential change in biomass due to restoration</source>
        <translation>Générer un tableau récapitulatif de la variation potentielle de la biomasse due à la restauration.</translation>
    </message>
</context>
<context>
    <name>tr_download</name>
    <message>
        <location filename="../download.py" line="358"/>
        <source>Error</source>
        <translation>Erreur</translation>
    </message>
    <message>
        <location filename="../download.py" line="222"/>
        <source>Unable to write to {}.</source>
        <translation>Incapable d&amp;#39;écrire à {}.</translation>
    </message>
    <message>
        <location filename="../download.py" line="182"/>
        <source>Unable to write to {}. Do you need administrator permissions?</source>
        <translation>Incapable d&amp;#39;écrire à {}. Avez-vous besoin d&amp;#39;autorisations d&amp;#39;administrateur?</translation>
    </message>
    <message>
        <location filename="../download.py" line="200"/>
        <source>Folder does not exist</source>
        <translation>Le dossier n&amp;#39;existe pas</translation>
    </message>
    <message>
        <location filename="../download.py" line="200"/>
        <source>Folder {} does not exist.</source>
        <translation>Le dossier {} n&amp;#39;existe pas.</translation>
    </message>
    <message>
        <location filename="../download.py" line="230"/>
        <source>Error accessing {}.</source>
        <translation>Erreur lors de l&amp;#39;accès à {}.</translation>
    </message>
    <message>
        <location filename="../download.py" line="236"/>
        <source>File verification failed for {}.</source>
        <translation>La vérification des fichiers a échoué pour {}.</translation>
    </message>
    <message>
        <location filename="../download.py" line="333"/>
        <source>Downloading {}</source>
        <translation>Téléchargement {}</translation>
    </message>
    <message>
        <location filename="../download.py" line="358"/>
        <source>Download failed. Check your internet connection.</source>
        <translation>Échec du téléchargement. Vérifiez votre connection internet.</translation>
    </message>
    <message>
        <location filename="../download.py" line="346"/>
        <source>Unable to access internet. Check your internet connection.</source>
        <translation>Impossible d'accéder à Internet. Vérifiez votre connection internet.</translation>
    </message>
    <message>
        <location filename="../download.py" line="352"/>
        <source>Download timed out. Check your internet connection.</source>
        <translation>Le téléchargement a expiré. Vérifiez votre connection internet.</translation>
    </message>
</context>
<context>
    <name>tr_layers</name>
    <message>
        <location filename="../layers.py" line="133"/>
        <source>No data</source>
        <translation>Pas de données</translation>
    </message>
    <message>
        <location filename="../layers.py" line="57"/>
        <source>Productivity trajectory ({year_initial} to {year_final}, NDVI x 10000 / yr)</source>
        <translation>Trajectoire de la productivité ({year_initial} à {year_final}, NDVI x 10000 / an)</translation>
    </message>
    <message>
        <location filename="../layers.py" line="60"/>
        <source>Productivity trajectory degradation ({year_initial} to {year_final})</source>
        <translation>Dégradation de la trajectoire de la productivité ({year_initial} à {year_final})</translation>
    </message>
    <message>
        <location filename="../layers.py" line="63"/>
        <source>Degradation (significant decrease, p &lt; .05)</source>
        <translation>Dégradation (diminution significative, p &lt;0,05)</translation>
    </message>
    <message>
        <location filename="../layers.py" line="66"/>
        <source>Stable (no significant change)</source>
        <translation>Stable (pas de changement significatif)</translation>
    </message>
    <message>
        <location filename="../layers.py" line="67"/>
        <source>Improvement (significant increase, p &lt; .05)</source>
        <translation>Amélioration (augmentation significative, p &lt;0,05)</translation>
    </message>
    <message>
        <location filename="../layers.py" line="71"/>
        <source>Productivity performance degradation ({year_initial} to {year_final})</source>
        <translation>Dégradation de performance de la productivité ({year_initial} à {year_final})</translation>
    </message>
    <message>
        <location filename="../layers.py" line="191"/>
        <source>Degradation</source>
        <translation>Dégradation</translation>
    </message>
    <message>
        <location filename="../layers.py" line="75"/>
        <source>Not degradation</source>
        <translation>Pas de dégradation</translation>
    </message>
    <message>
        <location filename="../layers.py" line="76"/>
        <source>Productivity performance ({year_initial} to {year_final}, ratio)</source>
        <translation>Performance de la productivité ({year_initial} à {year_final}, ratio)</translation>
    </message>
    <message>
        <location filename="../layers.py" line="79"/>
        <source>Productivity performance ({year_initial}, units)</source>
        <translation>Performance de la productivité ({year_initial}, unités)</translation>
    </message>
    <message>
        <location filename="../layers.py" line="83"/>
        <source>Productivity state degradation ({year_bl_start}-{year_bl_end} vs {year_tg_start}-{year_tg_end})</source>
        <translation>Dégradation de l&amp;#39;état de productivité ({year_bl_start} - {year_bl_end} vs {year_tg_start} - {year_tg_end})</translation>
    </message>
    <message>
        <location filename="../layers.py" line="192"/>
        <source>Stable</source>
        <translation>Stable</translation>
    </message>
    <message>
        <location filename="../layers.py" line="193"/>
        <source>Improvement</source>
        <translation>Amélioration</translation>
    </message>
    <message>
        <location filename="../layers.py" line="89"/>
        <source>Productivity state classes ({year_initial}-{year_final})</source>
        <translation>Catégories d'états de productivité ({year_initial}-{year_final})</translation>
    </message>
    <message>
        <location filename="../layers.py" line="94"/>
        <source>Productivity degradation comparison ({baseline_year_initial}-{baseline_year_final} vs {progress_year_initial}-{progress_year_final})</source>
        <translation>Comparaison de la dégradation de la productivité ({baseline_year_initial}-{baseline_year_final} vs {progress_year_initial}-{progress_year_final})</translation>
    </message>
    <message>
        <location filename="../layers.py" line="102"/>
        <source>Land cover degradation comparison ({baseline_year_initial}-{baseline_year_final} vs {progress_year_initial}-{progress_year_final})</source>
        <translation>Comparaison de la dégradation de la couverture terrestre ({baseline_year_initial}-{baseline_year_final} vs {progress_year_initial}-{progress_year_final})</translation>
    </message>
    <message>
        <location filename="../layers.py" line="109"/>
        <source>Land cover degradation ({year_initial} to {year_final})</source>
        <translation>Dégradation de la couverture terrestre ({year_initial} à {year_final})</translation>
    </message>
    <message>
        <location filename="../layers.py" line="115"/>
        <source>Land cover ({year}, 7 class)</source>
        <translation>Couverture terrestre ({year}, classe 7)</translation>
    </message>
    <message>
        <location filename="../layers.py" line="116"/>
        <source>Land cover ({year}, ESA CCI classes)</source>
        <translation>Couverture terrestre ({year}, classes ESA CCI)</translation>
    </message>
    <message>
        <location filename="../layers.py" line="117"/>
        <source>Land cover mode ({year_initial}-{year_final}, 7 class)</source>
        <translation>Mode de couverture terrestre ({year_initial}-{year_final}, 7 catégories)</translation>
    </message>
    <message>
        <location filename="../layers.py" line="120"/>
        <source>Land cover mode ({year_initial}-{year_final}, ESA CCI classes)</source>
        <translation>Mode de couverture terrestre ({year_initial}-{year_final}, catégories ESA CCI)</translation>
    </message>
    <message>
        <location filename="../layers.py" line="123"/>
        <source>-32768 - No data</source>
        <translation>-32768 - Aucune donnée</translation>
    </message>
    <message>
        <location filename="../layers.py" line="124"/>
        <source>1 - Tree-covered</source>
        <translation>1 - couvert d&amp;#39;arbres</translation>
    </message>
    <message>
        <location filename="../layers.py" line="125"/>
        <source>2 - Grassland</source>
        <translation>2 - Prairies</translation>
    </message>
    <message>
        <location filename="../layers.py" line="126"/>
        <source>3 - Cropland</source>
        <translation>3 - Terres cultivées</translation>
    </message>
    <message>
        <location filename="../layers.py" line="127"/>
        <source>4 - Wetland</source>
        <translation>4 - Zone humide</translation>
    </message>
    <message>
        <location filename="../layers.py" line="128"/>
        <source>5 - Artificial</source>
        <translation>5 - Artificiel</translation>
    </message>
    <message>
        <location filename="../layers.py" line="129"/>
        <source>6 - Other land</source>
        <translation>6 - Autres terrains</translation>
    </message>
    <message>
        <location filename="../layers.py" line="130"/>
        <source>7 - Water body</source>
        <translation>7 - Plan d&amp;#39;eau</translation>
    </message>
    <message>
        <location filename="../layers.py" line="134"/>
        <source>Tree-covered</source>
        <translation>Couvert d&amp;#39;arbres</translation>
    </message>
    <message>
        <location filename="../layers.py" line="135"/>
        <source>Grassland</source>
        <translation>Prairie</translation>
    </message>
    <message>
        <location filename="../layers.py" line="136"/>
        <source>Cropland</source>
        <translation>Cropland</translation>
    </message>
    <message>
        <location filename="../layers.py" line="137"/>
        <source>Wetland</source>
        <translation>Zone humide</translation>
    </message>
    <message>
        <location filename="../layers.py" line="138"/>
        <source>Artificial</source>
        <translation>Artificiel</translation>
    </message>
    <message>
        <location filename="../layers.py" line="139"/>
        <source>Other land</source>
        <translation>Autre terrain</translation>
    </message>
    <message>
        <location filename="../layers.py" line="140"/>
        <source>Water body</source>
        <translation>Plan d&amp;#39;eau</translation>
    </message>
    <message>
        <location filename="../layers.py" line="141"/>
        <source>Land cover (transitions, {year_initial} to {year_final})</source>
        <translation>Couverture terrestre (transitions, {year_initial} à {year_final})</translation>
    </message>
    <message>
        <location filename="../layers.py" line="144"/>
        <source>No change</source>
        <translation>Pas de changement</translation>
    </message>
    <message>
        <location filename="../layers.py" line="145"/>
        <source>Tree-covered loss</source>
        <translation>Perte couverte d&amp;#39;arbres</translation>
    </message>
    <message>
        <location filename="../layers.py" line="146"/>
        <source>Grassland loss</source>
        <translation>Perte de prairie</translation>
    </message>
    <message>
        <location filename="../layers.py" line="147"/>
        <source>Cropland loss</source>
        <translation>Perte de terres cultivées</translation>
    </message>
    <message>
        <location filename="../layers.py" line="148"/>
        <source>Wetland loss</source>
        <translation>Perte de zones humides</translation>
    </message>
    <message>
        <location filename="../layers.py" line="149"/>
        <source>Artificial loss</source>
        <translation>Perte artificielle</translation>
    </message>
    <message>
        <location filename="../layers.py" line="150"/>
        <source>Other land loss</source>
        <translation>Autres pertes de terres</translation>
    </message>
    <message>
        <location filename="../layers.py" line="151"/>
        <source>Water body loss</source>
        <translation>Perte de masse d&amp;#39;eau</translation>
    </message>
    <message>
        <location filename="../layers.py" line="153"/>
        <source>Soil organic carbon ({year}, tons / ha)</source>
        <translation>Carbone organique du sol ({year}, tonnes / ha)</translation>
    </message>
    <message>
        <location filename="../layers.py" line="154"/>
        <source>Soil organic carbon degradation ({year_initial} to {year_final})</source>
        <translation>Dégradation du carbone organique du sol ({year_initial} à {year_final})</translation>
    </message>
    <message>
        <location filename="../layers.py" line="161"/>
        <source>Land productivity (Trends.Earth, {year_initial}-{year_final})</source>
        <translation>Productivité des sols (Trends.Earth, {year_initial}-{year_final})</translation>
    </message>
    <message>
        <location filename="../layers.py" line="176"/>
        <source>Declining</source>
        <translation>Déclin</translation>
    </message>
    <message>
        <location filename="../layers.py" line="165"/>
        <source>Early signs of decline</source>
        <translation>Premiers signes de déclin</translation>
    </message>
    <message>
        <location filename="../layers.py" line="166"/>
        <source>Stable but stressed</source>
        <translation>Stable mais stressé</translation>
    </message>
    <message>
        <location filename="../layers.py" line="180"/>
        <source>Increasing</source>
        <translation>En augmentant</translation>
    </message>
    <message>
        <location filename="../layers.py" line="170"/>
        <source>Land productivity dynamics (JRC, {year_initial}-{year_final})</source>
        <translation>Dynamique de la productivité des sols (JRC, {year_initial}-{year_final})</translation>
    </message>
    <message>
        <location filename="../layers.py" line="173"/>
        <source>Land productivity dynamics (FAO-WOCAT, {year_initial}-{year_final})</source>
        <translation>Dynamique de la productivité des sols (FAO-WOCAT, {year_initial}-{year_final})</translation>
    </message>
    <message>
        <location filename="../layers.py" line="177"/>
        <source>Moderate decline</source>
        <translation>Déclin modéré</translation>
    </message>
    <message>
        <location filename="../layers.py" line="178"/>
        <source>Stressed</source>
        <translation>Souligné</translation>
    </message>
    <message>
        <location filename="../layers.py" line="182"/>
        <source>SDG 15.3.1 Indicator ({year_initial}-{year_final})</source>
        <translation>Indicateur ODD 15.3.1 ({year_initial}-{year_final})</translation>
    </message>
    <message>
        <location filename="../layers.py" line="188"/>
        <source>SDG 15.3.1 Indicator ({baseline_year_initial}-{baseline_year_final} updated with {progress_year_initial}-{progress_year_final})</source>
        <translation>Indicateur ODD 15.3.1 ({baseline_year_initial}-{baseline_year_final} mis à jour avec {progress_year_initial}-{progress_year_final})</translation>
    </message>
    <message>
        <location filename="../layers.py" line="194"/>
        <source>SDG 15.3.1 Progress ({baseline_year_initial}-{baseline_year_final} vs {progress_year_initial}-{progress_year_final})</source>
        <translation>Progrès de l'ODD 15.3.1 ({baseline_year_initial}-{baseline_year_final} vs {progress_year_initial}-{progress_year_final})</translation>
    </message>
    <message>
        <location filename="../layers.py" line="198"/>
        <source>Forest loss ({year_initial} to {year_final})</source>
        <translation>Perte forestière ({year_initial} à {year_final})</translation>
    </message>
    <message>
        <location filename="../layers.py" line="210"/>
        <source>Water</source>
        <translation>L&amp;#39;eau</translation>
    </message>
    <message>
        <location filename="../layers.py" line="200"/>
        <source>Non-forest</source>
        <translation>Non forestier</translation>
    </message>
    <message>
        <location filename="../layers.py" line="201"/>
        <source>Forest (no loss)</source>
        <translation>Forêt (pas de perte)</translation>
    </message>
    <message>
        <location filename="../layers.py" line="202"/>
        <source>Forest loss ({year_initial})</source>
        <translation>Perte forestière ({year_initial})</translation>
    </message>
    <message>
        <location filename="../layers.py" line="203"/>
        <source>Forest loss ({year_final})</source>
        <translation>Perte forestière ({year_final})</translation>
    </message>
    <message>
        <location filename="../layers.py" line="205"/>
        <source>Total carbon ({year_initial}, tonnes per ha x 10)</source>
        <translation>Carbone total ({year_initial}, tonnes par ha x 10)</translation>
    </message>
    <message>
        <location filename="../layers.py" line="207"/>
        <source>Root/shoot ratio (x 100)</source>
        <translation>Rapport racine / pousse (x 100)</translation>
    </message>
    <message>
        <location filename="../layers.py" line="209"/>
        <source>Urban area change</source>
        <translation>Changement de zone urbaine</translation>
    </message>
    <message>
        <location filename="../layers.py" line="211"/>
        <source>Built-up by 2000</source>
        <translation>Construit en 2000</translation>
    </message>
    <message>
        <location filename="../layers.py" line="212"/>
        <source>Built-up by 2005</source>
        <translation>Construit d&amp;#39;ici 2005</translation>
    </message>
    <message>
        <location filename="../layers.py" line="213"/>
        <source>Built-up by 2010</source>
        <translation>Construit d&amp;#39;ici 2010</translation>
    </message>
    <message>
        <location filename="../layers.py" line="214"/>
        <source>Built-up by 2015</source>
        <translation>Construit d&amp;#39;ici 2015</translation>
    </message>
    <message>
        <location filename="../layers.py" line="216"/>
        <source>Urban area {year}</source>
        <translation>Zone urbaine {year}</translation>
    </message>
    <message>
        <location filename="../layers.py" line="217"/>
        <source>Urban</source>
        <translation>Urbain</translation>
    </message>
    <message>
        <location filename="../layers.py" line="218"/>
        <source>Suburban</source>
        <translation>De banlieue</translation>
    </message>
    <message>
        <location filename="../layers.py" line="219"/>
        <source>Built-up rural</source>
        <translation>Bâti rural</translation>
    </message>
    <message>
        <location filename="../layers.py" line="220"/>
        <source>Open space (fringe)</source>
        <translation>Espace ouvert (frange)</translation>
    </message>
    <message>
        <location filename="../layers.py" line="221"/>
        <source>Open space (captured)</source>
        <translation>Espace ouvert (capturé)</translation>
    </message>
    <message>
        <location filename="../layers.py" line="222"/>
        <source>Open space (rural)</source>
        <translation>Espace ouvert (rural)</translation>
    </message>
    <message>
        <location filename="../layers.py" line="223"/>
        <source>Open space (fringe, water)</source>
        <translation>Espace ouvert (frange, eau)</translation>
    </message>
    <message>
        <location filename="../layers.py" line="224"/>
        <source>Open space (captured, water)</source>
        <translation>Espace ouvert (capturé, eau)</translation>
    </message>
    <message>
        <location filename="../layers.py" line="225"/>
        <source>Open space (rural, water)</source>
        <translation>Espace ouvert (rural, eau)</translation>
    </message>
    <message>
        <location filename="../layers.py" line="227"/>
        <source>Population ({year})</source>
        <translation>Population ({year})</translation>
    </message>
    <message>
        <location filename="../layers.py" line="228"/>
        <source>Population ({type}, {year})</source>
        <translation>Population ({type}, {year})</translation>
    </message>
    <message>
        <location filename="../layers.py" line="229"/>
        <source>Population density ({year}, per sq km / 10)</source>
        <translation>Densité de la population ({year}, par km² / 10)</translation>
    </message>
    <message>
        <location filename="../layers.py" line="232"/>
        <source>Population exposed to degradation (population in {population_year}, per sq km / 10, degradation period {deg_year_initial}-{deg_year_final})</source>
        <translation>Population exposée à la dégradation (population en {population_year}, par km² / 10, période de dégradation {deg_year_initial}-{deg_year_final})</translation>
    </message>
    <message>
        <location filename="../layers.py" line="235"/>
        <source>Population exposed to degradation ({type} population in {population_year}, degradation period {deg_year_initial}-{deg_year_final})</source>
        <translation>Population exposée à la dégradation ({type} de population en {population_year}, période de dégradation {deg_year_initial}-{deg_year_final})</translation>
    </message>
    <message>
        <location filename="../layers.py" line="238"/>
        <source>Population density at maximum drought (density per sq km / 10, {year_initial}-{year_final} period)</source>
        <translation>Densité de la population au moment de la sécheresse maximale (densité par km² / 10, période {year_initial}-{year_final})</translation>
    </message>
    <message>
        <location filename="../layers.py" line="241"/>
        <source>Population at maximum drought ({type}, {year_initial}-{year_final} period)</source>
        <translation>Population à la sécheresse maximale ({type}, période {year_initial}-{year_final})</translation>
    </message>
    <message>
        <location filename="../layers.py" line="245"/>
        <source>Standardized Precipitation Index (SPI, {year}, {lag} month lag, * 1000)</source>
        <translation>Indice de précipitations normalisé (SPI, {year}, {lag} mois de décalage, * 1000)</translation>
    </message>
    <message>
        <location filename="../layers.py" line="248"/>
        <source>SPI at maximum drought during {year_initial}-{year_final} ({lag} month lag, * 1000)</source>
        <translation>Indice SPI à la sécheresse maximale pendant {year_initial}-{year_final} ({lag} mois de décalage, * 1000)</translation>
    </message>
    <message>
        <location filename="../layers.py" line="251"/>
        <source>Drought Vulnerability (JRC, {year}, * 1000)</source>
        <translation>Vulnérabilité à la sécheresse (JRC, {year}, * 1000)</translation>
    </message>
    <message>
        <location filename="../layers.py" line="254"/>
        <source>Extreme drought</source>
        <translation>Sécheresse extrême</translation>
    </message>
    <message>
        <location filename="../layers.py" line="255"/>
        <source>Severe drought</source>
        <translation>Sécheresse grave</translation>
    </message>
    <message>
        <location filename="../layers.py" line="256"/>
        <source>Moderate drought</source>
        <translation>Sécheresse modérée</translation>
    </message>
    <message>
        <location filename="../layers.py" line="257"/>
        <source>Mild drought</source>
        <translation>Sécheresse légère</translation>
    </message>
    <message>
        <location filename="../layers.py" line="258"/>
        <source>Normal</source>
        <translation>Normale</translation>
    </message>
    <message>
        <location filename="../layers.py" line="259"/>
        <source>Mildly wet</source>
        <translation>Légèrement humide</translation>
    </message>
    <message>
        <location filename="../layers.py" line="260"/>
        <source>Moderately wet</source>
        <translation>Modérément humide</translation>
    </message>
    <message>
        <location filename="../layers.py" line="261"/>
        <source>Severely wet</source>
        <translation>Fortement humide</translation>
    </message>
    <message>
        <location filename="../layers.py" line="262"/>
        <source>Extremely wet</source>
        <translation>Extrêmement humide</translation>
    </message>
    <message>
        <location filename="../layers.py" line="264"/>
        <source>Biomass (tonnes CO2e per ha, {year})</source>
        <translation>Biomasse (tonnes de CO2e par ha, {year})</translation>
    </message>
    <message>
        <location filename="../layers.py" line="265"/>
        <source>Change in biomass (tonnes CO2e per ha, {type} after {years} years)</source>
        <translation>Modification de la biomasse (tonnes de CO2e par ha, {type} après {years} années)</translation>
    </message>
    <message>
        <location filename="../layers.py" line="269"/>
        <source>Agro Ecological Zones V3.0</source>
        <translation>Zones agroécologiques V3.0</translation>
    </message>
    <message>
        <location filename="../layers.py" line="270"/>
        <source>Climatic Zones</source>
        <translation>Zones climatiques</translation>
    </message>
    <message>
        <location filename="../layers.py" line="272"/>
        <source>Hansen</source>
        <translation>Hansen</translation>
    </message>
    <message>
        <location filename="../layers.py" line="274"/>
        <source>MOD16A2</source>
        <translation>MOD16A2</translation>
    </message>
    <message>
        <location filename="../layers.py" line="276"/>
        <source>CHIRPS</source>
        <translation>CHIRPS</translation>
    </message>
    <message>
        <location filename="../layers.py" line="277"/>
        <source>GPCC V7 (Global Precipitation Climatology Centre)</source>
        <translation>GPCC V7 (Global Precipitation Climatology Center)</translation>
    </message>
    <message>
        <location filename="../layers.py" line="278"/>
        <source>GPCP v2.3 1 month (Global Precipitation Climatology Project)</source>
        <translation>GPCP v2.3 1 mois (Global Precipitation Climatology Project)</translation>
    </message>
    <message>
        <location filename="../layers.py" line="281"/>
        <source>PERSIANN-CDR</source>
        <translation>PERSIANN-CDR</translation>
    </message>
    <message>
        <location filename="../layers.py" line="283"/>
        <source>ERA I</source>
        <translation>ERA I</translation>
    </message>
    <message>
        <location filename="../layers.py" line="284"/>
        <source>MERRA 2</source>
        <translation>MERRA 2</translation>
    </message>
    <message>
        <location filename="../layers.py" line="286"/>
        <source>MODIS (MOD13Q1, annual)</source>
        <translation>MODIS (MOD13Q1, annuel)</translation>
    </message>
    <message>
        <location filename="../layers.py" line="287"/>
        <source>AVHRR (GIMMS3g.v1, annual)</source>
        <translation>AVHRR (GIMMS3g.v1, annuel)</translation>
    </message>
    <message>
        <location filename="../layers.py" line="288"/>
        <source>MODIS (MOD13Q1, 16 day)</source>
        <translation>MODIS (MOD13Q1, 16 jours)</translation>
    </message>
    <message>
        <location filename="../layers.py" line="293"/>
        <source>Soil Grids 250</source>
        <translation>Grilles de sol 250</translation>
    </message>
    <message>
        <location filename="../layers.py" line="291"/>
        <source>USDA Soil Type</source>
        <translation>Type de sol USDA</translation>
    </message>
    <message>
        <location filename="../layers.py" line="603"/>
        <source>Information</source>
        <translation>Information</translation>
    </message>
    <message>
        <location filename="../layers.py" line="603"/>
        <source>Trends.Earth does not have a style assigned for &quot;{}&quot; (band {} in {}). To use this layer, manually add it to your map.</source>
        <translation>Trends.Earth n&amp;#39;a pas de style attribué à &amp;quot;{}&amp;quot; (bande {} en {}). Pour utiliser cette couche, ajoutez-la manuellement à votre carte.</translation>
    </message>
</context>
<context>
    <name>tr_lc_setup</name>
    <message>
        <location filename="../lc_setup.py" line="172"/>
        <source>Input code</source>
        <translation>Code d&amp;#39;entrée</translation>
    </message>
    <message>
        <location filename="../lc_setup.py" line="173"/>
        <source>Input class</source>
        <translation>Classe d&amp;#39;entrée</translation>
    </message>
    <message>
        <location filename="../lc_setup.py" line="174"/>
        <source>Output class</source>
        <translation>Classe de sortie</translation>
    </message>
    <message>
        <location filename="../lc_setup.py" line="261"/>
        <source>Error</source>
        <translation>Erreur</translation>
    </message>
    <message>
        <location filename="../lc_setup.py" line="247"/>
        <source>Cannot read {}.</source>
        <translation>Ne peut pas lire {}.</translation>
    </message>
    <message>
        <location filename="../lc_setup.py" line="230"/>
        <source>{f} does not appear to contain a valid land cover legend nesting definition: {e}</source>
        <translation>{f} ne semble pas contenir une définition valide d'imbrication de légende de couverture terrestre : {e}</translation>
    </message>
    <message>
        <location filename="../lc_setup.py" line="261"/>
        <source>{f} does not appear to contain a valid land cover transition matrix definition: {e}</source>
        <translation>{f} ne semble pas contenir une définition valide de matrice de transition de couverture terrestre : {e}</translation>
    </message>
</context>
<context>
    <name>tr_reports_charts</name>
    <message>
        <location filename="../reports/charts.py" line="781"/>
        <source>Land Cover Area</source>
        <translation>Zone de couverture terrestre</translation>
    </message>
    <message>
        <location filename="../reports/charts.py" line="782"/>
        <source>in</source>
        <translation>sur</translation>
    </message>
    <message>
        <location filename="../reports/charts.py" line="855"/>
        <source>Summary of SDG 15.3.1 Indicator</source>
        <translation>Résumé de l'indicateur SDG 15.3.1</translation>
    </message>
    <message>
        <location filename="../reports/charts.py" line="896"/>
        <source>Change in Land Cover</source>
        <translation>Changement de la couverture terrestre</translation>
    </message>
    <message>
        <location filename="../reports/charts.py" line="920"/>
        <source>Change in Soil Organic Carbon (Tonnes)</source>
        <translation>Variation du carbone organique du sol (tonnes)</translation>
    </message>
    <message>
        <location filename="../reports/charts.py" line="935"/>
        <source>Tonnes</source>
        <translation>Tonnes</translation>
    </message>
    <message>
        <location filename="../reports/charts.py" line="942"/>
        <source>Land Cover Change by Productivity Class</source>
        <translation>Changement de la couverture terrestre par classe de productivité</translation>
    </message>
    <message>
        <location filename="../reports/charts.py" line="954"/>
        <source>%</source>
        <translation>%</translation>
    </message>
</context>
<context>
    <name>tr_settings</name>
    <message>
        <location filename="../settings.py" line="113"/>
        <source>Error</source>
        <translation>Erreur</translation>
    </message>
    <message>
        <location filename="../settings.py" line="113"/>
        <source>Please setup access to {auth_setup.name} before using this function.</source>
        <translation>Veuillez configurer l'accès à {auth_setup.name} avant d'utiliser cette fonction.</translation>
    </message>
</context>
<context>
    <name>tr_worker</name>
    <message>
        <location filename="../worker.py" line="173"/>
        <source>Processing: {}</source>
        <translation>En traitement: {}</translation>
    </message>
</context>
</TS><|MERGE_RESOLUTION|>--- conflicted
+++ resolved
@@ -1,10 +1,6 @@
 <?xml version="1.0" encoding="utf-8"?>
-<<<<<<< HEAD
-<!DOCTYPE TS><TS version="2.0" language="fr" sourcelanguage="">
-=======
 <!DOCTYPE TS>
 <TS version="2.1" language="fr">
->>>>>>> 1fb613ee
 <context>
     <name>AlgorithmEditorWidget</name>
     <message>
@@ -28,20 +24,12 @@
     <message>
         <location filename="../maptools.py" line="52"/>
         <source>0.00 km&#xc2;&#xb2;</source>
-<<<<<<< HEAD
-        <translation>0,00 kmÂ²</translation>
-=======
         <translation type="unfinished">0,00 kmÂ²</translation>
->>>>>>> 1fb613ee
     </message>
     <message>
         <location filename="../maptools.py" line="57"/>
         <source>{:.6g} km&#xc2;&#xb2;</source>
-<<<<<<< HEAD
-        <translation>{ :.6g} kmÂ²</translation>
-=======
         <translation type="unfinished">{ :.6g} kmÂ²</translation>
->>>>>>> 1fb613ee
     </message>
     <message>
         <location filename="../settings.py" line="464"/>
@@ -102,11 +90,7 @@
     <message>
         <location filename="../maptools.py" line="98"/>
         <source> km&#xc2;&#xb2;</source>
-<<<<<<< HEAD
-        <translation>kmÂ²</translation>
-=======
         <translation type="unfinished">kmÂ²</translation>
->>>>>>> 1fb613ee
     </message>
 </context>
 <context>
@@ -1099,24 +1083,6 @@
         <translation>&lt;html&gt;&lt;head/&gt;&lt;body&gt;&lt;p align=&quot;right&quot;&gt;Population féminine&lt;/p&gt;&lt;/body&gt;&lt;/html&gt;</translation>
     </message>
     <message>
-<<<<<<< HEAD
-        <location filename="../gui/DlgCalculateLDNSummaryTableAdmin.ui" line="1150"/>
-        <source>type</source>
-        <translation type="obsolete">type</translation>
-    </message>
-    <message>
-        <location filename="../gui/DlgCalculateLDNSummaryTableAdmin.ui" line="1086"/>
-        <source>male</source>
-        <translation type="obsolete">homme</translation>
-    </message>
-    <message>
-        <location filename="../gui/DlgCalculateLDNSummaryTableAdmin.ui" line="1111"/>
-        <source>female</source>
-        <translation type="obsolete">femme</translation>
-    </message>
-    <message>
-=======
->>>>>>> 1fb613ee
         <location filename="../gui/DlgCalculateLDNSummaryTableAdmin.ui" line="1044"/>
         <source>Population broken down by sex</source>
         <translation>Population ventilée par sexe</translation>
@@ -1127,14 +1093,6 @@
         <translation>&lt;html&gt;&lt;head/&gt;&lt;body&gt;&lt;p align=&quot;right&quot;&gt;Population totale&lt;/p&gt;&lt;/body&gt;&lt;/html&gt;</translation>
     </message>
     <message>
-<<<<<<< HEAD
-        <location filename="../gui/DlgCalculateLDNSummaryTableAdmin.ui" line="1153"/>
-        <source>total</source>
-        <translation type="obsolete">total</translation>
-    </message>
-    <message>
-=======
->>>>>>> 1fb613ee
         <location filename="../gui/DlgCalculateLDNSummaryTableAdmin.ui" line="617"/>
         <source>Include progress period (for comparison to baseline)</source>
         <translation>Inclure la période de progrès (pour la comparaison avec la ligne de base)</translation>
@@ -1730,9 +1688,6 @@
 &lt;li style=&quot; font-family:&apos;Ubuntu&apos;; font-size:11pt;&quot; style=&quot; margin-top:12px; margin-bottom:12px; margin-left:0px; margin-right:0px; -qt-block-indent:0; text-indent:0px;&quot;&gt;If observed mean NDVI is lower than 50% than the maximum productivity, that pixel is considered potentially degraded for this indicator.&lt;/li&gt;&lt;/ol&gt;
 &lt;p style=&quot;-qt-paragraph-type:empty; margin-top:12px; margin-bottom:12px; margin-left:0px; margin-right:0px; -qt-block-indent:0; text-indent:0px; font-family:&apos;Ubuntu&apos;; font-size:11pt;&quot;&gt;&lt;br /&gt;&lt;/p&gt;
 &lt;p style=&quot; margin-top:12px; margin-bottom:12px; margin-left:0px; margin-right:0px; -qt-block-indent:0; text-indent:0px;&quot;&gt;&lt;a href=&quot;http://trends.earth/docs/en/background/understanding_indicators15.html#productivity-performance&quot;&gt;&lt;span style=&quot; font-family:&apos;Ubuntu&apos;; font-size:11pt; text-decoration: underline; color:#0000ff;&quot;&gt;More information on Productivity Performance&lt;/span&gt;&lt;/a&gt;&lt;/p&gt;&lt;/body&gt;&lt;/html&gt;</source>
-<<<<<<< HEAD
-        <translation type="unfinished"></translation>
-=======
         <translation type="unfinished">&lt;!DOCTYPE HTML PUBLIC &quot;-//W3C//DTD HTML 4.0//EN&quot; &quot;http://www.w3.org/TR/REC-html40/strict.dtd&quot;&gt;
 &lt;html&gt;&lt;head&gt;&lt;meta name=&quot;qrichtext&quot; content=&quot;1&quot; /&gt;&lt;style type=&quot;text/css&quot;&gt;
 p, li { white-space: pre-wrap; }
@@ -1775,7 +1730,6 @@
 &lt;li style=&quot; font-family:'Ubuntu'; font-size:11pt;&quot; style=&quot; margin-top:12px; margin-bottom:12px; margin-left:0px; margin-right:0px; -qt-block-indent:0; text-indent:0px;&quot;&gt;Si l'IVDN moyen observé est inférieur à 50 % de la productivité maximale, ce pixel est considéré comme potentiellement dégradé pour cet indicateur.&lt;/li&gt;&lt;/ol&gt;
 &lt;p style=&quot;-qt-paragraph-type:empty; margin-top:12px; margin-bottom:12px; margin-left:0px; margin-right:0px; -qt-block-indent:0; text-indent:0px; font-family:'Ubuntu'; font-size:11pt;&quot;&gt;&lt;br /&gt;&lt;/p&gt;
 &lt;p style=&quot; margin-top:12px; margin-bottom:12px; margin-left:0px; margin-right:0px; -qt-block-indent:0; text-indent:0px;&quot;&gt;&lt;a href=&quot;http://trends.earth/docs/en/background/understanding_indicators15.html#productivity-performance&quot;&gt;&lt;span style=&quot; font-family:'Ubuntu'; font-size:11pt; text-decoration: underline; color:#0000ff;&quot;&gt;Plus d'informations sur la performance de la productivité&lt;/span&gt;&lt;/a&gt;&lt;/p&gt;&lt;/body&gt;&lt;/html&gt;</translation>
->>>>>>> 1fb613ee
     </message>
     <message>
         <location filename="../calculate_prod.py" line="189"/>
@@ -2671,9 +2625,6 @@
 &lt;p style=&quot; margin-top:12px; margin-bottom:12px; margin-left:0px; margin-right:0px; -qt-block-indent:0; text-indent:0px;&quot;&gt;Submitting a false positive / false negative layer is optional. This layer can be used to correct for cases when there are known errors in the indicator data used for Strategic Objective 1.&lt;/p&gt;
 &lt;p style=&quot; margin-top:12px; margin-bottom:12px; margin-left:0px; margin-right:0px; -qt-block-indent:0; text-indent:0px;&quot;&gt;&lt;span style=&quot; font-style:italic;&quot;&gt;Affected areas&lt;/span&gt;&lt;/p&gt;
 &lt;p style=&quot; margin-top:12px; margin-bottom:12px; margin-left:0px; margin-right:0px; -qt-block-indent:0; text-indent:0px;&quot;&gt;Checking the &amp;quot;Calculation is for affected areas only&amp;quot; box will include an indicator in the report that this calculation is for affected areas. Note that reporting on affected areas is an optional element in the UNCCD 2022 reporting process and is additional to national reporting. &#xe2;&#x80;&#x9c;Affected Areas&#xe2;&#x80;&#x9d; are defined in Article 1 of the Convention as &#xe2;&#x80;&#x9c;arid, semi-arid and/or dry sub-humid areas affected or threatened by desertification.&#xe2;&#x80;&#x9d; Parties may opt to use this definition or to provide the operational definition of affected area in use in their country.&#xe2;&#x80;&#x9d;&lt;/p&gt;&lt;/body&gt;&lt;/html&gt;</source>
-<<<<<<< HEAD
-        <translation type="unfinished"></translation>
-=======
         <translation type="unfinished">&lt;!DOCTYPE HTML PUBLIC &quot;-//W3C//DTD HTML 4.0//EN&quot; &quot;http://www.w3.org/TR/REC-html40/strict.dtd&quot;&gt;
 &lt;html&gt;&lt;head&gt;&lt;meta name=&quot;qrichtext&quot; content=&quot;1&quot; /&gt;&lt;style type=&quot;text/css&quot;&gt;
 p, li { white-space: pre-wrap; }
@@ -2684,7 +2635,6 @@
 &lt;p style=&quot; margin-top:12px; margin-bottom:12px; margin-left:0px; margin-right:0px; -qt-block-indent:0; text-indent:0px;&quot;&gt;La présentation d'une couche de faux positifs/faux négatifs est facultative. Cette couche peut servir à corriger les cas où il y a des erreurs connues dans les données des indicateurs utilisés pour l'objectif stratégique 1.&lt;/p&gt;
 &lt;p style=&quot; margin-top:12px; margin-bottom:12px; margin-left:0px; margin-right:0px; -qt-block-indent:0; text-indent:0px;&quot;&gt;&lt;span style=&quot; font-style:italic;&quot;&gt;Zones touchées&lt;/span&gt;&lt;/p&gt;
 &lt;p style=&quot; margin-top:12px; margin-bottom:12px; margin-left:0px; margin-right:0px; -qt-block-indent:0; text-indent:0px;&quot;&gt;Si vous cochez la case « Le calcul concerne uniquement les zones touchées », le rapport comportera un indicateur indiquant que ce calcul concerne les zones touchées. Notez que le rapport sur les zones touchées est un élément facultatif dans le processus de rapport de la CNULCD 2022 et s'ajoute au rapport national. Les zones touchées sont définies dans l'article 1 de la Convention comme des zones arides, semi-arides et/ou subhumides sèches touchées ou menacées par la désertification. Les parties peuvent choisir d'utiliser cette définition ou de fournir la définition opérationnelle de zone touchée utilisée dans leur pays.&lt;/p&gt;&lt;/body&gt;&lt;/html&gt;</translation>
->>>>>>> 1fb613ee
     </message>
     <message>
         <location filename="../calculate_unccd.py" line="203"/>
@@ -4138,11 +4088,7 @@
     <message>
         <location filename="../timeseries.py" line="282"/>
         <source>The bounding box of the requested area (approximately {:.6n} sq km) is too large. The timeseries tool can process a maximum area of 1 million sq km at a time. Choose a smaller area to process.</source>
-<<<<<<< HEAD
-        <translation type="unfinished"></translation>
-=======
         <translation>Le cadre de délimitation de la zone demandée (environ {:.6n} km²) est trop grand. L'outil de séries chronologiques peut traiter une zone maximale d'un million de km² à la fois. Veuillez sélectionner une zone plus petite à traiter.</translation>
->>>>>>> 1fb613ee
     </message>
 </context>
 <context>
@@ -5575,11 +5521,7 @@
     <message>
         <location filename="../gui/WidgetMain.ui" line="110"/>
         <source>Create&#xe2;&#x80;&#xa6;</source>
-<<<<<<< HEAD
-        <translation type="unfinished"></translation>
-=======
         <translation type="unfinished">Créerâ¦</translation>
->>>>>>> 1fb613ee
     </message>
     <message>
         <location filename="../gui/WidgetMain.ui" line="117"/>
@@ -5726,20 +5668,12 @@
     <message>
         <location filename="../calculate.py" line="307"/>
         <source>Choose a prefix to be used when naming output files</source>
-<<<<<<< HEAD
-        <translation type="unfinished"></translation>
-=======
         <translation>Choisissez un préfixe à utiliser pour nommer les fichiers de sortie.</translation>
->>>>>>> 1fb613ee
     </message>
     <message>
         <location filename="../calculate.py" line="307"/>
         <source>Base name (*)</source>
-<<<<<<< HEAD
-        <translation type="unfinished"></translation>
-=======
         <translation>Nom de base (*)</translation>
->>>>>>> 1fb613ee
     </message>
     <message>
         <location filename="../calculate.py" line="319"/>
@@ -5749,20 +5683,12 @@
     <message>
         <location filename="../calculate.py" line="336"/>
         <source>Overwrite file?</source>
-<<<<<<< HEAD
-        <translation type="unfinished"></translation>
-=======
         <translation>Écraser le fichier ?</translation>
->>>>>>> 1fb613ee
     </message>
     <message>
         <location filename="../calculate.py" line="336"/>
         <source>Using the prefix &quot;{}&quot; would lead to overwriting existing file(s) {}. Do you want to overwrite these file(s)?</source>
-<<<<<<< HEAD
-        <translation type="unfinished"></translation>
-=======
         <translation>L'utilisation du préfixe « {} » entraînerait l'écrasement du ou des fichiers existants {}. Voulez-vous écraser ce(s) fichier(s) ?</translation>
->>>>>>> 1fb613ee
     </message>
     <message>
         <location filename="../calculate.py" line="344"/>
@@ -5772,11 +5698,7 @@
     <message>
         <location filename="../calculate.py" line="344"/>
         <source>Choose a different output prefix and try again.</source>
-<<<<<<< HEAD
-        <translation type="unfinished"></translation>
-=======
         <translation>Choisissez un autre préfixe de sortie et réessayez.</translation>
->>>>>>> 1fb613ee
     </message>
     <message>
         <location filename="../calculate.py" line="459"/>
@@ -5796,20 +5718,12 @@
     <message>
         <location filename="../calculate.py" line="529"/>
         <source>Unable to calculate bounding box.</source>
-<<<<<<< HEAD
-        <translation type="unfinished"></translation>
-=======
         <translation>Impossible de calculer le cadre de délimitation.</translation>
->>>>>>> 1fb613ee
     </message>
     <message>
         <location filename="../calculate.py" line="541"/>
         <source>Choose an output base name.</source>
-<<<<<<< HEAD
-        <translation type="unfinished"></translation>
-=======
         <translation>Choisissez un nom de base de sortie.</translation>
->>>>>>> 1fb613ee
     </message>
 </context>
 <context>
