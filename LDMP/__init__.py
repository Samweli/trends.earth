# -*- coding: utf-8 -*-

"""
/***************************************************************************
 LDMP - A QGIS plugin
 This plugin supports monitoring and reporting of land degradation to the UNCCD
 and in support of the SDG Land Degradation Neutrality (LDN) target.
                              -------------------
        begin                : 2017-05-23
        git sha              : $Format:%H$
        copyright            : (C) 2017 by Conservation International
        email                : trends.earth@conservation.org
 ***************************************************************************/
"""
# pylint: disable=import-error

import sys
import os
import re
import site
import json
import subprocess
from tempfile import NamedTemporaryFile
from pathlib import Path

from qgis.PyQt import (
    QtCore,
)
from qgis.core import QgsApplication, QgsSettings, Qgis
from qgis.utils import iface

from . import logger


plugin_dir = os.path.dirname(os.path.realpath(__file__))
with open(os.path.join(plugin_dir, 'version.json')) as f:
    version_info = json.load(f)
__version__ = version_info['version']
__version_major__ = re.sub(r'([0-9]+)(\.[0-9]+)+$', r'\g<1>', __version__)
__revision__ = version_info['revision']
__release_date__ = version_info['release_date']


def _add_at_front_of_path(d):
    '''add a folder at front of path'''
    sys.path, remainder = sys.path[:1], sys.path[1:]
    site.addsitedir(d)
    sys.path.extend(remainder)


<<<<<<< HEAD
# Put binaries folder (if available) near the front of the path (important on 
# Linux)
=======
# Ensure that the ext-libs, and binaries folder (if available) are near the
# front of the path (important on Linux)
>>>>>>> 559abfae
binaries_folder = QtCore.QSettings().value(
    "trends_earth/advanced/binaries_folder",
    None
)
te_version = __version__.replace('.', '-')
qgis_version = re.match(
    '^[0-9]*\.[0-9]*',
    Qgis.QGIS_VERSION
)[0].replace('.', '-')
binaries_name = f"trends_earth_binaries_{te_version}_{qgis_version}"
if binaries_folder:
    binaries_path = Path(binaries_folder) / f"{binaries_name}"
    logger.log(f'Adding {binaries_path} to path')
    _add_at_front_of_path(str(binaries_path))

# Put ext-libs folder near the front of the path (important on Linux)
_add_at_front_of_path(str(Path(plugin_dir) / 'ext-libs'))


def tr(message):
    return QtCore.QCoreApplication.translate('trends.earth', message)


def classFactory(iface):  # pylint: disable=invalid-name
    """Load LDMPPlugin class from file LDMP.
    :param iface: A QGIS interface instance.
    :type iface: QgsInterface
    """

    from LDMP.plugin import LDMPPlugin
    return LDMPPlugin(iface)

# Function to get a temporary filename that handles closing the file created by
# NamedTemporaryFile - necessary when the file is for usage in another process
# (i.e. GDAL)
def GetTempFilename(suffix):
    f = NamedTemporaryFile(suffix=suffix, delete=False)
    f.close()
    return f.name

# initialize translation
i18n_dir = os.path.join(plugin_dir, 'i18n')
logger.log(
    f'Starting trends.earth version {__version__} (rev: {__revision__}, '
    f'released {__release_date__}).'
)

translator = QtCore.QTranslator()
locale = QtCore.QLocale(QgsApplication.locale())
logger.log('Trying to load locale {} from {}.'.format(locale.name(), i18n_dir))
translator.load(locale, 'LDMP', prefix='.', directory=i18n_dir, suffix='.qm')
ret = QtCore.QCoreApplication.installTranslator(translator)
if ret:
    logger.log("Translator installed for {}.".format(locale.name()))
else:
    logger.log("FAILED while trying to install translator for {}.".format(locale.name()))


from . import (
    conf,
    utils,
)


def binaries_available():
    ret = True
    debug_enabled = conf.settings_manager.get_value(conf.Setting.DEBUG)
    try:
        from trends_earth_binaries import ldn_numba
        if debug_enabled:
            logger.log("Numba-compiled version of ldn_numba available.")
    except (ModuleNotFoundError, ImportError, RuntimeError) as e:
        if debug_enabled:
            logger.log("Numba-compiled version of ldn_numba not available: {}".format(e))
        ret = False
    return ret


def openFolder(path):
    if not path:
        return

    # check path exist and readable
    if not os.path.exists(path):
        message = tr('Path do not exist: ') + path
        iface.messageBar().pushCritical('Trends.Earth', message)
        return

    if not os.access(path, mode=os.R_OK|os.W_OK):
        message = tr('No read or write permission on path: ') + path
        iface.messageBar().pushCritical('Trends.Earth', message)
        return

    if sys.platform == 'darwin':
        subprocess.check_call(['open', path])
    elif sys.platform == 'linux':
        subprocess.check_call(['xdg-open', path])
    elif sys.platform == 'win32':
        res = subprocess.run(['explorer', path])
        # For some reason windows "explorer" often returns 1 on success (as
        # apparently do other windows GUI programs...)
        if res.returncode not in [0, 1]:
            raise subprocess.CalledProcessError
<|MERGE_RESOLUTION|>--- conflicted
+++ resolved
@@ -48,13 +48,8 @@
     sys.path.extend(remainder)
 
 
-<<<<<<< HEAD
 # Put binaries folder (if available) near the front of the path (important on 
 # Linux)
-=======
-# Ensure that the ext-libs, and binaries folder (if available) are near the
-# front of the path (important on Linux)
->>>>>>> 559abfae
 binaries_folder = QtCore.QSettings().value(
     "trends_earth/advanced/binaries_folder",
     None
